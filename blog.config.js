--- conflicted
+++ resolved
@@ -10,11 +10,7 @@
   THEME_SWITCH: process.env.NEXT_PUBLIC_THEME_SWITCH || false, // 是否显示切换主题按钮
   LANG: process.env.NEXT_PUBLIC_LANG || 'zh-CN', // e.g 'zh-CN','en-US'  see /lib/lang.js for more.
   SINCE: process.env.NEXT_PUBLIC_SINCE || 2024, // e.g if leave this empty, current year will be used.
-<<<<<<< HEAD
-  APPEARANCE: process.env.NEXT_PUBLIC_APPEARANCE || 'light', // ['light', 'dark', 'auto'], // light 日间模式 ， dark夜间模式， auto根据时间和主题自动夜间模式
-=======
   APPEARANCE: process.env.NEXT_PUBLIC_APPEARANCE || 'auto', // ['light', 'dark', 'auto'], // light 日间模式 ， dark夜间模式， auto根据时间和主题自动夜间模式
->>>>>>> cb945d22
   APPEARANCE_DARK_TIME: process.env.NEXT_PUBLIC_APPEARANCE_DARK_TIME || [20, 6], // 夜间模式起至时间，false时关闭根据时间自动切换夜间模式
 
   TAG_SORT_BY_COUNT: true, // 标签是否按照文章数量倒序排列，文章多的标签排在前。
