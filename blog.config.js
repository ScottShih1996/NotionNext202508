--- conflicted
+++ resolved
@@ -2,12 +2,8 @@
 const BLOG = {
   // Important page_id！！！Duplicate Template from  https://www.notion.so/tanghh/02ab3b8678004aa69e9e415905ef32a5
   NOTION_PAGE_ID:
-<<<<<<< HEAD
-        process.env.NOTION_PAGE_ID || '994f4938e1c843a58991b6393e6bd886',
-=======
     process.env.NOTION_PAGE_ID ||
-    '02ab3b8678004aa69e9e415905ef32a5,en:7c1d570661754c8fbc568e00a01fd70e',
->>>>>>> 2c05ef07
+    '994f4938e1c843a58991b6393e6bd886,en:7c1d570661754c8fbc568e00a01fd70e',
   PSEUDO_STATIC: process.env.NEXT_PUBLIC_PSEUDO_STATIC || false, // 伪静态路径，开启后所有文章URL都以 .html 结尾。
   NEXT_REVALIDATE_SECOND: process.env.NEXT_PUBLIC_REVALIDATE_SECOND || 5, // 更新内容缓存间隔 单位(秒)；即每个页面有5秒的纯静态期、此期间无论多少次访问都不会抓取notion数据；调大该值有助于节省Vercel资源、同时提升访问速率，但也会使文章更新有延迟。
 
@@ -15,11 +11,8 @@
   THEME_SWITCH: process.env.NEXT_PUBLIC_THEME_SWITCH || true, // 是否显示切换主题按钮
 
   LANG: process.env.NEXT_PUBLIC_LANG || 'zh-CN', // e.g 'zh-CN','en-US'  see /lib/lang.js for more.
-<<<<<<< HEAD
-  SINCE: process.env.NEXT_SINCE || 2024, // e.g if leave this empty, current year will be used.
-=======
-  SINCE: process.env.NEXT_PUBLIC_SINCE || 2021, // e.g if leave this empty, current year will be used.
->>>>>>> 2c05ef07
+  SINCE: process.env.NEXT_PUBLIC_SINCE || 2024, // e.g if leave this empty, current year will be used.
+
   APPEARANCE: process.env.NEXT_PUBLIC_APPEARANCE || 'light', // ['light', 'dark', 'auto'], // light 日间模式 ， dark夜间模式， auto根据时间和主题自动夜间模式
   APPEARANCE_DARK_TIME: process.env.NEXT_PUBLIC_APPEARANCE_DARK_TIME || [18, 6], // 夜间模式起至时间，false时关闭根据时间自动切换夜间模式
 
@@ -193,14 +186,10 @@
 
   CODE_MAC_BAR: process.env.NEXT_PUBLIC_CODE_MAC_BAR || false, // 代码左上角显示mac的红黄绿图标
   CODE_LINE_NUMBERS: process.env.NEXT_PUBLIC_CODE_LINE_NUMBERS || false, // 是否显示行号
-<<<<<<< HEAD
   CODE_COLLAPSE: process.env.NEXT_PUBLIC_CODE_COLLAPSE || false, // 是否支持折叠代码框
-  CODE_COLLAPSE_EXPAND_DEFAULT: process.env.NEXT_PUBLIC_CODE_COLLAPSE_EXPAND_DEFAULT || true, // 折叠代码默认是展开状态
-=======
-  CODE_COLLAPSE: process.env.NEXT_PUBLIC_CODE_COLLAPSE || true, // 是否支持折叠代码框
   CODE_COLLAPSE_EXPAND_DEFAULT:
     process.env.NEXT_PUBLIC_CODE_COLLAPSE_EXPAND_DEFAULT || true, // 折叠代码默认是展开状态
->>>>>>> 2c05ef07
+
 
   // END********代码相关********
 
@@ -306,16 +295,11 @@
   // 悬浮挂件
   WIDGET_PET: process.env.NEXT_PUBLIC_WIDGET_PET || true, // 是否显示宠物挂件
   WIDGET_PET_LINK:
-<<<<<<< HEAD
-        process.env.NEXT_PUBLIC_WIDGET_PET_LINK ||
-        'https://cdn.jsdelivr.net/npm/live2d-widget-model-wanko@1.0.5/assets/wanko.model.json', // 挂件模型地址 @see https://github.com/xiazeyu/live2d-widget-models
-  WIDGET_PET_SWITCH_THEME: process.env.NEXT_PUBLIC_WIDGET_PET_SWITCH_THEME || false, // 点击宠物挂件切换博客主题
-=======
+
     process.env.NEXT_PUBLIC_WIDGET_PET_LINK ||
     'https://cdn.jsdelivr.net/npm/live2d-widget-model-wanko@1.0.5/assets/wanko.model.json', // 挂件模型地址 @see https://github.com/xiazeyu/live2d-widget-models
   WIDGET_PET_SWITCH_THEME:
     process.env.NEXT_PUBLIC_WIDGET_PET_SWITCH_THEME || true, // 点击宠物挂件切换博客主题
->>>>>>> 2c05ef07
 
   // 音乐播放插件
   MUSIC_PLAYER: process.env.NEXT_PUBLIC_MUSIC_PLAYER || false, // 是否使用音乐播放插件
