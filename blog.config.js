--- conflicted
+++ resolved
@@ -52,21 +52,11 @@
   PREVIEW_TAG_COUNT: 16, // 首页最多展示的标签数量，0为不限制
 
   // 社交链接，不需要可留空白，例如 CONTACT_WEIBO:''
-<<<<<<< HEAD
   CONTACT_EMAIL: 'hi@spac.ml',
   CONTACT_WEIBO: '',
   CONTACT_TWITTER: '',
   CONTACT_GITHUB: 'https://github.com/spacding/NotionNext',
   CONTACT_TELEGRAM: '',
-=======
-  CONTACT_EMAIL: 'mail@tangly1024.com', // 邮箱
-  CONTACT_WEIBO: '', // 你的微博个人主页
-  CONTACT_TWITTER: '', // 你的twitter个人主页
-  CONTACT_GITHUB: 'https://github.com/tangly1024', // 你的github个人主页
-  CONTACT_TELEGRAM: 'https://t.me/tangly_1024', // 你的telegram 地址 例如 https://t.me/tangly_1024
-  CONTACT_LINKEDIN: '', // 你的linkedIn 首页
-
->>>>>>> 2215f834
 
   // 鼠标点击烟花特效
   FIREWORKS: process.env.NEXT_PUBLIC_FIREWORKS || false, // 鼠标点击烟花特效
@@ -127,11 +117,7 @@
   COMMENT_VALINE_SERVER_URLS: process.env.NEXT_PUBLIC_VALINE_SERVER_URLS || '', // 该配置适用于国内自定义域名用户, 海外版本会自动检测(无需手动填写) @see https://valine.js.org/configuration.html#serverURLs
   COMMENT_VALINE_PLACEHOLDER: process.env.NEXT_PUBLIC_VALINE_PLACEHOLDER || '抢个沙发吧~', // 可以搭配后台管理评论 https://github.com/DesertsP/Valine-Admin  便于查看评论，以及邮件通知，垃圾评论过滤等功能
 
-<<<<<<< HEAD
   COMMENT_WALINE_SERVER_URL: process.env.NEXT_PUBLIC_WALINE_SERVER_URL || 'https://waline-plum-rho.vercel.app/', // Waline 评论 @see https://waline.js.org/guide/get-started.html
-=======
-  COMMENT_WALINE_SERVER_URL: process.env.NEXT_PUBLIC_WALINE_SERVER_URL || '', // 请配置完整的Waline评论地址 例如 hhttps://preview-waline.tangly1024.com @see https://waline.js.org/guide/get-started.html
->>>>>>> 2215f834
   COMMENT_WALINE_RECENT: process.env.NEXT_PUBLIC_WALINE_RECENT || false, // 最新评论
 
   // 站点统计
