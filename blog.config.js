// 注: process.env.XX是Vercel的环境变量，配置方式见：https://docs.tangly1024.com/article/how-to-config-notion-next#c4768010ae7d44609b744e79e2f9959a
const BLOG = {
  // Important page_id！！！Duplicate Template from  https://www.notion.so/tanghh/02ab3b8678004aa69e9e415905ef32a5
  NOTION_PAGE_ID: process.env.NOTION_PAGE_ID || '4beeb3e90ccd4312ad1cabe4a313c0f1',
  PSEUDO_STATIC: process.env.NEXT_PUBLIC_PSEUDO_STATIC || false, // 伪静态路径，开启后所有文章URL都以 .html 结尾。
  NEXT_REVALIDATE_SECOND: process.env.NEXT_PUBLIC_REVALIDATE_SECOND || 1800, // 更新内容缓存间隔 单位(秒)；即每个页面有5秒的纯静态期、此期间无论多少次访问都不会抓取notion数据；调大该值有助于节省Vercel资源、同时提升访问速率，但也会使文章更新有延迟。
  THEME: process.env.NEXT_PUBLIC_THEME || 'heo', // 当前主题，在themes文件夹下可找到所有支持的主题；主题名称就是文件夹名，例如 example,fukasawa,gitbook,heo,hexo,landing,matery,medium,next,nobelium,plog,simple
  THEME_SWITCH: process.env.NEXT_PUBLIC_THEME_SWITCH || false, // 是否显示切换主题按钮
  LANG: process.env.NEXT_PUBLIC_LANG || 'zh-CN', // e.g 'zh-CN','en-US'  see /lib/lang.js for more.
  SINCE: process.env.NEXT_SINCE || 2023, // e.g if leave this empty, current year will be used.
  APPEARANCE: process.env.NEXT_PUBLIC_APPEARANCE || 'auto', // ['light', 'dark', 'auto'], // light 日间模式 ， dark夜间模式， auto根据时间和主题自动夜间模式
  APPEARANCE_DARK_TIME: process.env.NEXT_PUBLIC_APPEARANCE_DARK_TIME || [18, 6], // 夜间模式起至时间，false时关闭根据时间自动切换夜间模式

  TAG_SORT_BY_COUNT: true, // 标签是否按照文章数量倒序排列，文章多的标签排在前。
  IS_TAG_COLOR_DISTINGUISHED:
    process.env.NEXT_PUBLIC_IS_TAG_COLOR_DISTINGUISHED === 'true' || true, // 对于名称相同的tag是否区分tag的颜色

  // 3.14.1版本后，欢迎语在此配置，英文逗号隔开 ,  即可支持多个欢迎语打字效果。
  GREETING_WORDS:
    process.env.NEXT_PUBLIC_GREETING_WORDS ||
    'Hi,欢迎来到凌云博客！',

  CUSTOM_MENU: process.env.NEXT_PUBLIC_CUSTOM_MENU || false, // 支持Menu 类型，从3.12.0版本起，各主题将逐步支持灵活的二级菜单配置，替代了原来的Page类型，此配置是试验功能、默认关闭。

  AUTHOR: process.env.NEXT_PUBLIC_AUTHOR || 'wuyuhanzijin', // 您的昵称
  BIO: process.env.NEXT_PUBLIC_BIO || '拂雪凌云端', // 作者简介
  LINK: process.env.NEXT_PUBLIC_LINK || 'https://www.linyunlink.top', // 网站地址
  KEYWORDS: process.env.NEXT_PUBLIC_KEYWORD || '技术, 博客, 凌云', // 网站关键词 英文逗号隔开

  // 社交链接，不需要可留空白，例如 CONTACT_WEIBO:''
  CONTACT_EMAIL: process.env.NEXT_PUBLIC_CONTACT_EMAIL || '', // 邮箱地址 例如mail@tangly1024.com
  CONTACT_WEIBO: process.env.NEXT_PUBLIC_CONTACT_WEIBO || '', // 你的微博个人主页
  CONTACT_TWITTER: process.env.NEXT_PUBLIC_CONTACT_TWITTER || '', // 你的twitter个人主页
  CONTACT_GITHUB: process.env.NEXT_PUBLIC_CONTACT_GITHUB || 'https://github.com/wuyuhanzijin', // 你的github个人主页
  CONTACT_TELEGRAM: process.env.NEXT_PUBLIC_CONTACT_TELEGRAM || '', // 你的telegram 地址 例如 https://t.me/tangly_1024
  CONTACT_LINKEDIN: process.env.NEXT_PUBLIC_CONTACT_LINKEDIN || '', // 你的linkedIn 首页
  CONTACT_INSTAGRAM: process.env.NEXT_PUBLIC_CONTACT_INSTAGRAM || '', // 您的instagram地址
  CONTACT_BILIBILI: process.env.NEXT_PUBLIC_CONTACT_BILIBILI || '', // B站主页
  CONTACT_YOUTUBE: process.env.NEXT_PUBLIC_CONTACT_YOUTUBE || '', // Youtube主页
  CONTACT_XIAOHONGSHU: process.env.NEXT_PUBLIC_CONTACT_XIAOHONGSHU || '', // 小红书主页
  CONTACT_ZHISHIXINGQIU: process.env.NEXT_PUBLIC_CONTACT_ZHISHIXINGQIU || '', // 知识星球
  CONTACT_WEHCHAT_PUBLIC: process.env.NEXT_PUBLIC_CONTACT_WEHCHAT_PUBLIC || '', // 微信公众号 格式：https://mp.weixin.qq.com/mp/profile_ext?action=home&__biz=【xxxxxx】==#wechat_redirect

  NOTION_HOST: process.env.NEXT_PUBLIC_NOTION_HOST || 'https://www.notion.so', // Notion域名，您可以选择用自己的域名进行反向代理，如果不懂得什么是反向代理，请勿修改此项

  BLOG_FAVICON: process.env.NEXT_PUBLIC_FAVICON || '/favicon.ico', // blog favicon 配置, 默认使用 /public/favicon.ico，支持在线图片，如 https://img.imesong.com/favicon.png

  IMAGE_COMPRESS_WIDTH: process.env.NEXT_PUBLIC_IMAGE_COMPRESS_WIDTH || 600, // 图片压缩宽度默认值，作用于博客封面和文章内容 越小加载图片越快
  IMAGE_ZOOM_IN_WIDTH: process.env.NEXT_PUBLIC_IMAGE_ZOOM_IN_WIDTH || 1200, // 文章图片点击放大后的画质宽度，不代表在网页中的实际展示宽度
  RANDOM_IMAGE_URL: process.env.NEXT_PUBLIC_RANDOM_IMAGE_URL || '', // 随机图片API,如果未配置下面的关键字，主页封面，头像，文章封面图都会被替换为随机图片
  RANDOM_IMAGE_REPLACE_TEXT: process.env.NEXT_PUBLIC_RANDOM_IMAGE_NOT_REPLACE_TEXT || 'images.unsplash.com', // 触发替换图片的 url 关键字(多个支持用英文逗号分开)，只有图片地址中包含此关键字才会替换为上方随机图片url
  // eg: images.unsplash.com(notion图床的所有图片都会替换),如果你在 notion 里已经添加了一个随机图片 url，恰巧那个服务跑路或者挂掉，想一键切换所有配图可以将该 url 配置在这里
  // 默认下会将你上传到 notion的主页封面图和头像也给替换，建议将主页封面图和头像放在其他图床，在 notion 里配置 link 即可。

  // START ************网站字体*****************
  // ['font-serif','font-sans'] 两种可选，分别是衬线和无衬线: 参考 https://www.jianshu.com/p/55e410bd2115
  // 后面空格隔开的font-light的字体粗细，留空是默认粗细；参考 https://www.tailwindcss.cn/docs/font-weight
  FONT_STYLE: process.env.NEXT_PUBLIC_FONT_STYLE || 'font-sans font-light',
  // 字体CSS 例如 https://npm.elemecdn.com/lxgw-wenkai-webfont@1.6.0/style.css
  FONT_URL: [
    // 'https://npm.elemecdn.com/lxgw-wenkai-webfont@1.6.0/style.css',
    'https://fonts.googleapis.com/css?family=Bitter&display=swap',
    'https://fonts.googleapis.com/css2?family=Noto+Sans+SC:wght@300&display=swap',
    'https://fonts.googleapis.com/css2?family=Noto+Serif+SC:wght@300&display=swap'
  ],
  // 无衬线字体 例如'"LXGW WenKai"'
  FONT_SANS: [
    // '"LXGW WenKai"',
    '"PingFang SC"',
    '-apple-system',
    'BlinkMacSystemFont',
    '"Hiragino Sans GB"',
    '"Microsoft YaHei"',
    '"Segoe UI Emoji"',
    '"Segoe UI Symbol"',
    '"Segoe UI"',
    '"Noto Sans SC"',
    'HarmonyOS_Regular',
    '"Helvetica Neue"',
    'Helvetica',
    '"Source Han Sans SC"',
    'Arial',
    'sans-serif',
    '"Apple Color Emoji"'
  ],
  // 衬线字体 例如'"LXGW WenKai"'
  FONT_SERIF: [
    // '"LXGW WenKai"',
    'Bitter',
    '"Noto Serif SC"',
    'SimSun',
    '"Times New Roman"',
    'Times',
    'serif',
    '"Segoe UI Emoji"',
    '"Segoe UI Symbol"',
    '"Apple Color Emoji"'
  ],
  FONT_AWESOME:
    process.env.NEXT_PUBLIC_FONT_AWESOME_PATH ||
    'https://cdnjs.cloudflare.com/ajax/libs/font-awesome/6.4.0/css/all.min.css', // font-awesome 字体图标地址; 可选 /css/all.min.css ， https://lf9-cdn-tos.bytecdntp.com/cdn/expire-1-M/font-awesome/6.0.0/css/all.min.css

  // END ************网站字体*****************

  // 路径和组件映射，不同路径分别展示主题的什么组件
  LAYOUT_MAPPINGS: {
    '-1': 'LayoutBase',
    '/': 'LayoutIndex',
    '/archive': 'LayoutArchive',
    '/page/[page]': 'LayoutPostList',
    '/category/[category]': 'LayoutPostList',
    '/category/[category]/page/[page]': 'LayoutPostList',
    '/tag/[tag]': 'LayoutPostList',
    '/tag/[tag]/page/[page]': 'LayoutPostList',
    '/search': 'LayoutSearch',
    '/search/[keyword]': 'LayoutSearch',
    '/search/[keyword]/page/[page]': 'LayoutSearch',
    '/404': 'Layout404',
    '/tag': 'LayoutTagIndex',
    '/category': 'LayoutCategoryIndex',
    '/[prefix]': 'LayoutSlug',
    '/[prefix]/[slug]': 'LayoutSlug',
    '/[prefix]/[slug]/[...suffix]': 'LayoutSlug',
    '/auth/result': 'LayoutAuth',
    '/sign-in/[[...index]]': 'LayoutSignIn',
    '/sign-up/[[...index]]': 'LayoutSignUp',
    '/dashboard/[[...index]]': 'LayoutDashboard'
  },

  CAN_COPY: process.env.NEXT_PUBLIC_CAN_COPY || true, // 是否允许复制页面内容 默认允许，如果设置为false、则全栈禁止复制内容。
  // 自定义右键菜单
  CUSTOM_RIGHT_CLICK_CONTEXT_MENU: process.env.NEXT_PUBLIC_CUSTOM_RIGHT_CLICK_CONTEXT_MENU || true, // 自定义右键菜单，覆盖系统菜单
  CUSTOM_RIGHT_CLICK_CONTEXT_MENU_THEME_SWITCH:
    process.env.NEXT_PUBLIC_CUSTOM_RIGHT_CLICK_CONTEXT_MENU_THEME_SWITCH || true, // 是否显示切换主题
  CUSTOM_RIGHT_CLICK_CONTEXT_MENU_DARK_MODE: process.env.NEXT_PUBLIC_CUSTOM_RIGHT_CLICK_CONTEXT_MENU_DARK_MODE || true, // 是否显示深色模式
  CUSTOM_RIGHT_CLICK_CONTEXT_MENU_SHARE_LINK:
    process.env.NEXT_PUBLIC_CUSTOM_RIGHT_CLICK_CONTEXT_MENU_SHARE_LINK || true, // 是否显示分享链接
  CUSTOM_RIGHT_CLICK_CONTEXT_MENU_RANDOM_POST:
    process.env.NEXT_PUBLIC_CUSTOM_RIGHT_CLICK_CONTEXT_MENU_RANDOM_POST || true, // 是否显示随机博客
  CUSTOM_RIGHT_CLICK_CONTEXT_MENU_CATEGORY: process.env.NEXT_PUBLIC_CUSTOM_RIGHT_CLICK_CONTEXT_MENU_CATEGORY || true, // 是否显示分类
  CUSTOM_RIGHT_CLICK_CONTEXT_MENU_TAG: process.env.NEXT_PUBLIC_CUSTOM_RIGHT_CLICK_CONTEXT_MENU_THEME_TAG || true, // 是否显示标签

  // 自定义外部脚本，外部样式
  CUSTOM_EXTERNAL_JS: [''], // e.g. ['http://xx.com/script.js','http://xx.com/script.js']
  CUSTOM_EXTERNAL_CSS: [''], // e.g. ['http://xx.com/style.css','http://xx.com/style.css']

  // 侧栏布局 是否反转(左变右,右变左) 已支持主题: hexo next medium fukasawa example
  LAYOUT_SIDEBAR_REVERSE: process.env.NEXT_PUBLIC_LAYOUT_SIDEBAR_REVERSE || false,

  // 一个小插件展示你的facebook fan page~ @see https://tw.andys.pro/article/add-facebook-fanpage-notionnext
  FACEBOOK_PAGE_TITLE: process.env.NEXT_PUBLIC_FACEBOOK_PAGE_TITLE || null, // 邊欄 Facebook Page widget 的標題欄，填''則無標題欄 e.g FACEBOOK 粉絲團'
  FACEBOOK_PAGE: process.env.NEXT_PUBLIC_FACEBOOK_PAGE || null, // Facebook Page 的連結 e.g https://www.facebook.com/tw.andys.pro
  FACEBOOK_PAGE_ID: process.env.NEXT_PUBLIC_FACEBOOK_PAGE_ID || '', // Facebook Page ID 來啟用 messenger 聊天功能
  FACEBOOK_APP_ID: process.env.NEXT_PUBLIC_FACEBOOK_APP_ID || '', // Facebook App ID 來啟用 messenger 聊天功能 获取: https://developers.facebook.com/

  BEI_AN: process.env.NEXT_PUBLIC_BEI_AN || '', // 备案号 闽ICP备XXXXXXX

  // START********代码相关********
  // PrismJs 代码相关
  PRISM_JS_PATH: 'https://npm.elemecdn.com/prismjs@1.29.0/components/',
  PRISM_JS_AUTO_LOADER: 'https://npm.elemecdn.com/prismjs@1.29.0/plugins/autoloader/prism-autoloader.min.js',

  // 代码主题 @see https://github.com/PrismJS/prism-themes
  PRISM_THEME_PREFIX_PATH:
    process.env.NEXT_PUBLIC_PRISM_THEME_PREFIX_PATH ||
    'https://cdn.jsdelivr.net/npm/prismjs@1.29.0/themes/prism-okaidia.min.css', // 代码块默认主题
  PRISM_THEME_SWITCH: process.env.NEXT_PUBLIC_PRISM_THEME_SWITCH || true, // 是否开启浅色/深色模式代码主题切换； 开启后将显示以下两个主题
  PRISM_THEME_LIGHT_PATH:
    process.env.NEXT_PUBLIC_PRISM_THEME_LIGHT_PATH ||
    'https://cdn.jsdelivr.net/npm/prismjs@1.29.0/themes/prism-okaidia.min.css', // 浅色模式主题，此处我修改为和深色统一，不太喜欢默认的浅色主题
  PRISM_THEME_DARK_PATH:
    process.env.NEXT_PUBLIC_PRISM_THEME_DARK_PATH ||
    'https://cdn.jsdelivr.net/npm/prismjs@1.29.0/themes/prism-okaidia.min.css', // 深色模式主题

  CODE_MAC_BAR: process.env.NEXT_PUBLIC_CODE_MAC_BAR || true, // 代码左上角显示mac的红黄绿图标
  CODE_LINE_NUMBERS: process.env.NEXT_PUBLIC_CODE_LINE_NUMBERS || true, // 是否显示行号
  CODE_COLLAPSE: process.env.NEXT_PUBLIC_CODE_COLLAPSE || true, // 是否支持折叠代码框
  CODE_COLLAPSE_EXPAND_DEFAULT: process.env.NEXT_PUBLIC_CODE_COLLAPSE_EXPAND_DEFAULT || true, // 折叠代码默认是展开状态

  // END********代码相关********

  // Mermaid 图表CDN
  MERMAID_CDN:
    process.env.NEXT_PUBLIC_MERMAID_CDN || 'https://cdnjs.cloudflare.com/ajax/libs/mermaid/10.2.4/mermaid.min.js', // CDN
  // QRCodeCDN
  QR_CODE_CDN:
    process.env.NEXT_PUBLIC_QR_CODE_CDN || 'https://cdnjs.cloudflare.com/ajax/libs/qrcodejs/1.0.0/qrcode.min.js',

  BACKGROUND_LIGHT: '#eeeeee', // use hex value, don't forget '#' e.g #fffefc
  BACKGROUND_DARK: '#000000', // use hex value, don't forget '#'
  SUB_PATH: '', // leave this empty unless you want to deploy in a folder

  POST_SHARE_BAR_ENABLE: process.env.NEXT_PUBLIC_POST_SHARE_BAR || 'true', // 文章分享功能 ，将在底部显示一个分享条
  POSTS_SHARE_SERVICES:
    process.env.NEXT_PUBLIC_POST_SHARE_SERVICES ||
    'link,wechat,qq,weibo,email', // 分享的服務，按顺序显示,逗号隔开
  // 所有支持的分享服务：link(复制链接),wechat(微信),qq,weibo(微博),email(邮件),facebook,twitter,telegram,messenger,line,reddit,whatsapp,linkedin,vkshare,okshare,tumblr,livejournal,mailru,viber,workplace,pocket,instapaper,hatena

  // 文章URL前缀
  POST_URL_PREFIX: process.env.NEXT_PUBLIC_POST_URL_PREFIX ?? 'article',
  // POST类型文章的默认路径前缀，例如默认POST类型的路径是  /article/[slug]
  // 如果此项配置为 '' 空， 则文章将没有前缀路径
  // 支援類似 WP 可自訂文章連結格式的功能：https://wordpress.org/documentation/article/customize-permalinks/，目前只先實作 %year%/%month%/%day%
  // 例：如想連結改成前綴 article + 時間戳記，可變更為： 'article/%year%/%month%/%day%'

  POST_LIST_STYLE: process.env.NEXT_PUBLIC_POST_LIST_STYLE || 'page', // ['page','scroll] 文章列表样式:页码分页、单页滚动加载
  POST_LIST_PREVIEW: process.env.NEXT_PUBLIC_POST_PREVIEW || 'false', //  是否在列表加载文章预览
  POST_PREVIEW_LINES: process.env.NEXT_PUBLIC_POST_POST_PREVIEW_LINES || 12, // 预览博客行数
  POST_RECOMMEND_COUNT: process.env.NEXT_PUBLIC_POST_RECOMMEND_COUNT || 6, // 推荐文章数量
  POSTS_PER_PAGE: process.env.NEXT_PUBLIC_POST_PER_PAGE || 12, // post counts per page
  POSTS_SORT_BY: process.env.NEXT_PUBLIC_POST_SORT_BY || 'notion', // 排序方式 'date'按时间,'notion'由notion控制

  POST_WAITING_TIME_FOR_404: process.env.NEXT_PUBLIC_POST_WAITING_TIME_FOR_404 || '5', // 文章加载超时时间，单位秒；超时后跳转到404页面

  ALGOLIA_APP_ID: process.env.NEXT_PUBLIC_ALGOLIA_APP_ID || null, // 在这里查看 https://dashboard.algolia.com/account/api-keys/
  ALGOLIA_ADMIN_APP_KEY: process.env.ALGOLIA_ADMIN_APP_KEY || null, // 管理后台的KEY，不要暴露在代码中，在这里查看 https://dashboard.algolia.com/account/api-keys/
  ALGOLIA_SEARCH_ONLY_APP_KEY: process.env.NEXT_PUBLIC_ALGOLIA_SEARCH_ONLY_APP_KEY || null, // 客户端搜索用的KEY
  ALGOLIA_INDEX: process.env.NEXT_PUBLIC_ALGOLIA_INDEX || null, // 在Algolia中创建一个index用作数据库
  //   ALGOLIA_RECREATE_DATA: process.env.ALGOLIA_RECREATE_DATA || process.env.npm_lifecycle_event === 'build', // 为true时重新构建索引数据; 默认在build时会构建

  PREVIEW_CATEGORY_COUNT: 16, // 首页最多展示的分类数量，0为不限制
  PREVIEW_TAG_COUNT: 16, // 首页最多展示的标签数量，0为不限制

  POST_DISABLE_GALLERY_CLICK: process.env.NEXT_PUBLIC_POST_DISABLE_GALLERY_CLICK || true, // 画册视图禁止点击，方便在友链页面的画册插入链接

  //   ********动态特效相关********
  // 鼠标点击烟花特效
  FIREWORKS: process.env.NEXT_PUBLIC_FIREWORKS || true, // 开关
  // 烟花色彩，感谢 https://github.com/Vixcity 提交的色彩
  FIREWORKS_COLOR: ['255, 20, 97', '24, 255, 146', '90, 135, 255', '251, 243, 140'],

  // 鼠标跟随特效
  MOUSE_FOLLOW: process.env.NEXT_PUBLIC_MOUSE_FOLLOW || false, // 开关
  // 这两个只有在鼠标跟随特效开启时才生效
  // 鼠标类型 1：路劲散点 2：下降散点 3：上升散点 4：边缘向鼠标移动散点 5：跟踪转圈散点 6：路径线条 7：聚集散点 8：聚集网格 9：移动网格 10：上升粒子 11：转圈随机颜色粒子 12：圆锥放射跟随蓝色粒子
  MOUSE_FOLLOW_EFFECT_TYPE: 11, // 1-12
  MOUSE_FOLLOW_EFFECT_COLOR: '#ef672a', // 鼠标点击特效颜色 #xxxxxx 或者 rgba(r,g,b,a)

  // 樱花飘落特效
  SAKURA: process.env.NEXT_PUBLIC_SAKURA || false, // 开关
  // 漂浮线段特效
  NEST: process.env.NEXT_PUBLIC_NEST || false, // 开关
  // 动态彩带特效
  FLUTTERINGRIBBON: process.env.NEXT_PUBLIC_FLUTTERINGRIBBON || false, // 开关
  // 静态彩带特效
  RIBBON: process.env.NEXT_PUBLIC_RIBBON || false, // 开关
  // 星空雨特效 黑夜模式才会生效
  STARRY_SKY: process.env.NEXT_PUBLIC_STARRY_SKY || true, // 开关

  // AI 文章摘要生成
  AI_SUMMARY_API:
      process.env.AI_SUMMARY_API||
      '',
  AI_SUMMARY_KEY:
      process.env.AI_SUMMARY_KEY ||
      '',
  AI_SUMMARY_CACHE_TIME: process.env.AI_SUMMARY_CACHE_TIME || 1800, // 缓存时间，单位秒
  AI_SUMMARY_WORD_LIMIT: process.env.AI_SUMMARY_WORD_LIMIT || 1000,


  //   ********挂件组件相关********
  // AI 文章摘要生成 @see https://docs_s.tianli0.top/
  TianliGPT_CSS:
    process.env.NEXT_PUBLIC_TIANLI_GPT_CSS ||
    'https://www.linyunlink.top/css/tianli_gpt.css',
  TianliGPT_JS:
    process.env.NEXT_PUBLIC_TIANLI_GPT_JS || 'https://www.linyunlink.top/js/summary.js',
  TianliGPT_KEY: process.env.NEXT_PUBLIC_TIANLI_GPT_KEY || '',

  // Chatbase 是否显示chatbase机器人 https://www.chatbase.co/
  CHATBASE_ID: process.env.NEXT_PUBLIC_CHATBASE_ID || null,
  // WebwhizAI 机器人 @see https://github.com/webwhiz-ai/webwhiz
  WEB_WHIZ_ENABLED: process.env.NEXT_PUBLIC_WEB_WHIZ_ENABLED || false, // 是否显示
  WEB_WHIZ_BASE_URL: process.env.NEXT_PUBLIC_WEB_WHIZ_BASE_URL || 'https://api.webwhiz.ai', // 可以自建服务器
  WEB_WHIZ_CHAT_BOT_ID: process.env.NEXT_PUBLIC_WEB_WHIZ_CHAT_BOT_ID || null, // 在后台获取ID
  DIFY_CHATBOT_ENABLED: process.env.NEXT_PUBLIC_DIFY_CHATBOT_ENABLED || false,
  DIFY_CHATBOT_BASE_URL: process.env.NEXT_PUBLIC_DIFY_CHATBOT_BASE_URL || '',
  DIFY_CHATBOT_TOKEN: process.env.NEXT_PUBLIC_DIFY_CHATBOT_TOKEN || '',
  // 悬浮挂件
  WIDGET_PET: process.env.NEXT_PUBLIC_WIDGET_PET || false, // 是否显示宠物挂件
  WIDGET_PET_LINK:
    process.env.NEXT_PUBLIC_WIDGET_PET_LINK ||
    'https://unpkg.com/live2d-widget-model-wanko@1.0.5/assets/wanko.model.json', // 挂件模型地址 @see https://github.com/xiazeyu/live2d-widget-models
  WIDGET_PET_SWITCH_THEME: process.env.NEXT_PUBLIC_WIDGET_PET_SWITCH_THEME || true, // 点击宠物挂件切换博客主题

  SPOILER_TEXT_TAG: process.env.NEXT_PUBLIC_SPOILER_TEXT_TAG || '', // Spoiler文本隐藏功能，如Notion中 [sp]希望被spoiler的文字[sp]，填入[sp] 即可

  // 音乐播放插件
  MUSIC_PLAYER: process.env.NEXT_PUBLIC_MUSIC_PLAYER || false, // 是否使用音乐播放插件
  MUSIC_PLAYER_VISIBLE: process.env.NEXT_PUBLIC_MUSIC_PLAYER_VISIBLE || true, // 是否在左下角显示播放和切换，如果使用播放器，打开自动播放再隐藏，就会以类似背景音乐的方式播放，无法取消和暂停
  MUSIC_PLAYER_AUTO_PLAY: process.env.NEXT_PUBLIC_MUSIC_PLAYER_AUTO_PLAY || true, // 是否自动播放，不过自动播放时常不生效（移动设备不支持自动播放）
  MUSIC_PLAYER_LRC_TYPE: process.env.NEXT_PUBLIC_MUSIC_PLAYER_LRC_TYPE || '0', // 歌词显示类型，可选值： 3 | 1 | 0（0：禁用 lrc 歌词，1：lrc 格式的字符串，3：lrc 文件 url）（前提是有配置歌词路径，对 meting 无效）
  MUSIC_PLAYER_CDN_URL:
    process.env.NEXT_PUBLIC_MUSIC_PLAYER_CDN_URL ||
    'https://lf9-cdn-tos.bytecdntp.com/cdn/expire-1-M/aplayer/1.10.1/APlayer.min.js',
  MUSIC_PLAYER_ORDER: process.env.NEXT_PUBLIC_MUSIC_PLAYER_ORDER || 'list', // 默认播放方式，顺序 list，随机 random
  MUSIC_PLAYER_AUDIO_LIST: [
    // 示例音乐列表。除了以下配置外，还可配置歌词，具体配置项看此文档 https://aplayer.js.org/#/zh-Hans/
    {
      name: '风を共に舞う気持ち',
      artist: 'Falcom Sound Team jdk',
      url: 'https://music.163.com/song/media/outer/url?id=731419.mp3',
      cover: 'https://p2.music.126.net/kn6ugISTonvqJh3LHLaPtQ==/599233837187278.jpg'
    },
    {
      name: '王都グランセル',
      artist: 'Falcom Sound Team jdk',
      url: 'https://music.163.com/song/media/outer/url?id=731355.mp3',
      cover: 'https://p1.music.126.net/kn6ugISTonvqJh3LHLaPtQ==/599233837187278.jpg'
    }
  ],
  MUSIC_PLAYER_METING: process.env.NEXT_PUBLIC_MUSIC_PLAYER_METING || false, // 是否要开启 MetingJS，从平台获取歌单。会覆盖自定义的 MUSIC_PLAYER_AUDIO_LIST，更多配置信息：https://github.com/metowolf/MetingJS
<<<<<<< HEAD
  MUSIC_PLAYER_METING_SERVER: process.env.NEXT_PUBLIC_MUSIC_PLAYER_METING_SERVER || 'netease', // 音乐平台，[netease, tencent, kugou, xiami, baidu]
  MUSIC_PLAYER_METING_ID: process.env.NEXT_PUBLIC_MUSIC_PLAYER_METING_ID || '60198', // 对应歌单的 id
  MUSIC_PLAYER_METING_LRC_TYPE: process.env.NEXT_PUBLIC_MUSIC_PLAYER_METING_LRC_TYPE || '1', // 可选值： 3 | 1 | 0（0：禁用 lrc 歌词，1：lrc 格式的字符串，3：lrc 文件 url）
=======
  MUSIC_PLAYER_METING_SERVER:
    process.env.NEXT_PUBLIC_MUSIC_PLAYER_METING_SERVER || 'netease', // 音乐平台，[netease, tencent, kugou, xiami, baidu]
  MUSIC_PLAYER_METING_ID:
    process.env.NEXT_PUBLIC_MUSIC_PLAYER_METING_ID || '60198', // 对应歌单的 id
  MUSIC_PLAYER_METING_LRC_TYPE:
    process.env.NEXT_PUBLIC_MUSIC_PLAYER_METING_LRC_TYPE || '1', // 已废弃！！！可选值： 3 | 1 | 0（0：禁用 lrc 歌词，1：lrc 格式的字符串，3：lrc 文件 url）
>>>>>>> 2831d2fb

  //   ********挂件组件相关********
  // ----> 评论互动 可同时开启多个支持 WALINE VALINE GISCUS CUSDIS UTTERRANCES GITALK

  COMMENT_HIDE_SINGLE_TAB: process.env.NEXT_PUBLIC_COMMENT_HIDE_SINGLE_TAB || false, // Whether hide the tab when there's no tabs. 只有一个评论组件时是否隐藏切换组件的标签页

  // artalk 评论插件
  COMMENT_ARTALK_SERVER: process.env.NEXT_PUBLIC_COMMENT_ARTALK_SERVER || '', // ArtalkServert后端地址 https://artalk.js.org/guide/deploy.html
  COMMENT_ARTALK_JS:
    process.env.NEXT_PUBLIC_COMMENT_ARTALK_JS || 'https://cdnjs.cloudflare.com/ajax/libs/artalk/2.5.5/Artalk.js', // ArtalkServert js cdn
  COMMENT_ARTALK_CSS:
    process.env.NEXT_PUBLIC_COMMENT_ARTALK_CSS || 'https://cdnjs.cloudflare.com/ajax/libs/artalk/2.5.5/Artalk.css', // ArtalkServert css cdn

  // twikoo
  COMMENT_TWIKOO_ENV_ID: process.env.NEXT_PUBLIC_COMMENT_ENV_ID || '', // TWIKOO后端地址 腾讯云环境填envId；Vercel环境填域名，教程：https://tangly1024.com/article/notionnext-twikoo
  COMMENT_TWIKOO_COUNT_ENABLE: process.env.NEXT_PUBLIC_COMMENT_TWIKOO_COUNT_ENABLE || false, // 博客列表是否显示评论数
  COMMENT_TWIKOO_CDN_URL:

    process.env.NEXT_PUBLIC_COMMENT_TWIKOO_CDN_URL ||
    'https://image.linyunlink.top/twikoo.all.min.js', // twikoo客户端cdn

  // utterance
  COMMENT_UTTERRANCES_REPO: process.env.NEXT_PUBLIC_COMMENT_UTTERRANCES_REPO || '', // 你的代码仓库名， 例如我是 'tangly1024/NotionNext'； 更多文档参考 https://utteranc.es/

  // giscus @see https://giscus.app/
  COMMENT_GISCUS_REPO: process.env.NEXT_PUBLIC_COMMENT_GISCUS_REPO || '', // 你的Github仓库名 e.g 'tangly1024/NotionNext'
  COMMENT_GISCUS_REPO_ID: process.env.NEXT_PUBLIC_COMMENT_GISCUS_REPO_ID || '', // 你的Github Repo ID e.g ( 設定完 giscus 即可看到 )
  COMMENT_GISCUS_CATEGORY_ID: process.env.NEXT_PUBLIC_COMMENT_GISCUS_CATEGORY_ID || '', // 你的Github Discussions 內的 Category ID ( 設定完 giscus 即可看到 )
  COMMENT_GISCUS_MAPPING: process.env.NEXT_PUBLIC_COMMENT_GISCUS_MAPPING || 'pathname', // 你的Github Discussions 使用哪種方式來標定文章, 預設 'pathname'
  COMMENT_GISCUS_REACTIONS_ENABLED: process.env.NEXT_PUBLIC_COMMENT_GISCUS_REACTIONS_ENABLED || '1', // 你的 Giscus 是否開啟文章表情符號 '1' 開啟 "0" 關閉 預設開啟
  COMMENT_GISCUS_EMIT_METADATA: process.env.NEXT_PUBLIC_COMMENT_GISCUS_EMIT_METADATA || '0', // 你的 Giscus 是否提取 Metadata '1' 開啟 '0' 關閉 預設關閉
  COMMENT_GISCUS_INPUT_POSITION: process.env.NEXT_PUBLIC_COMMENT_GISCUS_INPUT_POSITION || 'bottom', // 你的 Giscus 發表留言位置 'bottom' 尾部 'top' 頂部, 預設 'bottom'
  COMMENT_GISCUS_LANG: process.env.NEXT_PUBLIC_COMMENT_GISCUS_LANG || 'zh-CN', // 你的 Giscus 語言 e.g 'en', 'zh-TW', 'zh-CN', 預設 'en'
  COMMENT_GISCUS_LOADING: process.env.NEXT_PUBLIC_COMMENT_GISCUS_LOADING || 'lazy', // 你的 Giscus 載入是否漸進式載入, 預設 'lazy'
  COMMENT_GISCUS_CROSSORIGIN: process.env.NEXT_PUBLIC_COMMENT_GISCUS_CROSSORIGIN || 'anonymous', // 你的 Giscus 可以跨網域, 預設 'anonymous'

  COMMENT_CUSDIS_APP_ID: process.env.NEXT_PUBLIC_COMMENT_CUSDIS_APP_ID || '', // data-app-id 36位 see https://cusdis.com/
  COMMENT_CUSDIS_HOST: process.env.NEXT_PUBLIC_COMMENT_CUSDIS_HOST || 'https://cusdis.com', // data-host, change this if you're using self-hosted version
  COMMENT_CUSDIS_SCRIPT_SRC: process.env.NEXT_PUBLIC_COMMENT_CUSDIS_SCRIPT_SRC || '/js/cusdis.es.js', // change this if you're using self-hosted version

  // gitalk评论插件 更多参考 https://gitalk.github.io/
  COMMENT_GITALK_REPO: process.env.NEXT_PUBLIC_COMMENT_GITALK_REPO || '', // 你的Github仓库名，例如 'NotionNext'
  COMMENT_GITALK_OWNER: process.env.NEXT_PUBLIC_COMMENT_GITALK_OWNER || '', // 你的用户名 e.g tangly1024
  COMMENT_GITALK_ADMIN: process.env.NEXT_PUBLIC_COMMENT_GITALK_ADMIN || '', // 管理员用户名、一般是自己 e.g 'tangly1024'
  COMMENT_GITALK_CLIENT_ID: process.env.NEXT_PUBLIC_COMMENT_GITALK_CLIENT_ID || '', // e.g 20位ID ， 在gitalk后台获取
  COMMENT_GITALK_CLIENT_SECRET: process.env.NEXT_PUBLIC_COMMENT_GITALK_CLIENT_SECRET || '', // e.g 40位ID， 在gitalk后台获取
  COMMENT_GITALK_DISTRACTION_FREE_MODE: false, // 类似facebook的无干扰模式
  COMMENT_GITALK_JS_CDN_URL:
    process.env.NEXT_PUBLIC_COMMENT_GITALK_JS_CDN_URL || 'https://cdn.jsdelivr.net/npm/gitalk@1/dist/gitalk.min.js', // gitalk客户端 js cdn
  COMMENT_GITALK_CSS_CDN_URL:
    process.env.NEXT_PUBLIC_COMMENT_GITALK_CSS_CDN_URL || 'https://cdn.jsdelivr.net/npm/gitalk@1/dist/gitalk.css', // gitalk客户端 css cdn

  COMMENT_GITTER_ROOM: process.env.NEXT_PUBLIC_COMMENT_GITTER_ROOM || '', // gitter聊天室 see https://gitter.im/ 不需要则留空
  COMMENT_DAO_VOICE_ID: process.env.NEXT_PUBLIC_COMMENT_DAO_VOICE_ID || '', // DaoVoice http://dashboard.daovoice.io/get-started
  COMMENT_TIDIO_ID: process.env.NEXT_PUBLIC_COMMENT_TIDIO_ID || '', // [tidio_id] -> //code.tidio.co/[tidio_id].js

  COMMENT_VALINE_CDN: process.env.NEXT_PUBLIC_VALINE_CDN || 'https://unpkg.com/valine@1.5.1/dist/Valine.min.js',
  COMMENT_VALINE_APP_ID: process.env.NEXT_PUBLIC_VALINE_ID || '', // Valine @see https://valine.js.org/quickstart.html 或 https://github.com/stonehank/react-valine#%E8%8E%B7%E5%8F%96app-id-%E5%92%8C-app-key
  COMMENT_VALINE_APP_KEY: process.env.NEXT_PUBLIC_VALINE_KEY || '',
  COMMENT_VALINE_SERVER_URLS: process.env.NEXT_PUBLIC_VALINE_SERVER_URLS || '', // 该配置适用于国内自定义域名用户, 海外版本会自动检测(无需手动填写) @see https://valine.js.org/configuration.html#serverURLs
  COMMENT_VALINE_PLACEHOLDER: process.env.NEXT_PUBLIC_VALINE_PLACEHOLDER || '抢个沙发吧~', // 可以搭配后台管理评论 https://github.com/DesertsP/Valine-Admin  便于查看评论，以及邮件通知，垃圾评论过滤等功能

  COMMENT_WALINE_SERVER_URL: process.env.NEXT_PUBLIC_WALINE_SERVER_URL || '', // 请配置完整的Waline评论地址 例如 hhttps://preview-waline.tangly1024.com @see https://waline.js.org/guide/get-started.html
  COMMENT_WALINE_RECENT: process.env.NEXT_PUBLIC_WALINE_RECENT || false, // 最新评论

  // 此评论系统基于WebMention，细节可参考https://webmention.io
  // 它是一个基于IndieWeb理念的开放式评论系统，下方COMMENT_WEBMENTION包含的属性皆需配置：
  // ENABLE: 是否开启
  // AUTH: Webmention使用的IndieLogin，可使用Twitter或Github个人页面连结
  // HOSTNAME: Webmention绑定之网域，通常即为本站网址
  // TWITTER_USERNAME: 评论显示区域需要的资讯
  // TOKEN: Webmention的API token
  COMMENT_WEBMENTION_ENABLE: process.env.NEXT_PUBLIC_WEBMENTION_ENABLE || false,
  COMMENT_WEBMENTION_AUTH: process.env.NEXT_PUBLIC_WEBMENTION_AUTH || '',
  COMMENT_WEBMENTION_HOSTNAME: process.env.NEXT_PUBLIC_WEBMENTION_HOSTNAME || '',
  COMMENT_WEBMENTION_TWITTER_USERNAME: process.env.NEXT_PUBLIC_TWITTER_USERNAME || '',
  COMMENT_WEBMENTION_TOKEN: process.env.NEXT_PUBLIC_WEBMENTION_TOKEN || '',

  // <---- 评论插件

  // ----> 站点统计
  ANALYTICS_VERCEL: process.env.NEXT_PUBLIC_ANALYTICS_VERCEL || false, // vercel自带的统计 https://vercel.com/docs/concepts/analytics/quickstart https://github.com/tangly1024/NotionNext/issues/897
  ANALYTICS_BUSUANZI_ENABLE: process.env.NEXT_PUBLIC_ANALYTICS_BUSUANZI_ENABLE || true, // 展示网站阅读量、访问数 see http://busuanzi.ibruce.info/
  ANALYTICS_BAIDU_ID: process.env.NEXT_PUBLIC_ANALYTICS_BAIDU_ID || '', // e.g 只需要填写百度统计的id，[baidu_id] -> https://hm.baidu.com/hm.js?[baidu_id]
  ANALYTICS_CNZZ_ID: process.env.NEXT_PUBLIC_ANALYTICS_CNZZ_ID || '', // 只需要填写站长统计的id, [cnzz_id] -> https://s9.cnzz.com/z_stat.php?id=[cnzz_id]&web_id=[cnzz_id]
  ANALYTICS_GOOGLE_ID: process.env.NEXT_PUBLIC_ANALYTICS_GOOGLE_ID || '', // 谷歌Analytics的id e.g: G-XXXXXXXXXX

  // 51la 站点统计 https://www.51.la/
  ANALYTICS_51LA_ID: process.env.NEXT_PUBLIC_ANALYTICS_51LA_ID || '', // id，在51la后台获取 参阅 https://docs.tangly1024.com/article/notion-next-51-la
  ANALYTICS_51LA_CK: process.env.NEXT_PUBLIC_ANALYTICS_51LA_CK || '', // ck，在51la后台获取

  // Matomo 网站统计
  MATOMO_HOST_URL: process.env.NEXT_PUBLIC_MATOMO_HOST_URL || '', // Matomo服务器地址，不带斜杠
  MATOMO_SITE_ID: process.env.NEXT_PUBLIC_MATOMO_SITE_ID || '', // Matomo网站ID
  // ACKEE网站访客统计工具
  ANALYTICS_ACKEE_TRACKER: process.env.NEXT_PUBLIC_ANALYTICS_ACKEE_TRACKER || '', // e.g 'https://ackee.tangly1024.com/tracker.js'
  ANALYTICS_ACKEE_DATA_SERVER: process.env.NEXT_PUBLIC_ANALYTICS_ACKEE_DATA_SERVER || '', // e.g https://ackee.tangly1024.com , don't end with a slash
  ANALYTICS_ACKEE_DOMAIN_ID: process.env.NEXT_PUBLIC_ANALYTICS_ACKEE_DOMAIN_ID || '', // e.g '82e51db6-dec2-423a-b7c9-b4ff7ebb3302'

  SEO_GOOGLE_SITE_VERIFICATION: process.env.NEXT_PUBLIC_SEO_GOOGLE_SITE_VERIFICATION || '', // Remove the value or replace it with your own google site verification code

  SEO_BAIDU_SITE_VERIFICATION: process.env.NEXT_PUBLIC_SEO_BAIDU_SITE_VERIFICATION || '', // Remove the value or replace it with your own google site verification code

  // 微软 Clarity 站点分析
  // 目前禁用，启用输入代码 mstiwtecou
  CLARITY_ID: process.env.NEXT_PUBLIC_CLARITY_ID || '', // 只需要复制Clarity脚本中的ID部分，ID是一个十位的英文数字组合

  // <---- 站点统计

  // START---->营收相关

  // 谷歌广告
  ADSENSE_GOOGLE_ID: process.env.NEXT_PUBLIC_ADSENSE_GOOGLE_ID || '', // 谷歌广告ID e.g ca-pub-xxxxxxxxxxxxxxxx
  ADSENSE_GOOGLE_TEST: process.env.NEXT_PUBLIC_ADSENSE_GOOGLE_TEST || false, // 谷歌广告ID测试模式，这种模式获取假的测试广告，用于开发 https://www.tangly1024.com/article/local-dev-google-adsense
  ADSENSE_GOOGLE_SLOT_IN_ARTICLE: process.env.NEXT_PUBLIC_ADSENSE_GOOGLE_SLOT_IN_ARTICLE || '3806269138', // Google AdScene>广告>按单元广告>新建文章内嵌广告 粘贴html代码中的data-ad-slot值
  ADSENSE_GOOGLE_SLOT_FLOW: process.env.NEXT_PUBLIC_ADSENSE_GOOGLE_SLOT_FLOW || '1510444138', // Google AdScene>广告>按单元广告>新建信息流广告
  ADSENSE_GOOGLE_SLOT_NATIVE: process.env.NEXT_PUBLIC_ADSENSE_GOOGLE_SLOT_NATIVE || '4980048999', // Google AdScene>广告>按单元广告>新建原生广告
  ADSENSE_GOOGLE_SLOT_AUTO: process.env.NEXT_PUBLIC_ADSENSE_GOOGLE_SLOT_AUTO || '8807314373', // Google AdScene>广告>按单元广告>新建展示广告 （自动广告）

  // 万维广告
  AD_WWADS_ID: process.env.NEXT_PUBLIC_WWAD_ID || null, // https://wwads.cn/ 创建您的万维广告单元ID
  AD_WWADS_BLOCK_DETECT: process.env.NEXT_PUBLIC_WWADS_AD_BLOCK_DETECT || false, // 是否开启WWADS广告屏蔽插件检测,开启后会在广告位上以文字提示 @see https://github.com/bytegravity/whitelist-wwads

  // END<----营收相关

  // 自定义配置notion数据库字段名
  NOTION_PROPERTY_NAME: {
    password: process.env.NEXT_PUBLIC_NOTION_PROPERTY_PASSWORD || 'password',
    type: process.env.NEXT_PUBLIC_NOTION_PROPERTY_TYPE || 'type', // 文章类型，
    type_post: process.env.NEXT_PUBLIC_NOTION_PROPERTY_TYPE_POST || 'Post', // 当type文章类型与此值相同时，为博文。
    type_page: process.env.NEXT_PUBLIC_NOTION_PROPERTY_TYPE_PAGE || 'Page', // 当type文章类型与此值相同时，为单页。
    type_notice: process.env.NEXT_PUBLIC_NOTION_PROPERTY_TYPE_NOTICE || 'Notice', // 当type文章类型与此值相同时，为公告。
    type_menu: process.env.NEXT_PUBLIC_NOTION_PROPERTY_TYPE_MENU || 'Menu', // 当type文章类型与此值相同时，为菜单。
    type_sub_menu: process.env.NEXT_PUBLIC_NOTION_PROPERTY_TYPE_SUB_MENU || 'SubMenu', // 当type文章类型与此值相同时，为子菜单。
    title: process.env.NEXT_PUBLIC_NOTION_PROPERTY_TITLE || 'title', // 文章标题
    status: process.env.NEXT_PUBLIC_NOTION_PROPERTY_STATUS || 'status',
    status_publish: process.env.NEXT_PUBLIC_NOTION_PROPERTY_STATUS_PUBLISH || 'Published', // 当status状态值与此相同时为发布，可以为中文
    status_invisible: process.env.NEXT_PUBLIC_NOTION_PROPERTY_STATUS_INVISIBLE || 'Invisible', // 当status状态值与此相同时为隐藏发布，可以为中文 ， 除此之外其他页面状态不会显示在博客上
    summary: process.env.NEXT_PUBLIC_NOTION_PROPERTY_SUMMARY || 'summary',
    slug: process.env.NEXT_PUBLIC_NOTION_PROPERTY_SLUG || 'slug',
    category: process.env.NEXT_PUBLIC_NOTION_PROPERTY_CATEGORY || 'category',
    date: process.env.NEXT_PUBLIC_NOTION_PROPERTY_DATE || 'date',
    tags: process.env.NEXT_PUBLIC_NOTION_PROPERTY_TAGS || 'tags',
    icon: process.env.NEXT_PUBLIC_NOTION_PROPERTY_ICON || 'icon',
    ext: process.env.NEXT_PUBLIC_NOTION_PROPERTY_EXT || 'ext' // 扩展字段，存放json-string，用于复杂业务
  },

  // RSS订阅
  ENABLE_RSS: process.env.NEXT_PUBLIC_ENABLE_RSS || true, // 是否开启RSS订阅功能
  MAILCHIMP_LIST_ID: process.env.MAILCHIMP_LIST_ID || null, // 开启mailichimp邮件订阅 客户列表ID ，具体使用方法参阅文档
  MAILCHIMP_API_KEY: process.env.MAILCHIMP_API_KEY || null, // 开启mailichimp邮件订阅 APIkey

  // ANIMATE.css 动画
  ANIMATE_CSS_URL:
    process.env.NEXT_PUBLIC_ANIMATE_CSS_URL ||
    'https://cdnjs.cloudflare.com/ajax/libs/animate.css/4.1.1/animate.min.css', // 动画CDN

  // 网站图片
  IMG_LAZY_LOAD_PLACEHOLDER:
    process.env.NEXT_PUBLIC_IMG_LAZY_LOAD_PLACEHOLDER ||
    'data:image/gif;base64,R0lGODlhAQABAIAAAP///wAAACH5BAEAAAAALAAAAAABAAEAAAICRAEAOw==', // 懒加载占位图片地址，支持base64或url
  IMG_URL_TYPE: process.env.NEXT_PUBLIC_IMG_TYPE || 'Notion', // 此配置已失效，请勿使用；AMAZON方案不再支持，仅支持Notion方案。 ['Notion','AMAZON'] 站点图片前缀 默认 Notion:(https://notion.so/images/xx) ， AMAZON(https://s3.us-west-2.amazonaws.com/xxx)
  IMG_SHADOW: process.env.NEXT_PUBLIC_IMG_SHADOW || false, // 文章图片是否自动添加阴影
  IMG_COMPRESS_WIDTH: process.env.NEXT_PUBLIC_IMG_COMPRESS_WIDTH || 800, // Notion图片压缩宽度

  // 作废配置
  AVATAR: process.env.NEXT_PUBLIC_AVATAR || null, // 作者头像，被notion中的ICON覆盖。若无ICON则取public目录下的avatar.png
  TITLE: process.env.NEXT_PUBLIC_TITLE || '凌云·LinYun', // 站点标题 ，被notion中的页面标题覆盖；此处请勿留空白，否则服务器无法编译
  HOME_BANNER_IMAGE: process.env.NEXT_PUBLIC_HOME_BANNER_IMAGE || '/bg_image.jpg', // 首页背景大图, 会被notion中的封面图覆盖，若无封面图则会使用代码中的 /public/bg_image.jpg 文件
  DESCRIPTION: process.env.NEXT_PUBLIC_DESCRIPTION || '因为热爱而生', // 站点描述，被notion中的页面描述覆盖

  // 开发相关
  NOTION_ACTIVE_USER: process.env.NOTION_ACTIVE_USER || '',
  NOTION_TOKEN_V2: process.env.NOTION_TOKEN_V2 || '', // Useful if you prefer not to make your database public
  DEBUG: process.env.NEXT_PUBLIC_DEBUG || false, // 是否显示调试按钮
  ENABLE_CACHE:
    process.env.ENABLE_CACHE ||
    process.env.npm_lifecycle_event === 'build' ||
    process.env.npm_lifecycle_event === 'export', // 在打包过程中默认开启缓存，开发或运行时开启此功能意义不大。
  isProd: process.env.VERCEL_ENV === 'production' || process.env.EXPORT, // distinguish between development and production environment (ref: https://vercel.com/docs/environment-variables#system-environment-variables)
  BUNDLE_ANALYZER: process.env.ANALYZE === 'true' || false, // 是否展示编译依赖内容与大小
  VERSION: (() => {
    try {
      // 优先使用环境变量，否则从package.json中获取版本号
      return (
        process.env.NEXT_PUBLIC_VERSION || require('./package.json').version
      )
    } catch (error) {
      console.warn('Failed to load package.json version:', error)
      return '1.0.0' // 缺省版本号
    }
  })()
}

module.exports = BLOG<|MERGE_RESOLUTION|>--- conflicted
+++ resolved
@@ -310,18 +310,13 @@
     }
   ],
   MUSIC_PLAYER_METING: process.env.NEXT_PUBLIC_MUSIC_PLAYER_METING || false, // 是否要开启 MetingJS，从平台获取歌单。会覆盖自定义的 MUSIC_PLAYER_AUDIO_LIST，更多配置信息：https://github.com/metowolf/MetingJS
-<<<<<<< HEAD
-  MUSIC_PLAYER_METING_SERVER: process.env.NEXT_PUBLIC_MUSIC_PLAYER_METING_SERVER || 'netease', // 音乐平台，[netease, tencent, kugou, xiami, baidu]
-  MUSIC_PLAYER_METING_ID: process.env.NEXT_PUBLIC_MUSIC_PLAYER_METING_ID || '60198', // 对应歌单的 id
-  MUSIC_PLAYER_METING_LRC_TYPE: process.env.NEXT_PUBLIC_MUSIC_PLAYER_METING_LRC_TYPE || '1', // 可选值： 3 | 1 | 0（0：禁用 lrc 歌词，1：lrc 格式的字符串，3：lrc 文件 url）
-=======
+
   MUSIC_PLAYER_METING_SERVER:
     process.env.NEXT_PUBLIC_MUSIC_PLAYER_METING_SERVER || 'netease', // 音乐平台，[netease, tencent, kugou, xiami, baidu]
   MUSIC_PLAYER_METING_ID:
     process.env.NEXT_PUBLIC_MUSIC_PLAYER_METING_ID || '60198', // 对应歌单的 id
   MUSIC_PLAYER_METING_LRC_TYPE:
     process.env.NEXT_PUBLIC_MUSIC_PLAYER_METING_LRC_TYPE || '1', // 已废弃！！！可选值： 3 | 1 | 0（0：禁用 lrc 歌词，1：lrc 格式的字符串，3：lrc 文件 url）
->>>>>>> 2831d2fb
 
   //   ********挂件组件相关********
   // ----> 评论互动 可同时开启多个支持 WALINE VALINE GISCUS CUSDIS UTTERRANCES GITALK
