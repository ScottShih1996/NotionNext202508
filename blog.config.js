// 注: process.env.XX是Vercel的环境变量，配置方式见：https://docs.tangly1024.com/zh/features/personality
const BLOG = {
  // Important page_id！！！Duplicate Template from  https://www.notion.so/tanghh/02ab3b8678004aa69e9e415905ef32a5
  NOTION_PAGE_ID: process.env.NOTION_PAGE_ID || 'e39a8757aa1b44268c7a6f99b6bfd5d2',
  PSEUDO_STATIC: false, // 伪静态路径，开启后所有文章URL都以 .html 结尾。
  NEXT_REVALIDATE_SECOND: process.env.NEXT_PUBLIC_REVALIDATE_SECOND || 5, // 更新内容缓存间隔 单位(秒)；即每个页面有5秒的纯静态期、此期间无论多少次访问都不会抓取notion数据；调大该值有助于节省Vercel资源、同时提升访问速率，但也会使文章更新有延迟。
  THEME: process.env.NEXT_PUBLIC_THEME || 'next', // 主题， 支持 ['next','hexo',"fukasawa','medium','example'] @see https://preview.tangly1024.com
  THEME_SWITCH: process.env.NEXT_PUBLIC_THEME_SWITCH || true, // 是否显示切换主题按钮
  LANG: 'zh-CN', // e.g 'zh-CN','en-US'  see /lib/lang.js for more.
  SINCE: 2021, // e.g if leave this empty, current year will be used.
  APPEARANCE: 'auto', // ['light', 'dark', 'auto'], // light 日间模式 ， dark夜间模式， auto根据时间和主题自动夜间模式

<<<<<<< HEAD
  AUTHOR: 'NotionNext', // 您的昵称 例如 tangly1024
  BIO: '一个普通的干饭人🍚', // 作者简介
  LINK: process.env.NEXT_PUBLIC_LINK || 'https://tangly1024.com', // 网站地址
  KEYWORDS: 'Notion, 博客', // 网站关键词 英文逗号隔开
=======
  AUTHOR: '619', // 作者
  BIO: 'a Githuber in this CHAOTIC world.', // 作者简介
  LINK: 'https://66619.eu.org', // 网站地址
  KEYWORDS: 'blog,boring,博客', // 网站关键词 英文逗号隔开
>>>>>>> f642451a
  // 社交链接，不需要可留空白，例如 CONTACT_WEIBO:''
  CONTACT_EMAIL: 'mail@66619.eu.org', // 邮箱
  CONTACT_WEIBO: 'https://weibo.com/u/7458711630', // 你的微博个人主页
  CONTACT_TWITTER: 'https://twitter.com/ethereal619', // 你的twitter个人主页
  CONTACT_GITHUB: 'https://github.com/lifeafter619', // 你的github个人主页
  CONTACT_TELEGRAM: 'https://t.me/ethereal619', // 你的telegram 地址
  CONTACT_LINKEDIN: '', // 你的linkedIn 首页

  // 网站字体
  FONT_STYLE: process.env.NEXT_PUBLIC_FONT_STYLE || 'font-serif', // ['font-serif','font-sans'] 两种可选，分别是衬线和无衬线: 参考 https://www.jianshu.com/p/55e410bd2115
  FONT_URL: [// 字体CSS 例如 https://npm.elemecdn.com/lxgw-wenkai-webfont@1.6.0/style.css
    'https://fonts.googleapis.com/css?family=Bitter&display=swap',
    'https://fonts.googleapis.com/css2?family=Noto+Sans+SC:wght@500&display=swap',
    'https://fonts.googleapis.com/css2?family=Noto+Serif+SC:wght@500&display=swap'
  ],
  FONT_SANS: [// 无衬线字体 例如'LXGW WenKai'
    'Bitter', '"PingFang SC"', '-apple-system', 'BlinkMacSystemFont', '"Hiragino Sans GB"',
    '"Segoe UI Emoji"', '"Segoe UI Symbol"', '"Segoe UI"', '"Noto Sans SC"', 'HarmonyOS_Regular',
    '"Microsoft YaHei"', '"Helvetica Neue"', 'Helvetica', '"Source Han Sans SC"',
    'Arial', 'sans-serif', '"Apple Color Emoji"'],
  FONT_SERIF: [// 衬线字体 例如'LXGW WenKai'
    'Bitter', '"Noto Serif SC"', 'SimSun', '"Times New Roman"', 'Times', 'serif',
    '"Segoe UI Emoji"', '"Segoe UI Symbol"', '"Apple Color Emoji"'],
  FONT_AWESOME: '/css/all.min.css', // font-awesome 字体图标地址

  // 自定义外部脚本，外部样式
  CUSTOM_EXTERNAL_JS: [''], // e.g. ['http://xx.com/script.js','http://xx.com/script.js']
  CUSTOM_EXTERNAL_CSS: [''], // e.g. ['http://xx.com/style.css','http://xx.com/style.css']

  // 侧栏布局 是否反转(左变右,右变左) 已支持主题: hexo next medium fukasawa example
  LAYOUT_SIDEBAR_REVERSE: false,

  // 一个小插件展示你的facebook fan page~ @see https://tw.andys.pro/article/add-facebook-fanpage-notionnext
  FACEBOOK_PAGE_TITLE: process.env.NEXT_PUBLIC_FACEBOOK_PAGE_TITLE || 'My-Facebook~', // 邊欄 Facebook Page widget 的標題欄，填''則無標題欄 e.g FACEBOOK 粉絲團'
  FACEBOOK_PAGE: process.env.NEXT_PUBLIC_FACEBOOK_PAGE || 'https://www.facebook.com/ethereal619', // Facebook Page 的連結 e.g https://www.facebook.com/tw.andys.pro
  FACEBOOK_PAGE_ID: process.env.NEXT_PUBLIC_FACEBOOK_PAGE_ID || '102997602709876', // Facebook Page ID 來啟用 messenger 聊天功能
  FACEBOOK_APP_ID: process.env.NEXT_PUBLIC_FACEBOOK_APP_ID || '1441874939916293', // Facebook App ID 來啟用 messenger 聊天功能 获取: https://developers.facebook.com/

  BEI_AN: process.env.NEXT_PUBLIC_BEI_AN || '', // 备案号 闽ICP备XXXXXXX

  // PrismJs 代码相关
  PRISM_JS_AUTO_LOADER: 'https://npm.elemecdn.com/prismjs@1.29.0/plugins/autoloader/prism-autoloader.min.js',
  PRISM_JS_PATH: 'https://npm.elemecdn.com/prismjs@1.29.0/components/',
  PRISM_THEME_PATH: 'https://npm.elemecdn.com/prism-themes/themes/prism-a11y-dark.min.css', // 代码样式主题 更多参考 https://github.com/PrismJS/prism-themes
  CODE_MAC_BAR: true, // 代码左上角显示mac的红黄绿图标
  CODE_LINE_NUMBERS: process.env.NEXT_PUBLIC_CODE_LINE_NUMBERS || 'true', // 是否显示行号


  BACKGROUND_LIGHT: '#eeeeee', // use hex value, don't forget '#' e.g #fffefc
  BACKGROUND_DARK: '#000000', // use hex value, don't forget '#'
  SUB_PATH: '', // leave this empty unless you want to deploy in a folder

  POST_URL_PREFIX: process.env.NEXT_PUBLIC_POST_URL_PREFIX || 'article', // POST类型文章的默认路径前缀，例如默认POST类型的路径是  /article/[slug]
  // 如果此项配置为 '' 空， 则文章将没有前缀路径，使用场景： 希望文章前缀路径为 /post 的情况 支持多级

  POST_LIST_STYLE: 'page', // ['page','scroll] 文章列表样式:页码分页、单页滚动加载
  POST_LIST_PREVIEW: process.env.NEXT_PUBLIC_POST_PREVIEW || 'false', //  是否在列表加载文章预览
  POST_PREVIEW_LINES: 12, // 预览博客行数
  POST_RECOMMEND_COUNT: 6, // 推荐文章数量
  POSTS_PER_PAGE: 12, // post counts per page
  POSTS_SORT_BY: 'notion', // 排序方式 'date'按时间,'notion'由notion控制

  PREVIEW_CATEGORY_COUNT: 0, // 首页最多展示的分类数量，0为不限制
  PREVIEW_TAG_COUNT: 0, // 首页最多展示的标签数量，0为不限制

  // 鼠标点击烟花特效
  FIREWORKS: process.env.NEXT_PUBLIC_FIREWORKS || false, // 开关
  // 烟花色彩，感谢 https://github.com/Vixcity 提交的色彩
  FIREWORKS_COLOR: ['255, 20, 97', '24, 255, 146', '90, 135, 255', '251, 243, 140'],

  // 樱花飘落特效
  SAKURA: process.env.NEXT_PUBLIC_SAKURA || false, // 开关

  // 漂浮线段特效
  NEST: process.env.NEXT_PUBLIC_NEST || true, // 开关

  // 动态彩带特效
  FLUTTERINGRIBBON: process.env.NEXT_PUBLIC_FLUTTERINGRIBBON || false, // 开关
  // 静态彩带特效
  RIBBON: process.env.NEXT_PUBLIC_RIBBON || false, // 开关

  // 星空雨特效 黑夜模式才会生效
  STARRY_SKY: process.env.NEXT_PUBLIC_STARRY_SKY || true, // 开关

  // 悬浮挂件
  WIDGET_PET: process.env.NEXT_PUBLIC_WIDGET_PET || true, // 是否显示宠物挂件
  WIDGET_PET_LINK: 'https://npm.elemecdn.com/live2d-widget-model-wanko@1.0.5/assets/wanko.model.json', // 挂件模型地址 @see https://github.com/xiazeyu/live2d-widget-models
  WIDGET_PET_SWITCH_THEME: true, // 点击宠物挂件切换博客主题

  // 音乐播放插件
  MUSIC_PLAYER: process.env.NEXT_PUBLIC_MUSIC_PLAYER || false, // 是否使用音乐播放插件
  MUSIC_PLAYER_VISIBLE: process.env.NEXT_PUBLIC_MUSIC_PLAYER_VISIBLE || true, // 是否在左下角显示播放和切换，如果使用播放器，打开自动播放再隐藏，就会以类似背景音乐的方式播放，无法取消和暂停
  MUSIC_PLAYER_AUTO_PLAY: process.env.NEXT_PUBLIC_MUSIC_PLAYER_AUTO_PLAY || false, // 是否自动播放，不过自动播放时常不生效（移动设备不支持自动播放）
  MUSIC_PLAYER_SHOW_LRC: process.env.NEXT_PUBLIC_MUSIC_PLAYER_SHOW_LRC || false, // 是否展示歌词（前提是有配置歌词路径，对 meting 无效）
  MUSIC_PLAYER_CDN_URL: process.env.NEXT_PUBLIC_MUSIC_PLAYER_CDN_URL || 'https://lf9-cdn-tos.bytecdntp.com/cdn/expire-1-M/aplayer/1.10.1/APlayer.min.js',
  MUSIC_PLAYER_ORDER: 'random', // 默认播放方式，顺序 list，随机 random

  MUSIC_PLAYER_AUDIO_LIST: [ // 示例音乐列表。除了以下配置外，还可配置歌词，具体配置项看此文档 https://aplayer.js.org/#/zh-Hans/
    {
      name: '风を共に舞う気持ち',
      artist: 'Falcom Sound Team jdk',
      url: 'https://music.163.com/song/media/outer/url?id=731419.mp3',
      cover: 'https://p2.music.126.net/kn6ugISTonvqJh3LHLaPtQ==/599233837187278.jpg'
    },
    {
      name: '王都グランセル',
      artist: 'Falcom Sound Team jdk',
      url: 'https://music.163.com/song/media/outer/url?id=731355.mp3',
      cover: 'https://p1.music.126.net/kn6ugISTonvqJh3LHLaPtQ==/599233837187278.jpg'
    }
  ],
  MUSIC_PLAYER_METING: process.env.NEXT_PUBLIC_MUSIC_PLAYER_METING || true, // 是否要开启 MetingJS，从平台获取歌单。会覆盖自定义的 MUSIC_PLAYER_AUDIO_LIST，更多配置信息：https://github.com/metowolf/MetingJS
  MUSIC_PLAYER_METING_SERVER: process.env.NEXT_PUBLIC_MUSIC_PLAYER_METING_SERVER || 'netease', // 音乐平台，[netease, tencent, kugou, xiami, baidu]
  MUSIC_PLAYER_METING_ID: process.env.NEXT_PUBLIC_MUSIC_PLAYER_METING_ID || '2809513713', // 对应歌单的 id
  MUSIC_PLAYER_METING_LRC_TYPE: process.env.NEXT_PUBLIC_MUSIC_PLAYER_METING_LRC_TYPE || '1', // 可选值： 3 | 1 | 0（0：禁用 lrc 歌词，1：lrc 格式的字符串，3：lrc 文件 url）


  // ----> 评论互动 可同时开启多个支持 WALINE VALINE GISCUS CUSDIS UTTERRANCES GITALK

  // twikoo
  COMMENT_TWIKOO_ENV_ID: process.env.NEXT_PUBLIC_COMMENT_ENV_ID || '', // TWIKOO地址 腾讯云环境填 envId；Vercel 环境域名地址（https://xxx.vercel.app)

  // utterance
  COMMENT_UTTERRANCES_REPO: process.env.NEXT_PUBLIC_COMMENT_UTTERRANCES_REPO || '', // 你的代码仓库名， 例如我是 'tangly1024/NotionNext'； 更多文档参考 https://utteranc.es/

  // giscus @see https://giscus.app/
  COMMENT_GISCUS_REPO: process.env.NEXT_PUBLIC_COMMENT_GISCUS_REPO || '', // 你的Github仓库名 e.g 'tangly1024/NotionNext'
  COMMENT_GISCUS_REPO_ID: process.env.NEXT_PUBLIC_COMMENT_GISCUS_REPO_ID || '', // 你的Github Repo ID e.g ( 設定完 giscus 即可看到 )
  COMMENT_GISCUS_CATEGORY_ID: process.env.NEXT_PUBLIC_COMMENT_GISCUS_CATEGORY_ID || '', // 你的Github Discussions 內的 Category ID ( 設定完 giscus 即可看到 )
  COMMENT_GISCUS_MAPPING: process.env.NEXT_PUBLIC_COMMENT_GISCUS_MAPPING || 'pathname', // 你的Github Discussions 使用哪種方式來標定文章, 預設 'pathname'
  COMMENT_GISCUS_REACTIONS_ENABLED: process.env.NEXT_PUBLIC_COMMENT_GISCUS_REACTIONS_ENABLED || '1', // 你的 Giscus 是否開啟文章表情符號 '1' 開啟 "0" 關閉 預設開啟
  COMMENT_GISCUS_EMIT_METADATA: process.env.NEXT_PUBLIC_COMMENT_GISCUS_EMIT_METADATA || '0', // 你的 Giscus 是否提取 Metadata '1' 開啟 '0' 關閉 預設關閉
  COMMENT_GISCUS_INPUT_POSITION: process.env.NEXT_PUBLIC_COMMENT_GISCUS_INPUT_POSITION || 'bottom', // 你的 Giscus 發表留言位置 'bottom' 尾部 'top' 頂部, 預設 'bottom'
  COMMENT_GISCUS_LANG: process.env.NEXT_PUBLIC_COMMENT_GISCUS_LANG || 'zh-CN', // 你的 Giscus 語言 e.g 'en', 'zh-TW', 'zh-CN', 預設 'en'
  COMMENT_GISCUS_LOADING: process.env.NEXT_PUBLIC_COMMENT_GISCUS_LOADING || 'lazy', // 你的 Giscus 載入是否漸進式載入, 預設 'lazy'
  COMMENT_GISCUS_CROSSORIGIN: process.env.NEXT_PUBLIC_COMMENT_GISCUS_CROSSORIGIN || 'anonymous', // 你的 Giscus 可以跨網域, 預設 'anonymous'

  COMMENT_CUSDIS_APP_ID: process.env.NEXT_PUBLIC_COMMENT_CUSDIS_APP_ID || '', // data-app-id 36位 see https://cusdis.com/
  COMMENT_CUSDIS_HOST: process.env.NEXT_PUBLIC_COMMENT_CUSDIS_HOST || 'https://cusdis.com', // data-host, change this if you're using self-hosted version
  COMMENT_CUSDIS_SCRIPT_SRC: process.env.NEXT_PUBLIC_COMMENT_CUSDIS_SCRIPT_SRC || 'https://cusdis.com/js/cusdis.es.js', // change this if you're using self-hosted version

  // gitalk评论插件 更多参考 https://gitalk.github.io/
  COMMENT_GITALK_REPO: process.env.NEXT_PUBLIC_COMMENT_GITALK_REPO || '', // 你的Github仓库名，例如 'NotionNext'
  COMMENT_GITALK_OWNER: process.env.NEXT_PUBLIC_COMMENT_GITALK_OWNER || '', // 你的用户名 e.g tangly1024
  COMMENT_GITALK_ADMIN: process.env.NEXT_PUBLIC_COMMENT_GITALK_ADMIN || '', // 管理员用户名、一般是自己 e.g 'tangly1024'
  COMMENT_GITALK_CLIENT_ID: process.env.NEXT_PUBLIC_COMMENT_GITALK_CLIENT_ID || '', // e.g 20位ID ， 在gitalk后台获取
  COMMENT_GITALK_CLIENT_SECRET: process.env.NEXT_PUBLIC_COMMENT_GITALK_CLIENT_SECRET || '', // e.g 40位ID， 在gitalk后台获取
  COMMENT_GITALK_DISTRACTION_FREE_MODE: false, // 类似facebook的无干扰模式

  COMMENT_GITTER_ROOM: process.env.NEXT_PUBLIC_COMMENT_GITTER_ROOM || 'lifeafter619/chating', // gitter聊天室 see https://gitter.im/ 不需要则留空
  COMMENT_DAO_VOICE_ID: process.env.NEXT_PUBLIC_COMMENT_DAO_VOICE_ID || '', // DaoVoice http://dashboard.daovoice.io/get-started
  COMMENT_TIDIO_ID: process.env.NEXT_PUBLIC_COMMENT_TIDIO_ID || '', // [tidio_id] -> //code.tidio.co/[tidio_id].js

  COMMENT_VALINE_APP_ID: process.env.NEXT_PUBLIC_VALINE_ID || '', // Valine @see https://valine.js.org/quickstart.html 或 https://github.com/stonehank/react-valine#%E8%8E%B7%E5%8F%96app-id-%E5%92%8C-app-key
  COMMENT_VALINE_APP_KEY: process.env.NEXT_PUBLIC_VALINE_KEY || '',
  COMMENT_VALINE_SERVER_URLS: process.env.NEXT_PUBLIC_VALINE_SERVER_URLS || '', // 该配置适用于国内自定义域名用户, 海外版本会自动检测(无需手动填写) @see https://valine.js.org/configuration.html#serverURLs
  COMMENT_VALINE_PLACEHOLDER: process.env.NEXT_PUBLIC_VALINE_PLACEHOLDER || '抢个沙发吧~', // 可以搭配后台管理评论 https://github.com/DesertsP/Valine-Admin  便于查看评论，以及邮件通知，垃圾评论过滤等功能

  COMMENT_WALINE_SERVER_URL: process.env.NEXT_PUBLIC_WALINE_SERVER_URL || 'https://66619.deta.dev', // 请配置完整的Waline评论地址 例如 hhttps://preview-waline.tangly1024.com @see https://waline.js.org/guide/get-started.html
  COMMENT_WALINE_RECENT: process.env.NEXT_PUBLIC_WALINE_RECENT || true, // 最新评论

  // <---- 评论插件

  // ----> 站点统计
  ANALYTICS_BUSUANZI_ENABLE: true, // 展示网站阅读量、访问数 see http://busuanzi.ibruce.info/
  ANALYTICS_BAIDU_ID: process.env.NEXT_PUBLIC_ANALYTICS_BAIDU_ID || 'bc8a38b59dd8a8d3aa38a95e5d9d7ef9', // e.g 只需要填写百度统计的id，[baidu_id] -> https://hm.baidu.com/hm.js?[baidu_id]
  ANALYTICS_CNZZ_ID: process.env.NEXT_PUBLIC_ANALYTICS_CNZZ_ID || '', // 只需要填写站长统计的id, [cnzz_id] -> https://s9.cnzz.com/z_stat.php?id=[cnzz_id]&web_id=[cnzz_id]
  ANALYTICS_GOOGLE_ID: process.env.NEXT_PUBLIC_ANALYTICS_GOOGLE_ID || '', // 谷歌Analytics的id e.g: G-XXXXXXXXXX

  ANALYTICS_ACKEE_TRACKER: process.env.NEXT_PUBLIC_ANALYTICS_ACKEE_TRACKER || '', // e.g 'https://ackee.tangly1024.net/tracker.js'
  ANALYTICS_ACKEE_DATA_SERVER: process.env.NEXT_PUBLIC_ANALYTICS_ACKEE_DATA_SERVER || '', // e.g https://ackee.tangly1024.net , don't end with a slash
  ANALYTICS_ACKEE_DOMAIN_ID: process.env.NEXT_PUBLIC_ANALYTICS_ACKEE_DOMAIN_ID || '', // e.g '0e2257a8-54d4-4847-91a1-0311ea48cc7b'

  SEO_GOOGLE_SITE_VERIFICATION: process.env.NEXT_PUBLIC_SEO_GOOGLE_SITE_VERIFICATION || '', // Remove the value or replace it with your own google site verification code

  // <---- 站点统计

  // 谷歌广告
  ADSENSE_GOOGLE_ID: process.env.NEXT_PUBLIC_ADSENSE_GOOGLE_ID || '', // 谷歌广告ID e.g ca-pub-xxxxxxxxxxxxxxxx

  // 自定义配置notion数据库字段名
  NOTION_PROPERTY_NAME: {
    password: process.env.NEXT_PUBLIC_NOTION_PROPERTY_PASSWORD || 'password',
    type: process.env.NEXT_PUBLIC_NOTION_PROPERTY_TYPE || 'type', // 文章类型，
    type_post: process.env.NEXT_PUBLIC_NOTION_PROPERTY_TYPE_POST || 'Post', // 当type文章类型与此值相同时，为博文。
    type_page: process.env.NEXT_PUBLIC_NOTION_PROPERTY_TYPE_PAGE || 'Page', // 当type文章类型与此值相同时，为单页。
    type_notice: process.env.NEXT_PUBLIC_NOTION_PROPERTY_TYPE_NOTICE || 'Notice', // 当type文章类型与此值相同时，为公告。
    title: process.env.NEXT_PUBLIC_NOTION_PROPERTY_TITLE || 'title', // 文章标题
    status: process.env.NEXT_PUBLIC_NOTION_PROPERTY_STATUS || 'status',
    status_publish: process.env.NEXT_PUBLIC_NOTION_PROPERTY_STATUS_PUBLISH || 'Published', // 当status状态值与此相同时为发布，可以为中文
    status_invisible: process.env.NEXT_PUBLIC_NOTION_PROPERTY_STATUS_INVISIBLE || 'Invisible', // 当status状态值与此相同时为隐藏发布，可以为中文 ， 除此之外其他页面状态不会显示在博客上
    summary: process.env.NEXT_PUBLIC_NOTION_PROPERTY_SUMMARY || 'summary',
    slug: process.env.NEXT_PUBLIC_NOTION_PROPERTY_SLUG || 'slug',
    category: process.env.NEXT_PUBLIC_NOTION_PROPERTY_CATEGORY || 'category',
    date: process.env.NEXT_PUBLIC_NOTION_PROPERTY_DATE || 'date',
    tags: process.env.NEXT_PUBLIC_NOTION_PROPERTY_TAGS || 'tags',
    icon: process.env.NEXT_PUBLIC_NOTION_PROPERTY_ICON || 'icon'
  },

  // 作废配置
  AVATAR: '/avatar.png', // 作者头像，被notion中的ICON覆盖。若无ICON则取public目录下的avatar.png
  TITLE: process.env.NEXT_PUBLIC_TITLE || 'NotionNext BLOG', // 站点标题 ，被notion中的页面标题覆盖
  HOME_BANNER_IMAGE: './bg_image.jpg', // 首页背景大图, 会被notion中的封面图覆盖，若无封面图则会使用代码中的 /public/bg_image.jpg 文件
  DESCRIPTION: process.env.NEXT_PUBLIC_DESCRIPTION || '这是一个由NotionNext生成的站点', // 站点描述，被notion中的页面描述覆盖

  // 开发相关
  NOTION_ACCESS_TOKEN: process.env.NOTION_ACCESS_TOKEN || '', // Useful if you prefer not to make your database public
  DEBUG: process.env.NEXT_PUBLIC_DEBUG || false, // 是否显示调试按钮
  ENABLE_CACHE: process.env.ENABLE_CACHE || false, // 开启缓存会将Notion数据缓存在内存中，通常在开发调试中使用，正式部署开启此功能意义不大。
  isProd: process.env.VERCEL_ENV === 'production', // distinguish between development and production environment (ref: https://vercel.com/docs/environment-variables#system-environment-variables)  
  VERSION: process.env.NEXT_PUBLIC_VERSION // 版本号
}

module.exports = BLOG<|MERGE_RESOLUTION|>--- conflicted
+++ resolved
@@ -10,17 +10,11 @@
   SINCE: 2021, // e.g if leave this empty, current year will be used.
   APPEARANCE: 'auto', // ['light', 'dark', 'auto'], // light 日间模式 ， dark夜间模式， auto根据时间和主题自动夜间模式
 
-<<<<<<< HEAD
-  AUTHOR: 'NotionNext', // 您的昵称 例如 tangly1024
-  BIO: '一个普通的干饭人🍚', // 作者简介
-  LINK: process.env.NEXT_PUBLIC_LINK || 'https://tangly1024.com', // 网站地址
-  KEYWORDS: 'Notion, 博客', // 网站关键词 英文逗号隔开
-=======
-  AUTHOR: '619', // 作者
+  AUTHOR: '619', // 您的昵称 例如 tangly1024
   BIO: 'a Githuber in this CHAOTIC world.', // 作者简介
-  LINK: 'https://66619.eu.org', // 网站地址
-  KEYWORDS: 'blog,boring,博客', // 网站关键词 英文逗号隔开
->>>>>>> f642451a
+  LINK: process.env.NEXT_PUBLIC_LINK || 'https://66619.eu.org', // 网站地址
+  KEYWORDS: 'blog, boring, 博客', // 网站关键词 英文逗号隔开
+
   // 社交链接，不需要可留空白，例如 CONTACT_WEIBO:''
   CONTACT_EMAIL: 'mail@66619.eu.org', // 邮箱
   CONTACT_WEIBO: 'https://weibo.com/u/7458711630', // 你的微博个人主页
