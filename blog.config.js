--- conflicted
+++ resolved
@@ -4,11 +4,11 @@
   NOTION_PAGE_ID: process.env.NOTION_PAGE_ID || '02ab3b8678004aa69e9e415905ef32a5',
   PSEUDO_STATIC: false, // 伪静态路径，开启后所有文章URL都以 .html 结尾。
   NEXT_REVALIDATE_SECOND: process.env.NEXT_PUBLIC_REVALIDATE_SECOND || 5, // 更新内容缓存间隔 单位(秒)；即每个页面有5秒的纯静态期、此期间无论多少次访问都不会抓取notion数据；调大该值有助于节省Vercel资源、同时提升访问速率，但也会使文章更新有延迟。
-  THEME: process.env.NEXT_PUBLIC_THEME || 'fukasawa', // 主题， 支持 ['next','hexo',"fukasawa','medium','example'] @see https://preview.tangly1024.com
+  THEME: process.env.NEXT_PUBLIC_THEME || 'medium', // 主题， 支持 ['next','hexo',"fukasawa','medium','example'] @see https://preview.tangly1024.com
   THEME_SWITCH: process.env.NEXT_PUBLIC_THEME_SWITCH || true, // 是否显示切换主题按钮
   LANG: 'zh-CN', // e.g 'zh-CN','en-US'  see /lib/lang.js for more.
   SINCE: 2021, // e.g if leave this empty, current year will be used.
-  APPEARANCE: 'light', // ['light', 'dark', 'auto'], // light 日间模式 ， dark夜间模式， auto根据时间和主题自动夜间模式
+  APPEARANCE: 'auto', // ['light', 'dark', 'auto'], // light 日间模式 ， dark夜间模式， auto根据时间和主题自动夜间模式
 
   AUTHOR: 'DieInADream', // 作者
   BIO: '摸鱼大王🐟', // 作者简介
@@ -79,7 +79,7 @@
   WIDGET_PET_SWITCH_THEME: false, // 点击宠物挂件切换博客主题
 
   // 音乐播放插件
-  MUSIC_PLAYER: process.env.NEXT_PUBLIC_MUSIC_PLAYER || true, // 是否使用音乐播放插件
+  MUSIC_PLAYER: process.env.NEXT_PUBLIC_MUSIC_PLAYER || false, // 是否使用音乐播放插件
   MUSIC_PLAYER_VISIBLE: process.env.NEXT_PUBLIC_MUSIC_PLAYER_VISIBLE || true, // 是否在左下角显示播放和切换，如果使用播放器，打开自动播放再隐藏，就会以类似背景音乐的方式播放，无法取消和暂停
   MUSIC_PLAYER_AUTO_PLAY: process.env.NEXT_PUBLIC_MUSIC_PLAYER_AUTO_PLAY || false, // 是否自动播放，不过自动播放时常不生效（移动设备不支持自动播放）
   MUSIC_PLAYER_SHOW_LRC: process.env.NEXT_PUBLIC_MUSIC_PLAYER_SHOW_LRC || false, // 是否展示歌词（前提是有配置歌词路径，对 meting 无效）
@@ -87,16 +87,11 @@
   MUSIC_PLAYER_ORDER: 'list', // 默认播放方式，顺序 list，随机 random
   MUSIC_PLAYER_AUDIO_LIST: [ // 示例音乐列表。除了以下配置外，还可配置歌词，具体配置项看此文档 https://aplayer.js.org/#/zh-Hans/
   ],
-<<<<<<< HEAD
-  MUSIC_PLAYER_METING: process.env.NEXT_PUBLIC_MUSIC_PLAYER_METING || false, // 是否要开启 MetingJS，从平台获取歌单。会覆盖自定义的 MUSIC_PLAYER_AUDIO_LIST，更多配置信息：https://github.com/metowolf/MetingJS
-  MUSIC_PLAYER_METING_SERVER: process.env.NEXT_PUBLIC_MUSIC_PLAYER_METING_SERVER || 'netease', // 音乐平台，[netease, tencent, kugou, xiami, baidu]
-  MUSIC_PLAYER_METING_ID: process.env.NEXT_PUBLIC_MUSIC_PLAYER_METING_ID || '60198', // 对应歌单的 id
-  MUSIC_PLAYER_METING_LRC_TYPE: process.env.NEXT_PUBLIC_MUSIC_PLAYER_METING_LRC_TYPE || '1', // 可选值： 3 | 1 | 0（0：禁用 lrc 歌词，1：lrc 格式的字符串，3：lrc 文件 url）
-=======
   MUSIC_PLAYER_METING: process.env.NEXT_PUBLIC_MUSIC_PLAYER_METING || true, // 是否要开启 MetingJS，从平台获取歌单。会覆盖自定义的 MUSIC_PLAYER_AUDIO_LIST，更多配置信息：https://github.com/metowolf/MetingJS
   MUSIC_PLAYER_METING_SERVER: process.env.NEXT_PUBLIC_MUSIC_PLAYER_METING_SERVER || 'tencent', // 音乐平台，[netease, tencent, kugou, xiami, baidu]
   MUSIC_PLAYER_METING_ID: process.env.NEXT_PUBLIC_MUSIC_PLAYER_METING_ID || '7375074892', // 对应歌单的 id
->>>>>>> 2806d437
+  MUSIC_PLAYER_METING_LRC_TYPE: process.env.NEXT_PUBLIC_MUSIC_PLAYER_METING_LRC_TYPE || '1', // 可选值： 3 | 1 | 0（0：禁用 lrc 歌词，1：lrc 格式的字符串，3：lrc 文件 url）
+
 
   // ----> 评论互动 可同时开启多个支持 WALINE VALINE GISCUS CUSDIS UTTERRANCES GITALK
 
