// 注: process.env.XX是Vercel的环境变量，配置方式见：https://docs.tangly1024.com/article/how-to-config-notion-next#c4768010ae7d44609b744e79e2f9959a
const BLOG = {
  // Important page_id！！！Duplicate Template from  https://www.notion.so/tanghh/02ab3b8678004aa69e9e415905ef32a5
  NOTION_PAGE_ID: process.env.NOTION_PAGE_ID || '4beeb3e90ccd4312ad1cabe4a313c0f1',
  PSEUDO_STATIC: process.env.NEXT_PUBLIC_PSEUDO_STATIC || false, // 伪静态路径，开启后所有文章URL都以 .html 结尾。
  NEXT_REVALIDATE_SECOND: process.env.NEXT_PUBLIC_REVALIDATE_SECOND || 1800, // 更新内容缓存间隔 单位(秒)；即每个页面有5秒的纯静态期、此期间无论多少次访问都不会抓取notion数据；调大该值有助于节省Vercel资源、同时提升访问速率，但也会使文章更新有延迟。
  THEME: process.env.NEXT_PUBLIC_THEME || 'heo', // 当前主题，在themes文件夹下可找到所有支持的主题；主题名称就是文件夹名，例如 example,fukasawa,gitbook,heo,hexo,landing,matery,medium,next,nobelium,plog,simple
  THEME_SWITCH: process.env.NEXT_PUBLIC_THEME_SWITCH || false, // 是否显示切换主题按钮
  LANG: process.env.NEXT_PUBLIC_LANG || 'zh-CN', // e.g 'zh-CN','en-US'  see /lib/lang.js for more.
  SINCE: process.env.NEXT_SINCE || 2023, // e.g if leave this empty, current year will be used.
  APPEARANCE: process.env.NEXT_PUBLIC_APPEARANCE || 'auto', // ['light', 'dark', 'auto'], // light 日间模式 ， dark夜间模式， auto根据时间和主题自动夜间模式
  APPEARANCE_DARK_TIME: process.env.NEXT_PUBLIC_APPEARANCE_DARK_TIME || [18, 6], // 夜间模式起至时间，false时关闭根据时间自动切换夜间模式

  TAG_SORT_BY_COUNT: true, // 标签是否按照文章数量倒序排列，文章多的标签排在前。
  IS_TAG_COLOR_DISTINGUISHED:
    process.env.NEXT_PUBLIC_IS_TAG_COLOR_DISTINGUISHED === 'true' || true, // 对于名称相同的tag是否区分tag的颜色

  // 3.14.1版本后，欢迎语在此配置，英文逗号隔开 ,  即可支持多个欢迎语打字效果。
  GREETING_WORDS:
    process.env.NEXT_PUBLIC_GREETING_WORDS ||
    'Hi,欢迎来到凌云博客！',

  CUSTOM_MENU: process.env.NEXT_PUBLIC_CUSTOM_MENU || false, // 支持Menu 类型，从3.12.0版本起，各主题将逐步支持灵活的二级菜单配置，替代了原来的Page类型，此配置是试验功能、默认关闭。

  AUTHOR: process.env.NEXT_PUBLIC_AUTHOR || 'wuyuhanzijin', // 您的昵称
  BIO: process.env.NEXT_PUBLIC_BIO || '拂雪凌云端', // 作者简介
  LINK: process.env.NEXT_PUBLIC_LINK || 'https://www.linyunlink.top', // 网站地址
  KEYWORDS: process.env.NEXT_PUBLIC_KEYWORD || '技术, 博客, 凌云', // 网站关键词 英文逗号隔开

  // 社交链接，不需要可留空白，例如 CONTACT_WEIBO:''
  CONTACT_EMAIL: process.env.NEXT_PUBLIC_CONTACT_EMAIL || '', // 邮箱地址 例如mail@tangly1024.com
  CONTACT_WEIBO: process.env.NEXT_PUBLIC_CONTACT_WEIBO || '', // 你的微博个人主页
  CONTACT_TWITTER: process.env.NEXT_PUBLIC_CONTACT_TWITTER || '', // 你的twitter个人主页
  CONTACT_GITHUB: process.env.NEXT_PUBLIC_CONTACT_GITHUB || 'https://github.com/wuyuhanzijin', // 你的github个人主页
  CONTACT_TELEGRAM: process.env.NEXT_PUBLIC_CONTACT_TELEGRAM || '', // 你的telegram 地址 例如 https://t.me/tangly_1024
  CONTACT_LINKEDIN: process.env.NEXT_PUBLIC_CONTACT_LINKEDIN || '', // 你的linkedIn 首页
  CONTACT_INSTAGRAM: process.env.NEXT_PUBLIC_CONTACT_INSTAGRAM || '', // 您的instagram地址
  CONTACT_BILIBILI: process.env.NEXT_PUBLIC_CONTACT_BILIBILI || '', // B站主页
  CONTACT_YOUTUBE: process.env.NEXT_PUBLIC_CONTACT_YOUTUBE || '', // Youtube主页
  CONTACT_XIAOHONGSHU: process.env.NEXT_PUBLIC_CONTACT_XIAOHONGSHU || '', // 小红书主页
  CONTACT_ZHISHIXINGQIU: process.env.NEXT_PUBLIC_CONTACT_ZHISHIXINGQIU || '', // 知识星球
  CONTACT_WEHCHAT_PUBLIC: process.env.NEXT_PUBLIC_CONTACT_WEHCHAT_PUBLIC || '', // 微信公众号 格式：https://mp.weixin.qq.com/mp/profile_ext?action=home&__biz=【xxxxxx】==#wechat_redirect

  NOTION_HOST: process.env.NEXT_PUBLIC_NOTION_HOST || 'https://www.notion.so', // Notion域名，您可以选择用自己的域名进行反向代理，如果不懂得什么是反向代理，请勿修改此项

  BLOG_FAVICON: process.env.NEXT_PUBLIC_FAVICON || '/favicon.ico', // blog favicon 配置, 默认使用 /public/favicon.ico，支持在线图片，如 https://img.imesong.com/favicon.png

  IMAGE_COMPRESS_WIDTH: process.env.NEXT_PUBLIC_IMAGE_COMPRESS_WIDTH || 600, // 图片压缩宽度默认值，作用于博客封面和文章内容 越小加载图片越快
  IMAGE_ZOOM_IN_WIDTH: process.env.NEXT_PUBLIC_IMAGE_ZOOM_IN_WIDTH || 1200, // 文章图片点击放大后的画质宽度，不代表在网页中的实际展示宽度
  RANDOM_IMAGE_URL: process.env.NEXT_PUBLIC_RANDOM_IMAGE_URL || '', // 随机图片API,如果未配置下面的关键字，主页封面，头像，文章封面图都会被替换为随机图片
  RANDOM_IMAGE_REPLACE_TEXT: process.env.NEXT_PUBLIC_RANDOM_IMAGE_NOT_REPLACE_TEXT || 'images.unsplash.com', // 触发替换图片的 url 关键字(多个支持用英文逗号分开)，只有图片地址中包含此关键字才会替换为上方随机图片url
  // eg: images.unsplash.com(notion图床的所有图片都会替换),如果你在 notion 里已经添加了一个随机图片 url，恰巧那个服务跑路或者挂掉，想一键切换所有配图可以将该 url 配置在这里
  // 默认下会将你上传到 notion的主页封面图和头像也给替换，建议将主页封面图和头像放在其他图床，在 notion 里配置 link 即可。

  // START ************网站字体*****************
  // ['font-serif','font-sans'] 两种可选，分别是衬线和无衬线: 参考 https://www.jianshu.com/p/55e410bd2115
  // 后面空格隔开的font-light的字体粗细，留空是默认粗细；参考 https://www.tailwindcss.cn/docs/font-weight
  FONT_STYLE: process.env.NEXT_PUBLIC_FONT_STYLE || 'font-sans font-light',
  // 字体CSS 例如 https://npm.elemecdn.com/lxgw-wenkai-webfont@1.6.0/style.css
  FONT_URL: [
    // 'https://npm.elemecdn.com/lxgw-wenkai-webfont@1.6.0/style.css',
    'https://fonts.googleapis.com/css?family=Bitter&display=swap',
    'https://fonts.googleapis.com/css2?family=Noto+Sans+SC:wght@300&display=swap',
    'https://fonts.googleapis.com/css2?family=Noto+Serif+SC:wght@300&display=swap'
  ],
  // 无衬线字体 例如'"LXGW WenKai"'
  FONT_SANS: [
    // '"LXGW WenKai"',
    '"PingFang SC"',
    '-apple-system',
    'BlinkMacSystemFont',
    '"Hiragino Sans GB"',
    '"Microsoft YaHei"',
    '"Segoe UI Emoji"',
    '"Segoe UI Symbol"',
    '"Segoe UI"',
    '"Noto Sans SC"',
    'HarmonyOS_Regular',
    '"Helvetica Neue"',
    'Helvetica',
    '"Source Han Sans SC"',
    'Arial',
    'sans-serif',
    '"Apple Color Emoji"'
  ],
  // 衬线字体 例如'"LXGW WenKai"'
  FONT_SERIF: [
    // '"LXGW WenKai"',
    'Bitter',
    '"Noto Serif SC"',
    'SimSun',
    '"Times New Roman"',
    'Times',
    'serif',
    '"Segoe UI Emoji"',
    '"Segoe UI Symbol"',
    '"Apple Color Emoji"'
  ],
  FONT_AWESOME:
    process.env.NEXT_PUBLIC_FONT_AWESOME_PATH ||
    'https://cdnjs.cloudflare.com/ajax/libs/font-awesome/6.4.0/css/all.min.css', // font-awesome 字体图标地址; 可选 /css/all.min.css ， https://lf9-cdn-tos.bytecdntp.com/cdn/expire-1-M/font-awesome/6.0.0/css/all.min.css

  // END ************网站字体*****************

  // 路径和组件映射，不同路径分别展示主题的什么组件
  LAYOUT_MAPPINGS: {
    '-1': 'LayoutBase',
    '/': 'LayoutIndex',
    '/archive': 'LayoutArchive',
    '/page/[page]': 'LayoutPostList',
    '/category/[category]': 'LayoutPostList',
    '/category/[category]/page/[page]': 'LayoutPostList',
    '/tag/[tag]': 'LayoutPostList',
    '/tag/[tag]/page/[page]': 'LayoutPostList',
    '/search': 'LayoutSearch',
    '/search/[keyword]': 'LayoutSearch',
    '/search/[keyword]/page/[page]': 'LayoutSearch',
    '/404': 'Layout404',
    '/tag': 'LayoutTagIndex',
    '/category': 'LayoutCategoryIndex',
    '/[prefix]': 'LayoutSlug',
    '/[prefix]/[slug]': 'LayoutSlug',
    '/[prefix]/[slug]/[...suffix]': 'LayoutSlug',
    '/auth/result': 'LayoutAuth',
    '/sign-in/[[...index]]': 'LayoutSignIn',
    '/sign-up/[[...index]]': 'LayoutSignUp'
  },

  CAN_COPY: process.env.NEXT_PUBLIC_CAN_COPY || true, // 是否允许复制页面内容 默认允许，如果设置为false、则全栈禁止复制内容。
  // 自定义右键菜单
  CUSTOM_RIGHT_CLICK_CONTEXT_MENU: process.env.NEXT_PUBLIC_CUSTOM_RIGHT_CLICK_CONTEXT_MENU || true, // 自定义右键菜单，覆盖系统菜单
  CUSTOM_RIGHT_CLICK_CONTEXT_MENU_THEME_SWITCH:
    process.env.NEXT_PUBLIC_CUSTOM_RIGHT_CLICK_CONTEXT_MENU_THEME_SWITCH || true, // 是否显示切换主题
  CUSTOM_RIGHT_CLICK_CONTEXT_MENU_DARK_MODE: process.env.NEXT_PUBLIC_CUSTOM_RIGHT_CLICK_CONTEXT_MENU_DARK_MODE || true, // 是否显示深色模式
  CUSTOM_RIGHT_CLICK_CONTEXT_MENU_SHARE_LINK:
    process.env.NEXT_PUBLIC_CUSTOM_RIGHT_CLICK_CONTEXT_MENU_SHARE_LINK || true, // 是否显示分享链接
  CUSTOM_RIGHT_CLICK_CONTEXT_MENU_RANDOM_POST:
    process.env.NEXT_PUBLIC_CUSTOM_RIGHT_CLICK_CONTEXT_MENU_RANDOM_POST || true, // 是否显示随机博客
  CUSTOM_RIGHT_CLICK_CONTEXT_MENU_CATEGORY: process.env.NEXT_PUBLIC_CUSTOM_RIGHT_CLICK_CONTEXT_MENU_CATEGORY || true, // 是否显示分类
  CUSTOM_RIGHT_CLICK_CONTEXT_MENU_TAG: process.env.NEXT_PUBLIC_CUSTOM_RIGHT_CLICK_CONTEXT_MENU_THEME_TAG || true, // 是否显示标签

  // 自定义外部脚本，外部样式
  CUSTOM_EXTERNAL_JS: [''], // e.g. ['http://xx.com/script.js','http://xx.com/script.js']
  CUSTOM_EXTERNAL_CSS: [''], // e.g. ['http://xx.com/style.css','http://xx.com/style.css']

  // 侧栏布局 是否反转(左变右,右变左) 已支持主题: hexo next medium fukasawa example
  LAYOUT_SIDEBAR_REVERSE: process.env.NEXT_PUBLIC_LAYOUT_SIDEBAR_REVERSE || false,

  // 一个小插件展示你的facebook fan page~ @see https://tw.andys.pro/article/add-facebook-fanpage-notionnext
  FACEBOOK_PAGE_TITLE: process.env.NEXT_PUBLIC_FACEBOOK_PAGE_TITLE || null, // 邊欄 Facebook Page widget 的標題欄，填''則無標題欄 e.g FACEBOOK 粉絲團'
  FACEBOOK_PAGE: process.env.NEXT_PUBLIC_FACEBOOK_PAGE || null, // Facebook Page 的連結 e.g https://www.facebook.com/tw.andys.pro
  FACEBOOK_PAGE_ID: process.env.NEXT_PUBLIC_FACEBOOK_PAGE_ID || '', // Facebook Page ID 來啟用 messenger 聊天功能
  FACEBOOK_APP_ID: process.env.NEXT_PUBLIC_FACEBOOK_APP_ID || '', // Facebook App ID 來啟用 messenger 聊天功能 获取: https://developers.facebook.com/

  BEI_AN: process.env.NEXT_PUBLIC_BEI_AN || '', // 备案号 闽ICP备XXXXXXX

  // START********代码相关********
  // PrismJs 代码相关
  PRISM_JS_PATH: 'https://npm.elemecdn.com/prismjs@1.29.0/components/',
  PRISM_JS_AUTO_LOADER: 'https://npm.elemecdn.com/prismjs@1.29.0/plugins/autoloader/prism-autoloader.min.js',

  // 代码主题 @see https://github.com/PrismJS/prism-themes
  PRISM_THEME_PREFIX_PATH:
    process.env.NEXT_PUBLIC_PRISM_THEME_PREFIX_PATH ||
    'https://cdn.jsdelivr.net/npm/prismjs@1.29.0/themes/prism-okaidia.min.css', // 代码块默认主题
  PRISM_THEME_SWITCH: process.env.NEXT_PUBLIC_PRISM_THEME_SWITCH || true, // 是否开启浅色/深色模式代码主题切换； 开启后将显示以下两个主题
  PRISM_THEME_LIGHT_PATH:
    process.env.NEXT_PUBLIC_PRISM_THEME_LIGHT_PATH ||
    'https://cdn.jsdelivr.net/npm/prismjs@1.29.0/themes/prism-okaidia.min.css', // 浅色模式主题，此处我修改为和深色统一，不太喜欢默认的浅色主题
  PRISM_THEME_DARK_PATH:
    process.env.NEXT_PUBLIC_PRISM_THEME_DARK_PATH ||
    'https://cdn.jsdelivr.net/npm/prismjs@1.29.0/themes/prism-okaidia.min.css', // 深色模式主题

  CODE_MAC_BAR: process.env.NEXT_PUBLIC_CODE_MAC_BAR || true, // 代码左上角显示mac的红黄绿图标
  CODE_LINE_NUMBERS: process.env.NEXT_PUBLIC_CODE_LINE_NUMBERS || true, // 是否显示行号
  CODE_COLLAPSE: process.env.NEXT_PUBLIC_CODE_COLLAPSE || true, // 是否支持折叠代码框
  CODE_COLLAPSE_EXPAND_DEFAULT: process.env.NEXT_PUBLIC_CODE_COLLAPSE_EXPAND_DEFAULT || true, // 折叠代码默认是展开状态

  // END********代码相关********

  // Mermaid 图表CDN
  MERMAID_CDN:
    process.env.NEXT_PUBLIC_MERMAID_CDN || 'https://cdnjs.cloudflare.com/ajax/libs/mermaid/10.2.4/mermaid.min.js', // CDN
  // QRCodeCDN
  QR_CODE_CDN:
    process.env.NEXT_PUBLIC_QR_CODE_CDN || 'https://cdnjs.cloudflare.com/ajax/libs/qrcodejs/1.0.0/qrcode.min.js',

  BACKGROUND_LIGHT: '#eeeeee', // use hex value, don't forget '#' e.g #fffefc
  BACKGROUND_DARK: '#000000', // use hex value, don't forget '#'
  SUB_PATH: '', // leave this empty unless you want to deploy in a folder

  POST_SHARE_BAR_ENABLE: process.env.NEXT_PUBLIC_POST_SHARE_BAR || 'true', // 文章分享功能 ，将在底部显示一个分享条
  POSTS_SHARE_SERVICES:
    process.env.NEXT_PUBLIC_POST_SHARE_SERVICES ||
    'link,wechat,qq,weibo,email', // 分享的服務，按顺序显示,逗号隔开
  // 所有支持的分享服务：link(复制链接),wechat(微信),qq,weibo(微博),email(邮件),facebook,twitter,telegram,messenger,line,reddit,whatsapp,linkedin,vkshare,okshare,tumblr,livejournal,mailru,viber,workplace,pocket,instapaper,hatena

  // 文章URL前缀
  POST_URL_PREFIX: process.env.NEXT_PUBLIC_POST_URL_PREFIX ?? 'article',
  // POST类型文章的默认路径前缀，例如默认POST类型的路径是  /article/[slug]
  // 如果此项配置为 '' 空， 则文章将没有前缀路径
  // 支援類似 WP 可自訂文章連結格式的功能：https://wordpress.org/documentation/article/customize-permalinks/，目前只先實作 %year%/%month%/%day%
  // 例：如想連結改成前綴 article + 時間戳記，可變更為： 'article/%year%/%month%/%day%'

  POST_LIST_STYLE: process.env.NEXT_PUBLIC_POST_LIST_STYLE || 'page', // ['page','scroll] 文章列表样式:页码分页、单页滚动加载
  POST_LIST_PREVIEW: process.env.NEXT_PUBLIC_POST_PREVIEW || 'false', //  是否在列表加载文章预览
  POST_PREVIEW_LINES: process.env.NEXT_PUBLIC_POST_POST_PREVIEW_LINES || 12, // 预览博客行数
  POST_RECOMMEND_COUNT: process.env.NEXT_PUBLIC_POST_RECOMMEND_COUNT || 6, // 推荐文章数量
  POSTS_PER_PAGE: process.env.NEXT_PUBLIC_POST_PER_PAGE || 12, // post counts per page
  POSTS_SORT_BY: process.env.NEXT_PUBLIC_POST_SORT_BY || 'notion', // 排序方式 'date'按时间,'notion'由notion控制

  POST_WAITING_TIME_FOR_404: process.env.NEXT_PUBLIC_POST_WAITING_TIME_FOR_404 || '5', // 文章加载超时时间，单位秒；超时后跳转到404页面

  ALGOLIA_APP_ID: process.env.NEXT_PUBLIC_ALGOLIA_APP_ID || null, // 在这里查看 https://dashboard.algolia.com/account/api-keys/
  ALGOLIA_ADMIN_APP_KEY: process.env.ALGOLIA_ADMIN_APP_KEY || null, // 管理后台的KEY，不要暴露在代码中，在这里查看 https://dashboard.algolia.com/account/api-keys/
  ALGOLIA_SEARCH_ONLY_APP_KEY: process.env.NEXT_PUBLIC_ALGOLIA_SEARCH_ONLY_APP_KEY || null, // 客户端搜索用的KEY
  ALGOLIA_INDEX: process.env.NEXT_PUBLIC_ALGOLIA_INDEX || null, // 在Algolia中创建一个index用作数据库
  //   ALGOLIA_RECREATE_DATA: process.env.ALGOLIA_RECREATE_DATA || process.env.npm_lifecycle_event === 'build', // 为true时重新构建索引数据; 默认在build时会构建

  PREVIEW_CATEGORY_COUNT: 16, // 首页最多展示的分类数量，0为不限制
  PREVIEW_TAG_COUNT: 16, // 首页最多展示的标签数量，0为不限制

  POST_DISABLE_GALLERY_CLICK: process.env.NEXT_PUBLIC_POST_DISABLE_GALLERY_CLICK || true, // 画册视图禁止点击，方便在友链页面的画册插入链接

  //   ********动态特效相关********
  // 鼠标点击烟花特效
  FIREWORKS: process.env.NEXT_PUBLIC_FIREWORKS || true, // 开关
  // 烟花色彩，感谢 https://github.com/Vixcity 提交的色彩
  FIREWORKS_COLOR: ['255, 20, 97', '24, 255, 146', '90, 135, 255', '251, 243, 140'],

  // 鼠标跟随特效
  MOUSE_FOLLOW: process.env.NEXT_PUBLIC_MOUSE_FOLLOW || false, // 开关
  // 这两个只有在鼠标跟随特效开启时才生效
  // 鼠标类型 1：路劲散点 2：下降散点 3：上升散点 4：边缘向鼠标移动散点 5：跟踪转圈散点 6：路径线条 7：聚集散点 8：聚集网格 9：移动网格 10：上升粒子 11：转圈随机颜色粒子 12：圆锥放射跟随蓝色粒子
  MOUSE_FOLLOW_EFFECT_TYPE: 11, // 1-12
  MOUSE_FOLLOW_EFFECT_COLOR: '#ef672a', // 鼠标点击特效颜色 #xxxxxx 或者 rgba(r,g,b,a)

  // 樱花飘落特效
  SAKURA: process.env.NEXT_PUBLIC_SAKURA || false, // 开关
  // 漂浮线段特效
  NEST: process.env.NEXT_PUBLIC_NEST || false, // 开关
  // 动态彩带特效
  FLUTTERINGRIBBON: process.env.NEXT_PUBLIC_FLUTTERINGRIBBON || false, // 开关
  // 静态彩带特效
  RIBBON: process.env.NEXT_PUBLIC_RIBBON || false, // 开关
  // 星空雨特效 黑夜模式才会生效
  STARRY_SKY: process.env.NEXT_PUBLIC_STARRY_SKY || true, // 开关

  //   ********挂件组件相关********
  // AI 文章摘要生成 @see https://docs_s.tianli0.top/
  TianliGPT_CSS:
    process.env.NEXT_PUBLIC_TIANLI_GPT_CSS ||
    'https://www.linyunlink.top/css/tianli_gpt.css',
  TianliGPT_JS:
    process.env.NEXT_PUBLIC_TIANLI_GPT_JS || 'https://www.linyunlink.top/js/summary.js',
  TianliGPT_KEY: process.env.NEXT_PUBLIC_TIANLI_GPT_KEY || '',

  // Chatbase 是否显示chatbase机器人 https://www.chatbase.co/
  CHATBASE_ID: process.env.NEXT_PUBLIC_CHATBASE_ID || null,
  // WebwhizAI 机器人 @see https://github.com/webwhiz-ai/webwhiz
  WEB_WHIZ_ENABLED: process.env.NEXT_PUBLIC_WEB_WHIZ_ENABLED || false, // 是否显示
  WEB_WHIZ_BASE_URL: process.env.NEXT_PUBLIC_WEB_WHIZ_BASE_URL || 'https://api.webwhiz.ai', // 可以自建服务器
  WEB_WHIZ_CHAT_BOT_ID: process.env.NEXT_PUBLIC_WEB_WHIZ_CHAT_BOT_ID || null, // 在后台获取ID
  DIFY_CHATBOT_ENABLED: process.env.NEXT_PUBLIC_DIFY_CHATBOT_ENABLED || false,
  DIFY_CHATBOT_BASE_URL: process.env.NEXT_PUBLIC_DIFY_CHATBOT_BASE_URL || '',
  DIFY_CHATBOT_TOKEN: process.env.NEXT_PUBLIC_DIFY_CHATBOT_TOKEN || '',
  // 悬浮挂件
  WIDGET_PET: process.env.NEXT_PUBLIC_WIDGET_PET || false, // 是否显示宠物挂件
  WIDGET_PET_LINK:
    process.env.NEXT_PUBLIC_WIDGET_PET_LINK ||
    'https://unpkg.com/live2d-widget-model-wanko@1.0.5/assets/wanko.model.json', // 挂件模型地址 @see https://github.com/xiazeyu/live2d-widget-models
  WIDGET_PET_SWITCH_THEME: process.env.NEXT_PUBLIC_WIDGET_PET_SWITCH_THEME || true, // 点击宠物挂件切换博客主题

  // 音乐播放插件
  MUSIC_PLAYER: process.env.NEXT_PUBLIC_MUSIC_PLAYER || false, // 是否使用音乐播放插件
  MUSIC_PLAYER_VISIBLE: process.env.NEXT_PUBLIC_MUSIC_PLAYER_VISIBLE || true, // 是否在左下角显示播放和切换，如果使用播放器，打开自动播放再隐藏，就会以类似背景音乐的方式播放，无法取消和暂停
  MUSIC_PLAYER_AUTO_PLAY: process.env.NEXT_PUBLIC_MUSIC_PLAYER_AUTO_PLAY || true, // 是否自动播放，不过自动播放时常不生效（移动设备不支持自动播放）
  MUSIC_PLAYER_LRC_TYPE: process.env.NEXT_PUBLIC_MUSIC_PLAYER_LRC_TYPE || '0', // 歌词显示类型，可选值： 3 | 1 | 0（0：禁用 lrc 歌词，1：lrc 格式的字符串，3：lrc 文件 url）（前提是有配置歌词路径，对 meting 无效）
  MUSIC_PLAYER_CDN_URL:
    process.env.NEXT_PUBLIC_MUSIC_PLAYER_CDN_URL ||
    'https://lf9-cdn-tos.bytecdntp.com/cdn/expire-1-M/aplayer/1.10.1/APlayer.min.js',
  MUSIC_PLAYER_ORDER: process.env.NEXT_PUBLIC_MUSIC_PLAYER_ORDER || 'list', // 默认播放方式，顺序 list，随机 random
  MUSIC_PLAYER_AUDIO_LIST: [
    // 示例音乐列表。除了以下配置外，还可配置歌词，具体配置项看此文档 https://aplayer.js.org/#/zh-Hans/
    {
      name: '风を共に舞う気持ち',
      artist: 'Falcom Sound Team jdk',
      url: 'https://music.163.com/song/media/outer/url?id=731419.mp3',
      cover: 'https://p2.music.126.net/kn6ugISTonvqJh3LHLaPtQ==/599233837187278.jpg'
    },
    {
      name: '王都グランセル',
      artist: 'Falcom Sound Team jdk',
      url: 'https://music.163.com/song/media/outer/url?id=731355.mp3',
      cover: 'https://p1.music.126.net/kn6ugISTonvqJh3LHLaPtQ==/599233837187278.jpg'
    }
  ],
  MUSIC_PLAYER_METING: process.env.NEXT_PUBLIC_MUSIC_PLAYER_METING || false, // 是否要开启 MetingJS，从平台获取歌单。会覆盖自定义的 MUSIC_PLAYER_AUDIO_LIST，更多配置信息：https://github.com/metowolf/MetingJS
  MUSIC_PLAYER_METING_SERVER: process.env.NEXT_PUBLIC_MUSIC_PLAYER_METING_SERVER || 'netease', // 音乐平台，[netease, tencent, kugou, xiami, baidu]
  MUSIC_PLAYER_METING_ID: process.env.NEXT_PUBLIC_MUSIC_PLAYER_METING_ID || '60198', // 对应歌单的 id
  MUSIC_PLAYER_METING_LRC_TYPE: process.env.NEXT_PUBLIC_MUSIC_PLAYER_METING_LRC_TYPE || '1', // 可选值： 3 | 1 | 0（0：禁用 lrc 歌词，1：lrc 格式的字符串，3：lrc 文件 url）

  //   ********挂件组件相关********
  // ----> 评论互动 可同时开启多个支持 WALINE VALINE GISCUS CUSDIS UTTERRANCES GITALK

  COMMENT_HIDE_SINGLE_TAB: process.env.NEXT_PUBLIC_COMMENT_HIDE_SINGLE_TAB || false, // Whether hide the tab when there's no tabs. 只有一个评论组件时是否隐藏切换组件的标签页

  // artalk 评论插件
  COMMENT_ARTALK_SERVER: process.env.NEXT_PUBLIC_COMMENT_ARTALK_SERVER || '', // ArtalkServert后端地址 https://artalk.js.org/guide/deploy.html
  COMMENT_ARTALK_JS:
    process.env.NEXT_PUBLIC_COMMENT_ARTALK_JS || 'https://cdnjs.cloudflare.com/ajax/libs/artalk/2.5.5/Artalk.js', // ArtalkServert js cdn
  COMMENT_ARTALK_CSS:
    process.env.NEXT_PUBLIC_COMMENT_ARTALK_CSS || 'https://cdnjs.cloudflare.com/ajax/libs/artalk/2.5.5/Artalk.css', // ArtalkServert css cdn

  // twikoo
  COMMENT_TWIKOO_ENV_ID: process.env.NEXT_PUBLIC_COMMENT_ENV_ID || '', // TWIKOO后端地址 腾讯云环境填envId；Vercel环境填域名，教程：https://tangly1024.com/article/notionnext-twikoo
  COMMENT_TWIKOO_COUNT_ENABLE: process.env.NEXT_PUBLIC_COMMENT_TWIKOO_COUNT_ENABLE || false, // 博客列表是否显示评论数
  COMMENT_TWIKOO_CDN_URL:

    process.env.NEXT_PUBLIC_COMMENT_TWIKOO_CDN_URL ||
<<<<<<< HEAD
    'https://www.linyunlink.top/js/twikoo.all.min.js', // twikoo客户端cdn
=======
    'https://cdn.jsdelivr.net/npm/twikoo@1.6.17/dist/twikoo.all.min.js', // twikoo客户端cdn
>>>>>>> c2d93240

  // utterance
  COMMENT_UTTERRANCES_REPO: process.env.NEXT_PUBLIC_COMMENT_UTTERRANCES_REPO || '', // 你的代码仓库名， 例如我是 'tangly1024/NotionNext'； 更多文档参考 https://utteranc.es/

  // giscus @see https://giscus.app/
  COMMENT_GISCUS_REPO: process.env.NEXT_PUBLIC_COMMENT_GISCUS_REPO || '', // 你的Github仓库名 e.g 'tangly1024/NotionNext'
  COMMENT_GISCUS_REPO_ID: process.env.NEXT_PUBLIC_COMMENT_GISCUS_REPO_ID || '', // 你的Github Repo ID e.g ( 設定完 giscus 即可看到 )
  COMMENT_GISCUS_CATEGORY_ID: process.env.NEXT_PUBLIC_COMMENT_GISCUS_CATEGORY_ID || '', // 你的Github Discussions 內的 Category ID ( 設定完 giscus 即可看到 )
  COMMENT_GISCUS_MAPPING: process.env.NEXT_PUBLIC_COMMENT_GISCUS_MAPPING || 'pathname', // 你的Github Discussions 使用哪種方式來標定文章, 預設 'pathname'
  COMMENT_GISCUS_REACTIONS_ENABLED: process.env.NEXT_PUBLIC_COMMENT_GISCUS_REACTIONS_ENABLED || '1', // 你的 Giscus 是否開啟文章表情符號 '1' 開啟 "0" 關閉 預設開啟
  COMMENT_GISCUS_EMIT_METADATA: process.env.NEXT_PUBLIC_COMMENT_GISCUS_EMIT_METADATA || '0', // 你的 Giscus 是否提取 Metadata '1' 開啟 '0' 關閉 預設關閉
  COMMENT_GISCUS_INPUT_POSITION: process.env.NEXT_PUBLIC_COMMENT_GISCUS_INPUT_POSITION || 'bottom', // 你的 Giscus 發表留言位置 'bottom' 尾部 'top' 頂部, 預設 'bottom'
  COMMENT_GISCUS_LANG: process.env.NEXT_PUBLIC_COMMENT_GISCUS_LANG || 'zh-CN', // 你的 Giscus 語言 e.g 'en', 'zh-TW', 'zh-CN', 預設 'en'
  COMMENT_GISCUS_LOADING: process.env.NEXT_PUBLIC_COMMENT_GISCUS_LOADING || 'lazy', // 你的 Giscus 載入是否漸進式載入, 預設 'lazy'
  COMMENT_GISCUS_CROSSORIGIN: process.env.NEXT_PUBLIC_COMMENT_GISCUS_CROSSORIGIN || 'anonymous', // 你的 Giscus 可以跨網域, 預設 'anonymous'

  COMMENT_CUSDIS_APP_ID: process.env.NEXT_PUBLIC_COMMENT_CUSDIS_APP_ID || '', // data-app-id 36位 see https://cusdis.com/
  COMMENT_CUSDIS_HOST: process.env.NEXT_PUBLIC_COMMENT_CUSDIS_HOST || 'https://cusdis.com', // data-host, change this if you're using self-hosted version
  COMMENT_CUSDIS_SCRIPT_SRC: process.env.NEXT_PUBLIC_COMMENT_CUSDIS_SCRIPT_SRC || '/js/cusdis.es.js', // change this if you're using self-hosted version

  // gitalk评论插件 更多参考 https://gitalk.github.io/
  COMMENT_GITALK_REPO: process.env.NEXT_PUBLIC_COMMENT_GITALK_REPO || '', // 你的Github仓库名，例如 'NotionNext'
  COMMENT_GITALK_OWNER: process.env.NEXT_PUBLIC_COMMENT_GITALK_OWNER || '', // 你的用户名 e.g tangly1024
  COMMENT_GITALK_ADMIN: process.env.NEXT_PUBLIC_COMMENT_GITALK_ADMIN || '', // 管理员用户名、一般是自己 e.g 'tangly1024'
  COMMENT_GITALK_CLIENT_ID: process.env.NEXT_PUBLIC_COMMENT_GITALK_CLIENT_ID || '', // e.g 20位ID ， 在gitalk后台获取
  COMMENT_GITALK_CLIENT_SECRET: process.env.NEXT_PUBLIC_COMMENT_GITALK_CLIENT_SECRET || '', // e.g 40位ID， 在gitalk后台获取
  COMMENT_GITALK_DISTRACTION_FREE_MODE: false, // 类似facebook的无干扰模式
  COMMENT_GITALK_JS_CDN_URL:
    process.env.NEXT_PUBLIC_COMMENT_GITALK_JS_CDN_URL || 'https://cdn.jsdelivr.net/npm/gitalk@1/dist/gitalk.min.js', // gitalk客户端 js cdn
  COMMENT_GITALK_CSS_CDN_URL:
    process.env.NEXT_PUBLIC_COMMENT_GITALK_CSS_CDN_URL || 'https://cdn.jsdelivr.net/npm/gitalk@1/dist/gitalk.css', // gitalk客户端 css cdn

  COMMENT_GITTER_ROOM: process.env.NEXT_PUBLIC_COMMENT_GITTER_ROOM || '', // gitter聊天室 see https://gitter.im/ 不需要则留空
  COMMENT_DAO_VOICE_ID: process.env.NEXT_PUBLIC_COMMENT_DAO_VOICE_ID || '', // DaoVoice http://dashboard.daovoice.io/get-started
  COMMENT_TIDIO_ID: process.env.NEXT_PUBLIC_COMMENT_TIDIO_ID || '', // [tidio_id] -> //code.tidio.co/[tidio_id].js

  COMMENT_VALINE_CDN: process.env.NEXT_PUBLIC_VALINE_CDN || 'https://unpkg.com/valine@1.5.1/dist/Valine.min.js',
  COMMENT_VALINE_APP_ID: process.env.NEXT_PUBLIC_VALINE_ID || '', // Valine @see https://valine.js.org/quickstart.html 或 https://github.com/stonehank/react-valine#%E8%8E%B7%E5%8F%96app-id-%E5%92%8C-app-key
  COMMENT_VALINE_APP_KEY: process.env.NEXT_PUBLIC_VALINE_KEY || '',
  COMMENT_VALINE_SERVER_URLS: process.env.NEXT_PUBLIC_VALINE_SERVER_URLS || '', // 该配置适用于国内自定义域名用户, 海外版本会自动检测(无需手动填写) @see https://valine.js.org/configuration.html#serverURLs
  COMMENT_VALINE_PLACEHOLDER: process.env.NEXT_PUBLIC_VALINE_PLACEHOLDER || '抢个沙发吧~', // 可以搭配后台管理评论 https://github.com/DesertsP/Valine-Admin  便于查看评论，以及邮件通知，垃圾评论过滤等功能

  COMMENT_WALINE_SERVER_URL: process.env.NEXT_PUBLIC_WALINE_SERVER_URL || '', // 请配置完整的Waline评论地址 例如 hhttps://preview-waline.tangly1024.com @see https://waline.js.org/guide/get-started.html
  COMMENT_WALINE_RECENT: process.env.NEXT_PUBLIC_WALINE_RECENT || false, // 最新评论

  // 此评论系统基于WebMention，细节可参考https://webmention.io
  // 它是一个基于IndieWeb理念的开放式评论系统，下方COMMENT_WEBMENTION包含的属性皆需配置：
  // ENABLE: 是否开启
  // AUTH: Webmention使用的IndieLogin，可使用Twitter或Github个人页面连结
  // HOSTNAME: Webmention绑定之网域，通常即为本站网址
  // TWITTER_USERNAME: 评论显示区域需要的资讯
  // TOKEN: Webmention的API token
  COMMENT_WEBMENTION_ENABLE: process.env.NEXT_PUBLIC_WEBMENTION_ENABLE || false,
  COMMENT_WEBMENTION_AUTH: process.env.NEXT_PUBLIC_WEBMENTION_AUTH || '',
  COMMENT_WEBMENTION_HOSTNAME: process.env.NEXT_PUBLIC_WEBMENTION_HOSTNAME || '',
  COMMENT_WEBMENTION_TWITTER_USERNAME: process.env.NEXT_PUBLIC_TWITTER_USERNAME || '',
  COMMENT_WEBMENTION_TOKEN: process.env.NEXT_PUBLIC_WEBMENTION_TOKEN || '',

  // <---- 评论插件

  // ----> 站点统计
  ANALYTICS_VERCEL: process.env.NEXT_PUBLIC_ANALYTICS_VERCEL || false, // vercel自带的统计 https://vercel.com/docs/concepts/analytics/quickstart https://github.com/tangly1024/NotionNext/issues/897
  ANALYTICS_BUSUANZI_ENABLE: process.env.NEXT_PUBLIC_ANALYTICS_BUSUANZI_ENABLE || true, // 展示网站阅读量、访问数 see http://busuanzi.ibruce.info/
  ANALYTICS_BAIDU_ID: process.env.NEXT_PUBLIC_ANALYTICS_BAIDU_ID || '', // e.g 只需要填写百度统计的id，[baidu_id] -> https://hm.baidu.com/hm.js?[baidu_id]
  ANALYTICS_CNZZ_ID: process.env.NEXT_PUBLIC_ANALYTICS_CNZZ_ID || '', // 只需要填写站长统计的id, [cnzz_id] -> https://s9.cnzz.com/z_stat.php?id=[cnzz_id]&web_id=[cnzz_id]
  ANALYTICS_GOOGLE_ID: process.env.NEXT_PUBLIC_ANALYTICS_GOOGLE_ID || '', // 谷歌Analytics的id e.g: G-XXXXXXXXXX

  // 51la 站点统计 https://www.51.la/
  ANALYTICS_51LA_ID: process.env.NEXT_PUBLIC_ANALYTICS_51LA_ID || '', // id，在51la后台获取 参阅 https://docs.tangly1024.com/article/notion-next-51-la
  ANALYTICS_51LA_CK: process.env.NEXT_PUBLIC_ANALYTICS_51LA_CK || '', // ck，在51la后台获取

  // Matomo 网站统计
  MATOMO_HOST_URL: process.env.NEXT_PUBLIC_MATOMO_HOST_URL || '', // Matomo服务器地址，不带斜杠
  MATOMO_SITE_ID: process.env.NEXT_PUBLIC_MATOMO_SITE_ID || '', // Matomo网站ID
  // ACKEE网站访客统计工具
  ANALYTICS_ACKEE_TRACKER: process.env.NEXT_PUBLIC_ANALYTICS_ACKEE_TRACKER || '', // e.g 'https://ackee.tangly1024.com/tracker.js'
  ANALYTICS_ACKEE_DATA_SERVER: process.env.NEXT_PUBLIC_ANALYTICS_ACKEE_DATA_SERVER || '', // e.g https://ackee.tangly1024.com , don't end with a slash
  ANALYTICS_ACKEE_DOMAIN_ID: process.env.NEXT_PUBLIC_ANALYTICS_ACKEE_DOMAIN_ID || '', // e.g '82e51db6-dec2-423a-b7c9-b4ff7ebb3302'

  SEO_GOOGLE_SITE_VERIFICATION: process.env.NEXT_PUBLIC_SEO_GOOGLE_SITE_VERIFICATION || '', // Remove the value or replace it with your own google site verification code

  SEO_BAIDU_SITE_VERIFICATION: process.env.NEXT_PUBLIC_SEO_BAIDU_SITE_VERIFICATION || '', // Remove the value or replace it with your own google site verification code

  // 微软 Clarity 站点分析
  CLARITY_ID: process.env.NEXT_PUBLIC_CLARITY_ID || 'mstiwtecou', // 只需要复制Clarity脚本中的ID部分，ID是一个十位的英文数字组合

  // <---- 站点统计

  // START---->营收相关

  // 谷歌广告
  ADSENSE_GOOGLE_ID: process.env.NEXT_PUBLIC_ADSENSE_GOOGLE_ID || '', // 谷歌广告ID e.g ca-pub-xxxxxxxxxxxxxxxx
  ADSENSE_GOOGLE_TEST: process.env.NEXT_PUBLIC_ADSENSE_GOOGLE_TEST || false, // 谷歌广告ID测试模式，这种模式获取假的测试广告，用于开发 https://www.tangly1024.com/article/local-dev-google-adsense
  ADSENSE_GOOGLE_SLOT_IN_ARTICLE: process.env.NEXT_PUBLIC_ADSENSE_GOOGLE_SLOT_IN_ARTICLE || '3806269138', // Google AdScene>广告>按单元广告>新建文章内嵌广告 粘贴html代码中的data-ad-slot值
  ADSENSE_GOOGLE_SLOT_FLOW: process.env.NEXT_PUBLIC_ADSENSE_GOOGLE_SLOT_FLOW || '1510444138', // Google AdScene>广告>按单元广告>新建信息流广告
  ADSENSE_GOOGLE_SLOT_NATIVE: process.env.NEXT_PUBLIC_ADSENSE_GOOGLE_SLOT_NATIVE || '4980048999', // Google AdScene>广告>按单元广告>新建原生广告
  ADSENSE_GOOGLE_SLOT_AUTO: process.env.NEXT_PUBLIC_ADSENSE_GOOGLE_SLOT_AUTO || '8807314373', // Google AdScene>广告>按单元广告>新建展示广告 （自动广告）

  // 万维广告
  AD_WWADS_ID: process.env.NEXT_PUBLIC_WWAD_ID || null, // https://wwads.cn/ 创建您的万维广告单元ID
  AD_WWADS_BLOCK_DETECT: process.env.NEXT_PUBLIC_WWADS_AD_BLOCK_DETECT || false, // 是否开启WWADS广告屏蔽插件检测,开启后会在广告位上以文字提示 @see https://github.com/bytegravity/whitelist-wwads

  // END<----营收相关

  // 自定义配置notion数据库字段名
  NOTION_PROPERTY_NAME: {
    password: process.env.NEXT_PUBLIC_NOTION_PROPERTY_PASSWORD || 'password',
    type: process.env.NEXT_PUBLIC_NOTION_PROPERTY_TYPE || 'type', // 文章类型，
    type_post: process.env.NEXT_PUBLIC_NOTION_PROPERTY_TYPE_POST || 'Post', // 当type文章类型与此值相同时，为博文。
    type_page: process.env.NEXT_PUBLIC_NOTION_PROPERTY_TYPE_PAGE || 'Page', // 当type文章类型与此值相同时，为单页。
    type_notice: process.env.NEXT_PUBLIC_NOTION_PROPERTY_TYPE_NOTICE || 'Notice', // 当type文章类型与此值相同时，为公告。
    type_menu: process.env.NEXT_PUBLIC_NOTION_PROPERTY_TYPE_MENU || 'Menu', // 当type文章类型与此值相同时，为菜单。
    type_sub_menu: process.env.NEXT_PUBLIC_NOTION_PROPERTY_TYPE_SUB_MENU || 'SubMenu', // 当type文章类型与此值相同时，为子菜单。
    title: process.env.NEXT_PUBLIC_NOTION_PROPERTY_TITLE || 'title', // 文章标题
    status: process.env.NEXT_PUBLIC_NOTION_PROPERTY_STATUS || 'status',
    status_publish: process.env.NEXT_PUBLIC_NOTION_PROPERTY_STATUS_PUBLISH || 'Published', // 当status状态值与此相同时为发布，可以为中文
    status_invisible: process.env.NEXT_PUBLIC_NOTION_PROPERTY_STATUS_INVISIBLE || 'Invisible', // 当status状态值与此相同时为隐藏发布，可以为中文 ， 除此之外其他页面状态不会显示在博客上
    summary: process.env.NEXT_PUBLIC_NOTION_PROPERTY_SUMMARY || 'summary',
    slug: process.env.NEXT_PUBLIC_NOTION_PROPERTY_SLUG || 'slug',
    category: process.env.NEXT_PUBLIC_NOTION_PROPERTY_CATEGORY || 'category',
    date: process.env.NEXT_PUBLIC_NOTION_PROPERTY_DATE || 'date',
    tags: process.env.NEXT_PUBLIC_NOTION_PROPERTY_TAGS || 'tags',
    icon: process.env.NEXT_PUBLIC_NOTION_PROPERTY_ICON || 'icon',
    ext: process.env.NEXT_PUBLIC_NOTION_PROPERTY_EXT || 'ext' // 扩展字段，存放json-string，用于复杂业务
  },

  // RSS订阅
  ENABLE_RSS: process.env.NEXT_PUBLIC_ENABLE_RSS || true, // 是否开启RSS订阅功能
  MAILCHIMP_LIST_ID: process.env.MAILCHIMP_LIST_ID || null, // 开启mailichimp邮件订阅 客户列表ID ，具体使用方法参阅文档
  MAILCHIMP_API_KEY: process.env.MAILCHIMP_API_KEY || null, // 开启mailichimp邮件订阅 APIkey

  // ANIMATE.css 动画
  ANIMATE_CSS_URL:
    process.env.NEXT_PUBLIC_ANIMATE_CSS_URL ||
    'https://cdnjs.cloudflare.com/ajax/libs/animate.css/4.1.1/animate.min.css', // 动画CDN

  // 网站图片
  IMG_LAZY_LOAD_PLACEHOLDER:
    process.env.NEXT_PUBLIC_IMG_LAZY_LOAD_PLACEHOLDER ||
    'data:image/gif;base64,R0lGODlhAQABAIAAAP///wAAACH5BAEAAAAALAAAAAABAAEAAAICRAEAOw==', // 懒加载占位图片地址，支持base64或url
  IMG_URL_TYPE: process.env.NEXT_PUBLIC_IMG_TYPE || 'Notion', // 此配置已失效，请勿使用；AMAZON方案不再支持，仅支持Notion方案。 ['Notion','AMAZON'] 站点图片前缀 默认 Notion:(https://notion.so/images/xx) ， AMAZON(https://s3.us-west-2.amazonaws.com/xxx)
  IMG_SHADOW: process.env.NEXT_PUBLIC_IMG_SHADOW || false, // 文章图片是否自动添加阴影
  IMG_COMPRESS_WIDTH: process.env.NEXT_PUBLIC_IMG_COMPRESS_WIDTH || 800, // Notion图片压缩宽度

  // 作废配置
  AVATAR: process.env.NEXT_PUBLIC_AVATAR || null, // 作者头像，被notion中的ICON覆盖。若无ICON则取public目录下的avatar.png
  TITLE: process.env.NEXT_PUBLIC_TITLE || '凌云·LinYun', // 站点标题 ，被notion中的页面标题覆盖；此处请勿留空白，否则服务器无法编译
  HOME_BANNER_IMAGE: process.env.NEXT_PUBLIC_HOME_BANNER_IMAGE || '/bg_image.jpg', // 首页背景大图, 会被notion中的封面图覆盖，若无封面图则会使用代码中的 /public/bg_image.jpg 文件
  DESCRIPTION: process.env.NEXT_PUBLIC_DESCRIPTION || '因为热爱而生', // 站点描述，被notion中的页面描述覆盖

  // 开发相关
  NOTION_ACCESS_TOKEN: process.env.NOTION_ACCESS_TOKEN || '', // Useful if you prefer not to make your database public
  DEBUG: process.env.NEXT_PUBLIC_DEBUG || false, // 是否显示调试按钮
  ENABLE_CACHE:
    process.env.ENABLE_CACHE ||
    process.env.npm_lifecycle_event === 'build' ||
    process.env.npm_lifecycle_event === 'export', // 在打包过程中默认开启缓存，开发或运行时开启此功能意义不大。
  isProd: process.env.VERCEL_ENV === 'production' || process.env.EXPORT, // distinguish between development and production environment (ref: https://vercel.com/docs/environment-variables#system-environment-variables)
  BUNDLE_ANALYZER: process.env.ANALYZE === 'true' || false, // 是否展示编译依赖内容与大小
  VERSION: process.env.NEXT_PUBLIC_VERSION // 版本号
}

module.exports = BLOG<|MERGE_RESOLUTION|>--- conflicted
+++ resolved
@@ -318,11 +318,7 @@
   COMMENT_TWIKOO_CDN_URL:
 
     process.env.NEXT_PUBLIC_COMMENT_TWIKOO_CDN_URL ||
-<<<<<<< HEAD
-    'https://www.linyunlink.top/js/twikoo.all.min.js', // twikoo客户端cdn
-=======
     'https://cdn.jsdelivr.net/npm/twikoo@1.6.17/dist/twikoo.all.min.js', // twikoo客户端cdn
->>>>>>> c2d93240
 
   // utterance
   COMMENT_UTTERRANCES_REPO: process.env.NEXT_PUBLIC_COMMENT_UTTERRANCES_REPO || '', // 你的代码仓库名， 例如我是 'tangly1024/NotionNext'； 更多文档参考 https://utteranc.es/
