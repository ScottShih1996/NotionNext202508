// 注: process.env.XX是Vercel的环境变量，配置方式见：https://docs.tangly1024.com/zh/features/personality
const BLOG = {
  // Important page_id！！！Duplicate Template from  https://www.notion.so/tanghh/02ab3b8678004aa69e9e415905ef32a5
  NOTION_PAGE_ID: process.env.NOTION_PAGE_ID || 'b969304570d54d49b5ea42944cc824ef',
  PSEUDO_STATIC: false, // 伪静态路径，开启后所有文章URL都以 .html 结尾。
  NEXT_REVALIDATE_SECOND: 96000, // 更新内容缓存间隔 单位(秒)；即每个页面有5秒的纯静态期、此期间无论多少次访问都不会抓取notion数据；调大该值有助于节省Vercel资源、同时提升访问速率，但也会使文章更新有延迟。
  THEME: process.env.NEXT_PUBLIC_THEME || 'hexo', // 主题， 支持 ['next','hexo',"fukasawa','medium','example'] @see https://preview.tangly1024.com
  THEME_SWITCH: process.env.NEXT_PUBLIC_THEME_SWITCH || false, // 是否显示切换主题按钮
  LANG: 'zh-CN', // e.g 'zh-CN','en-US'  see /lib/lang.js for more.
  SINCE: 2021, // e.g if leave this empty, current year will be used.
  APPEARANCE: 'light', // ['light', 'dark', 'auto'], // light 日间模式 ， dark夜间模式， auto根据时间和主题自动夜间模式

<<<<<<< HEAD
  AUTHOR: '故人', // 作者
  BIO: '一个爱折腾的干饭人🍚', // 作者简介
  LINK: 'https://blog.vvvv.gay', // 网站地址
  KEYWORDS: '故人, Blog', // 网站关键词 英文逗号隔开
=======
  AUTHOR: 'NotionNext', // 您的昵称 例如 tangly1024
  BIO: '一个普通的干饭人🍚', // 作者简介
  LINK: process.env.NEXT_PUBLIC_LINK || 'https://tangly1024.com', // 网站地址
  KEYWORDS: 'Notion, 博客', // 网站关键词 英文逗号隔开
>>>>>>> 87e4b2cb
  // 社交链接，不需要可留空白，例如 CONTACT_WEIBO:''
  CONTACT_EMAIL: 'mail@guren88@888.com', // 邮箱
  CONTACT_WEIBO: 'https://weibo.com/u/6235415554', // 你的微博个人主页
  CONTACT_TWITTER: 'https://twitter.com/xngh30864300', // 你的twitter个人主页
  CONTACT_GITHUB: 'https://github.com/gurbk', // 你的github个人主页
  CONTACT_TELEGRAM: 'https://t.me/studyvip', // 你的telegram 地址 例如 https://t.me/tangly_1024
  CONTACT_LINKEDIN: '', // 你的linkedIn 首页

  // 网站字体
  FONT_STYLE: process.env.NEXT_PUBLIC_FONT_STYLE || 'font-serif', // ['font-serif','font-sans'] 两种可选，分别是衬线和无衬线: 参考 https://www.jianshu.com/p/55e410bd2115
  FONT_URL: [// 字体CSS 例如 https://npm.elemecdn.com/lxgw-wenkai-webfont@1.6.0/style.css
    'https://fonts.googleapis.com/css?family=Bitter&display=swap',
    'https://fonts.googleapis.com/css2?family=Noto+Sans+SC:wght@500&display=swap',
    'https://fonts.googleapis.com/css2?family=Noto+Serif+SC:wght@500&display=swap'
  ],
  FONT_SANS: [// 无衬线字体 例如'LXGW WenKai'
    'Bitter', '"PingFang SC"', '-apple-system', 'BlinkMacSystemFont', '"Hiragino Sans GB"',
    '"Segoe UI Emoji"', '"Segoe UI Symbol"', '"Segoe UI"', '"Noto Sans SC"', 'HarmonyOS_Regular',
    '"Microsoft YaHei"', '"Helvetica Neue"', 'Helvetica', '"Source Han Sans SC"',
    'Arial', 'sans-serif', '"Apple Color Emoji"'],
  FONT_SERIF: [// 衬线字体 例如'LXGW WenKai'
    'Bitter', '"Noto Serif SC"', 'SimSun', '"Times New Roman"', 'Times', 'serif',
    '"Segoe UI Emoji"', '"Segoe UI Symbol"', '"Apple Color Emoji"'],
  FONT_AWESOME: '/css/all.min.css', // font-awesome 字体图标地址
  // 网站默认使用PingFangSC及NotoSansSC
  FONT_STYLE: 'font-serif', // ['font-serif','font-sans'] 两种可选，分别是衬线和无衬线: 参考 https://www.jianshu.com/p/55e410bd2115
  // 如需自定义字体，请将CUSTOM_FONT改为 true，并将CUSTOM_FONT_URL改为你的字体CSS地址，同时在CUSTOM_FONT_SANS与CUSTOM_FONT_SERIF中指定你的font-family
  CUSTOM_FONT: process.env.NEXT_PUBLIC_CUSTOM_FONT || true, // 是否使用自定义字体
  // 自定义字体示例： 请先将 CUSTOM_FONT 改为 true， 并将 CUSTOM_FONT_URL 改为你的字体CSS地址，同时在 CUSTOM_FONT_SANS 与 CUSTOM_FONT_SERIF 中指定你的 fontfamily
  CUSTOM_FONT_URL: ['https://npm.elemecdn.com/lxgw-wenkai-webfont@1.6.0/style.css'], // 自定义字体的CSS
  CUSTOM_FONT_SANS: ['LXGW WenKai'], // 自定义无衬线字体
  CUSTOM_FONT_SERIF: ['LXGW WenKai'], // 自定义衬线字体

  // 自定义外部脚本，外部样式
  CUSTOM_EXTERNAL_JS: [''], // e.g. ['http://xx.com/script.js','http://xx.com/script.js']
  CUSTOM_EXTERNAL_CSS: [''], // e.g. ['http://xx.com/style.css','http://xx.com/style.css']

  // 侧栏布局 是否反转(左变右,右变左) 已支持主题: hexo next medium fukasawa example
  LAYOUT_SIDEBAR_REVERSE: false,

  // 一个小插件展示你的facebook fan page~ @see https://tw.andys.pro/article/add-facebook-fanpage-notionnext
  FACEBOOK_PAGE_TITLE: process.env.NEXT_PUBLIC_FACEBOOK_PAGE_TITLE || null, // 邊欄 Facebook Page widget 的標題欄，填''則無標題欄 e.g FACEBOOK 粉絲團'
  FACEBOOK_PAGE: process.env.NEXT_PUBLIC_FACEBOOK_PAGE || null, // Facebook Page 的連結 e.g https://www.facebook.com/tw.andys.pro
  FACEBOOK_PAGE_ID: process.env.NEXT_PUBLIC_FACEBOOK_PAGE_ID || '', // Facebook Page ID 來啟用 messenger 聊天功能
  FACEBOOK_APP_ID: process.env.NEXT_PUBLIC_FACEBOOK_APP_ID || '', // Facebook App ID 來啟用 messenger 聊天功能 获取: https://developers.facebook.com/

  BEI_AN: process.env.NEXT_PUBLIC_BEI_AN || '桂ICP备21002685号-1', // 备案号 闽ICP备XXXXXXX

  // PrismJs 代码相关
  PRISM_JS_AUTO_LOADER: 'https://npm.elemecdn.com/prismjs@1.29.0/plugins/autoloader/prism-autoloader.min.js',
  PRISM_JS_PATH: 'https://npm.elemecdn.com/prismjs@1.29.0/components/',
  PRISM_THEME_PATH: 'https://npm.elemecdn.com/prism-themes/themes/prism-holi-theme.css', // 代码样式主题 更多参考 https://github.com/PrismJS/prism-themes
  CODE_MAC_BAR: true, // 代码左上角显示mac的红黄绿图标
  CODE_LINE_NUMBERS: process.env.NEXT_PUBLIC_CODE_LINE_NUMBERS || 'true', // 是否显示行号

  BACKGROUND_LIGHT: '#eeeeee', // use hex value, don't forget '#' e.g #fffefc
  BACKGROUND_DARK: '#000000', // use hex value, don't forget '#'
  SUB_PATH: '', // leave this empty unless you want to deploy in a folder

  POST_URL_PREFIX: process.env.NEXT_PUBLIC_POST_URL_PREFIX || 'article', // POST类型文章的默认路径前缀，例如默认POST类型的路径是  /article/[slug]
  // 如果此项配置为 '' 空， 则文章将没有前缀路径，使用场景： 希望文章前缀路径为 /post 的情况 支持多级

  POST_LIST_STYLE: 'page', // ['page','scroll] 文章列表样式:页码分页、单页滚动加载
  POST_LIST_PREVIEW: process.env.NEXT_PUBLIC_POST_PREVIEW || 'false', //  是否在列表加载文章预览
  POST_PREVIEW_LINES: 12, // 预览博客行数
  POST_RECOMMEND_COUNT: 6, // 推荐文章数量
  POSTS_PER_PAGE: 12, // post counts per page
  POSTS_SORT_BY: 'date', // 排序方式 'date'按时间,'notion'由notion控制

  PREVIEW_CATEGORY_COUNT: 16, // 首页最多展示的分类数量，0为不限制
  PREVIEW_TAG_COUNT: 16, // 首页最多展示的标签数量，0为不限制

  // 鼠标点击烟花特效
  FIREWORKS: process.env.NEXT_PUBLIC_FIREWORKS || false, // 开关
  // 烟花色彩，感谢 https://github.com/Vixcity 提交的色彩
  FIREWORKS_COLOR: ['255, 20, 97', '24, 255, 146', '90, 135, 255', '251, 243, 140'],

  // 樱花飘落特效
  SAKURA: process.env.NEXT_PUBLIC_SAKURA || true, // 开关

  // 漂浮线段特效
  NEST: process.env.NEXT_PUBLIC_NEST || false, // 开关

  // 动态彩带特效
  FLUTTERINGRIBBON: process.env.NEXT_PUBLIC_FLUTTERINGRIBBON || false, // 开关
  // 静态彩带特效
  RIBBON: process.env.NEXT_PUBLIC_RIBBON || false, // 开关

  // 星空雨特效 黑夜模式才会生效
  STARRY_SKY: process.env.NEXT_PUBLIC_STARRY_SKY || true, // 开关

  // 悬浮挂件
  WIDGET_PET: process.env.NEXT_PUBLIC_WIDGET_PET || true, // 是否显示宠物挂件
  WIDGET_PET_LINK: 'https://cdn.jsdelivr.net/npm/live2d-widget-model-tororo@1.0.5/assets/tororo.model.json', // 挂件模型地址 @see https://github.com/xiazeyu/live2d-widget-models
  WIDGET_PET_SWITCH_THEME: true, // 点击宠物挂件切换博客主题

  // 音乐播放插件
  MUSIC_PLAYER: process.env.NEXT_PUBLIC_MUSIC_PLAYER || false, // 是否使用音乐播放插件
  MUSIC_PLAYER_VISIBLE: process.env.NEXT_PUBLIC_MUSIC_PLAYER_VISIBLE || false, // 是否在左下角显示播放和切换，如果使用播放器，打开自动播放再隐藏，就会以类似背景音乐的方式播放，无法取消和暂停
  MUSIC_PLAYER_AUTO_PLAY: process.env.NEXT_PUBLIC_MUSIC_PLAYER_AUTO_PLAY || false, // 是否自动播放，不过自动播放时常不生效（移动设备不支持自动播放）
  MUSIC_PLAYER_SHOW_LRC: process.env.NEXT_PUBLIC_MUSIC_PLAYER_SHOW_LRC || false, // 是否展示歌词（前提是有配置歌词路径，对 meting 无效）
  MUSIC_PLAYER_CDN_URL: process.env.NEXT_PUBLIC_MUSIC_PLAYER_CDN_URL || 'https://lf9-cdn-tos.bytecdntp.com/cdn/expire-1-M/aplayer/1.10.1/APlayer.min.js',
  MUSIC_PLAYER_ORDER: 'list', // 默认播放方式，顺序 list，随机 random
  MUSIC_PLAYER_AUDIO_LIST: [ // 示例音乐列表。除了以下配置外，还可配置歌词，具体配置项看此文档 https://aplayer.js.org/#/zh-Hans/
    {
      name: '风を共に舞う気持ち',
      artist: 'Falcom Sound Team jdk',
      url: 'https://music.163.com/song/media/outer/url?id=731419.mp3',
      cover: 'https://p2.music.126.net/kn6ugISTonvqJh3LHLaPtQ==/599233837187278.jpg'
    },
    {
      name: '王都グランセル',
      artist: 'Falcom Sound Team jdk',
      url: 'https://music.163.com/song/media/outer/url?id=731355.mp3',
      cover: 'https://p1.music.126.net/kn6ugISTonvqJh3LHLaPtQ==/599233837187278.jpg'
    }
  ],
  MUSIC_PLAYER_METING: process.env.NEXT_PUBLIC_MUSIC_PLAYER_METING || false, // 是否要开启 MetingJS，从平台获取歌单。会覆盖自定义的 MUSIC_PLAYER_AUDIO_LIST，更多配置信息：https://github.com/metowolf/MetingJS
  MUSIC_PLAYER_METING_SERVER: process.env.NEXT_PUBLIC_MUSIC_PLAYER_METING_SERVER || 'netease', // 音乐平台，[netease, tencent, kugou, xiami, baidu]
  MUSIC_PLAYER_METING_ID: process.env.NEXT_PUBLIC_MUSIC_PLAYER_METING_ID || '60198', // 对应歌单的 id
  MUSIC_PLAYER_METING_LRC_TYPE: process.env.NEXT_PUBLIC_MUSIC_PLAYER_METING_LRC_TYPE || '1', // 可选值： 3 | 1 | 0（0：禁用 lrc 歌词，1：lrc 格式的字符串，3：lrc 文件 url）

  // ----> 评论互动 可同时开启多个支持 WALINE VALINE GISCUS CUSDIS UTTERRANCES GITALK

  // twikoo
  COMMENT_TWIKOO_ENV_ID: process.env.NEXT_PUBLIC_COMMENT_ENV_ID || '', // TWIKOO地址 腾讯云环境填 envId；Vercel 环境域名地址（https://xxx.vercel.app)

  // utterance
  COMMENT_UTTERRANCES_REPO: process.env.NEXT_PUBLIC_COMMENT_UTTERRANCES_REPO || '', // 你的代码仓库名， 例如我是 'tangly1024/NotionNext'； 更多文档参考 https://utteranc.es/

  // giscus @see https://giscus.app/
  COMMENT_GISCUS_REPO: process.env.NEXT_PUBLIC_COMMENT_GISCUS_REPO || '', // 你的Github仓库名 e.g 'tangly1024/NotionNext'
  COMMENT_GISCUS_REPO_ID: process.env.NEXT_PUBLIC_COMMENT_GISCUS_REPO_ID || '', // 你的Github Repo ID e.g ( 設定完 giscus 即可看到 )
  COMMENT_GISCUS_CATEGORY_ID: process.env.NEXT_PUBLIC_COMMENT_GISCUS_CATEGORY_ID || '', // 你的Github Discussions 內的 Category ID ( 設定完 giscus 即可看到 )
  COMMENT_GISCUS_MAPPING: process.env.NEXT_PUBLIC_COMMENT_GISCUS_MAPPING || 'pathname', // 你的Github Discussions 使用哪種方式來標定文章, 預設 'pathname'
  COMMENT_GISCUS_REACTIONS_ENABLED: process.env.NEXT_PUBLIC_COMMENT_GISCUS_REACTIONS_ENABLED || '1', // 你的 Giscus 是否開啟文章表情符號 '1' 開啟 "0" 關閉 預設開啟
  COMMENT_GISCUS_EMIT_METADATA: process.env.NEXT_PUBLIC_COMMENT_GISCUS_EMIT_METADATA || '0', // 你的 Giscus 是否提取 Metadata '1' 開啟 '0' 關閉 預設關閉
  COMMENT_GISCUS_INPUT_POSITION: process.env.NEXT_PUBLIC_COMMENT_GISCUS_INPUT_POSITION || 'bottom', // 你的 Giscus 發表留言位置 'bottom' 尾部 'top' 頂部, 預設 'bottom'
  COMMENT_GISCUS_LANG: process.env.NEXT_PUBLIC_COMMENT_GISCUS_LANG || 'zh-CN', // 你的 Giscus 語言 e.g 'en', 'zh-TW', 'zh-CN', 預設 'en'
  COMMENT_GISCUS_LOADING: process.env.NEXT_PUBLIC_COMMENT_GISCUS_LOADING || 'lazy', // 你的 Giscus 載入是否漸進式載入, 預設 'lazy'
  COMMENT_GISCUS_CROSSORIGIN: process.env.NEXT_PUBLIC_COMMENT_GISCUS_CROSSORIGIN || 'anonymous', // 你的 Giscus 可以跨網域, 預設 'anonymous'

  COMMENT_CUSDIS_APP_ID: process.env.NEXT_PUBLIC_COMMENT_CUSDIS_APP_ID || '', // data-app-id 36位 see https://cusdis.com/
  COMMENT_CUSDIS_HOST: process.env.NEXT_PUBLIC_COMMENT_CUSDIS_HOST || 'https://cusdis.com', // data-host, change this if you're using self-hosted version
  COMMENT_CUSDIS_SCRIPT_SRC: process.env.NEXT_PUBLIC_COMMENT_CUSDIS_SCRIPT_SRC || 'https://cusdis.com/js/cusdis.es.js', // change this if you're using self-hosted version

  // gitalk评论插件 更多参考 https://gitalk.github.io/
  COMMENT_GITALK_REPO: process.env.NEXT_PUBLIC_COMMENT_GITALK_REPO || '', // 你的Github仓库名，例如 'NotionNext'
  COMMENT_GITALK_OWNER: process.env.NEXT_PUBLIC_COMMENT_GITALK_OWNER || '', // 你的用户名 e.g tangly1024
  COMMENT_GITALK_ADMIN: process.env.NEXT_PUBLIC_COMMENT_GITALK_ADMIN || '', // 管理员用户名、一般是自己 e.g 'tangly1024'
  COMMENT_GITALK_CLIENT_ID: process.env.NEXT_PUBLIC_COMMENT_GITALK_CLIENT_ID || '', // e.g 20位ID ， 在gitalk后台获取
  COMMENT_GITALK_CLIENT_SECRET: process.env.NEXT_PUBLIC_COMMENT_GITALK_CLIENT_SECRET || '', // e.g 40位ID， 在gitalk后台获取
  COMMENT_GITALK_DISTRACTION_FREE_MODE: false, // 类似facebook的无干扰模式

  COMMENT_GITTER_ROOM: process.env.NEXT_PUBLIC_COMMENT_GITTER_ROOM || '', // gitter聊天室 see https://gitter.im/ 不需要则留空
  COMMENT_DAO_VOICE_ID: process.env.NEXT_PUBLIC_COMMENT_DAO_VOICE_ID || '', // DaoVoice http://dashboard.daovoice.io/get-started
  COMMENT_TIDIO_ID: process.env.NEXT_PUBLIC_COMMENT_TIDIO_ID || '', // [tidio_id] -> //code.tidio.co/[tidio_id].js

  COMMENT_VALINE_APP_ID: process.env.NEXT_PUBLIC_VALINE_ID || '', // Valine @see https://valine.js.org/quickstart.html 或 https://github.com/stonehank/react-valine#%E8%8E%B7%E5%8F%96app-id-%E5%92%8C-app-key
  COMMENT_VALINE_APP_KEY: process.env.NEXT_PUBLIC_VALINE_KEY || '',
  COMMENT_VALINE_SERVER_URLS: process.env.NEXT_PUBLIC_VALINE_SERVER_URLS || '', // 该配置适用于国内自定义域名用户, 海外版本会自动检测(无需手动填写) @see https://valine.js.org/configuration.html#serverURLs
  COMMENT_VALINE_PLACEHOLDER: process.env.NEXT_PUBLIC_VALINE_PLACEHOLDER || '抢个沙发吧~', // 可以搭配后台管理评论 https://github.com/DesertsP/Valine-Admin  便于查看评论，以及邮件通知，垃圾评论过滤等功能

  COMMENT_WALINE_SERVER_URL: process.env.NEXT_PUBLIC_WALINE_SERVER_URL || '', // 请配置完整的Waline评论地址 例如 hhttps://preview-waline.tangly1024.com @see https://waline.js.org/guide/get-started.html
  COMMENT_WALINE_RECENT: process.env.NEXT_PUBLIC_WALINE_RECENT || true, // 最新评论

  // <---- 评论插件

  // ----> 站点统计
  ANALYTICS_BUSUANZI_ENABLE: true, // 展示网站阅读量、访问数 see http://busuanzi.ibruce.info/
  ANALYTICS_BAIDU_ID: process.env.NEXT_PUBLIC_ANALYTICS_BAIDU_ID || '', // e.g 只需要填写百度统计的id，[baidu_id] -> https://hm.baidu.com/hm.js?[baidu_id]
  ANALYTICS_CNZZ_ID: process.env.NEXT_PUBLIC_ANALYTICS_CNZZ_ID || '', // 只需要填写站长统计的id, [cnzz_id] -> https://s9.cnzz.com/z_stat.php?id=[cnzz_id]&web_id=[cnzz_id]
  ANALYTICS_GOOGLE_ID: process.env.NEXT_PUBLIC_ANALYTICS_GOOGLE_ID || '', // 谷歌Analytics的id e.g: G-XXXXXXXXXX

  ANALYTICS_ACKEE_TRACKER: process.env.NEXT_PUBLIC_ANALYTICS_ACKEE_TRACKER || '', // e.g 'https://ackee.tangly1024.net/tracker.js'
  ANALYTICS_ACKEE_DATA_SERVER: process.env.NEXT_PUBLIC_ANALYTICS_ACKEE_DATA_SERVER || '', // e.g https://ackee.tangly1024.net , don't end with a slash
  ANALYTICS_ACKEE_DOMAIN_ID: process.env.NEXT_PUBLIC_ANALYTICS_ACKEE_DOMAIN_ID || '', // e.g '0e2257a8-54d4-4847-91a1-0311ea48cc7b'

  SEO_GOOGLE_SITE_VERIFICATION: process.env.NEXT_PUBLIC_SEO_GOOGLE_SITE_VERIFICATION || '', // Remove the value or replace it with your own google site verification code

  // <---- 站点统计

  // 谷歌广告
  ADSENSE_GOOGLE_ID: process.env.NEXT_PUBLIC_ADSENSE_GOOGLE_ID || '', // 谷歌广告ID e.g ca-pub-xxxxxxxxxxxxxxxx

  // 自定义配置notion数据库字段名
  NOTION_PROPERTY_NAME: {
    password: process.env.NEXT_PUBLIC_NOTION_PROPERTY_PASSWORD || 'password',
    type: process.env.NEXT_PUBLIC_NOTION_PROPERTY_TYPE || 'type', // 文章类型，
    type_post: process.env.NEXT_PUBLIC_NOTION_PROPERTY_TYPE_POST || 'Post', // 当type文章类型与此值相同时，为博文。
    type_page: process.env.NEXT_PUBLIC_NOTION_PROPERTY_TYPE_PAGE || 'Page', // 当type文章类型与此值相同时，为单页。
    type_notice: process.env.NEXT_PUBLIC_NOTION_PROPERTY_TYPE_NOTICE || 'Notice', // 当type文章类型与此值相同时，为公告。
    title: process.env.NEXT_PUBLIC_NOTION_PROPERTY_TITLE || 'title', // 文章标题
    status: process.env.NEXT_PUBLIC_NOTION_PROPERTY_STATUS || 'status',
    status_publish: process.env.NEXT_PUBLIC_NOTION_PROPERTY_STATUS_PUBLISH || 'Published', // 当status状态值与此相同时为发布，可以为中文
    status_invisible: process.env.NEXT_PUBLIC_NOTION_PROPERTY_STATUS_INVISIBLE || 'Invisible', // 当status状态值与此相同时为隐藏发布，可以为中文 ， 除此之外其他页面状态不会显示在博客上
    summary: process.env.NEXT_PUBLIC_NOTION_PROPERTY_SUMMARY || 'summary',
    slug: process.env.NEXT_PUBLIC_NOTION_PROPERTY_SLUG || 'slug',
    category: process.env.NEXT_PUBLIC_NOTION_PROPERTY_CATEGORY || 'category',
    date: process.env.NEXT_PUBLIC_NOTION_PROPERTY_DATE || 'date',
    tags: process.env.NEXT_PUBLIC_NOTION_PROPERTY_TAGS || 'tags',
    icon: process.env.NEXT_PUBLIC_NOTION_PROPERTY_ICON || 'icon'
  },

  // 作废配置
  AVATAR: '/avatar.png', // 作者头像，被notion中的ICON覆盖。若无ICON则取public目录下的avatar.png
  TITLE: process.env.NEXT_PUBLIC_TITLE || 'NotionNext BLOG', // 站点标题 ，被notion中的页面标题覆盖
  HOME_BANNER_IMAGE: './bg_image.jpg', // 首页背景大图, 会被notion中的封面图覆盖，若无封面图则会使用代码中的 /public/bg_image.jpg 文件
  DESCRIPTION: process.env.NEXT_PUBLIC_DESCRIPTION || '这是一个由NotionNext生成的站点', // 站点描述，被notion中的页面描述覆盖

  // 开发相关
  NOTION_ACCESS_TOKEN: process.env.NOTION_ACCESS_TOKEN || '', // Useful if you prefer not to make your database public
  DEBUG: process.env.NEXT_PUBLIC_DEBUG || false, // 是否显示调试按钮
  ENABLE_CACHE: process.env.ENABLE_CACHE || false, // 开启缓存会将Notion数据缓存在内存中，通常在开发调试中使用，正式部署开启此功能意义不大。
  isProd: process.env.VERCEL_ENV === 'production', // distinguish between development and production environment (ref: https://vercel.com/docs/environment-variables#system-environment-variables)  isProd: process.env.VERCEL_ENV === 'production' // distinguish between development and production environment (ref: https://vercel.com/docs/environment-variables#system-environment-variables)
  VERSION: process.env.NEXT_PUBLIC_VERSION // 版本号
}

module.exports = BLOG<|MERGE_RESOLUTION|>--- conflicted
+++ resolved
@@ -10,17 +10,10 @@
   SINCE: 2021, // e.g if leave this empty, current year will be used.
   APPEARANCE: 'light', // ['light', 'dark', 'auto'], // light 日间模式 ， dark夜间模式， auto根据时间和主题自动夜间模式
 
-<<<<<<< HEAD
   AUTHOR: '故人', // 作者
   BIO: '一个爱折腾的干饭人🍚', // 作者简介
-  LINK: 'https://blog.vvvv.gay', // 网站地址
+  LINK: process.env.NEXT_PUBLIC_LINK || 'https://blog.vvvv.gay', // 网站地址
   KEYWORDS: '故人, Blog', // 网站关键词 英文逗号隔开
-=======
-  AUTHOR: 'NotionNext', // 您的昵称 例如 tangly1024
-  BIO: '一个普通的干饭人🍚', // 作者简介
-  LINK: process.env.NEXT_PUBLIC_LINK || 'https://tangly1024.com', // 网站地址
-  KEYWORDS: 'Notion, 博客', // 网站关键词 英文逗号隔开
->>>>>>> 87e4b2cb
   // 社交链接，不需要可留空白，例如 CONTACT_WEIBO:''
   CONTACT_EMAIL: 'mail@guren88@888.com', // 邮箱
   CONTACT_WEIBO: 'https://weibo.com/u/6235415554', // 你的微博个人主页
