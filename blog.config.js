// 注: process.env.XX是Vercel的环境变量，配置方式见：https://docs.tangly1024.com/article/how-to-config-notion-next#c4768010ae7d44609b744e79e2f9959a
const BLOG = {
  // Important page_id！！！Duplicate Template from  https://www.notion.so/tanghh/02ab3b8678004aa69e9e415905ef32a5
  NOTION_PAGE_ID:
        process.env.NOTION_PAGE_ID || '02ab3b8678004aa69e9e415905ef32a5',
  PSEUDO_STATIC: process.env.NEXT_PUBLIC_PSEUDO_STATIC || false, // 伪静态路径，开启后所有文章URL都以 .html 结尾。
<<<<<<< HEAD
  NEXT_REVALIDATE_SECOND: process.env.NEXT_PUBLIC_REVALIDATE_SECOND || 600, // 更新内容缓存间隔 单位(秒)；即每个页面有5秒的纯静态期、此期间无论多少次访问都不会抓取notion数据；调大该值有助于节省Vercel资源、同时提升访问速率，但也会使文章更新有延迟。
  THEME: process.env.NEXT_PUBLIC_THEME || 'hexo', // 主题， 支持 ['next','hexo',"fukasawa','medium','example','matery','gitbook','simple'] @see https://preview.tangly1024.com
  THEME_SWITCH: process.env.NEXT_PUBLIC_THEME_SWITCH || true, // 是否显示切换主题按钮
  LANG: process.env.NEXT_PUBLIC_LANG || 'zh-CN', // e.g 'zh-CN','en-US'  see /lib/lang.js for more.
  SINCE: 2021, // e.g if leave this empty, current year will be used.
  APPEARANCE: process.env.NEXT_PUBLIC_APPEARANCE || 'auto', // ['light', 'dark', 'auto'], // light 日间模式 ， dark夜间模式， auto根据时间和主题自动夜间模式
=======
  NEXT_REVALIDATE_SECOND: process.env.NEXT_PUBLIC_REVALIDATE_SECOND || 5, // 更新内容缓存间隔 单位(秒)；即每个页面有5秒的纯静态期、此期间无论多少次访问都不会抓取notion数据；调大该值有助于节省Vercel资源、同时提升访问速率，但也会使文章更新有延迟。
  THEME: process.env.NEXT_PUBLIC_THEME || 'simple', // 当前主题，在themes文件夹下可找到所有支持的主题；主题名称就是文件夹名，例如 example,fukasawa,gitbook,heo,hexo,landing,matery,medium,next,nobelium,plog,simple
  THEME_SWITCH: process.env.NEXT_PUBLIC_THEME_SWITCH || false, // 是否显示切换主题按钮
  LANG: process.env.NEXT_PUBLIC_LANG || 'zh-CN', // e.g 'zh-CN','en-US'  see /lib/lang.js for more.
  SINCE: process.env.NEXT_SINCE || 2021, // e.g if leave this empty, current year will be used.
  APPEARANCE: process.env.NEXT_PUBLIC_APPEARANCE || 'light', // ['light', 'dark', 'auto'], // light 日间模式 ， dark夜间模式， auto根据时间和主题自动夜间模式
>>>>>>> 05ea1dc6
  APPEARANCE_DARK_TIME: process.env.NEXT_PUBLIC_APPEARANCE_DARK_TIME || [18, 6], // 夜间模式起至时间，false时关闭根据时间自动切换夜间模式

  // 3.14.1版本后，欢迎语在此配置，英文逗号隔开 ,  即可支持多个欢迎语打字效果。
  GREETING_WORDS: process.env.NEXT_PUBLIC_GREETING_WORDS || '二次元滚啊！！！,雾，开个玩笑，我也是个二次元,JUST HAVE A NICE DAY',

  CUSTOM_MENU: process.env.NEXT_PUBLIC_CUSTOM_MENU || false, // 支持Menu 类型，从3.12.0版本起，各主题将逐步支持灵活的二级菜单配置，替代了原来的Page类型，此配置是试验功能、默认关闭。

<<<<<<< HEAD
  AUTHOR: process.env.NEXT_PUBLIC_AUTHOR || '獭兔不是懒兔', // 您的昵称 例如 tangly1024
  BIO: process.env.NEXT_PUBLIC_BIO || '二次元死一死(笑)', // 作者简介
  LINK: process.env.NEXT_PUBLIC_LINK || 'https://zachou.top', // 网站地址
  KEYWORDS: process.env.NEXT_PUBLIC_KEYWORD || 'Tech， Robot， 二次元', // 网站关键词 英文逗号隔开
=======
  AUTHOR: process.env.NEXT_PUBLIC_AUTHOR || 'NotionNext', // 您的昵称 例如 tangly1024
  BIO: process.env.NEXT_PUBLIC_BIO || '一个普通的干饭人🍚', // 作者简介
  LINK: process.env.NEXT_PUBLIC_LINK || 'https://tangly1024.com', // 网站地址
  KEYWORDS: process.env.NEXT_PUBLIC_KEYWORD || 'Notion, 博客', // 网站关键词 英文逗号隔开

>>>>>>> 05ea1dc6
  // 社交链接，不需要可留空白，例如 CONTACT_WEIBO:''
  CONTACT_EMAIL: process.env.NEXT_PUBLIC_CONTACT_EMAIL || '', // 邮箱地址 例如mail@tangly1024.com
  CONTACT_WEIBO: process.env.NEXT_PUBLIC_CONTACT_WEIBO || '', // 你的微博个人主页
  CONTACT_TWITTER: process.env.NEXT_PUBLIC_CONTACT_TWITTER || '', // 你的twitter个人主页
  CONTACT_GITHUB: process.env.NEXT_PUBLIC_CONTACT_GITHUB || 'https://github.com/Zachary19980701', // 你的github个人主页 例如 https://github.com/tangly1024
  CONTACT_TELEGRAM: process.env.NEXT_PUBLIC_CONTACT_TELEGRAM || '', // 你的telegram 地址 例如 https://t.me/tangly_1024
  CONTACT_LINKEDIN: process.env.NEXT_PUBLIC_CONTACT_LINKEDIN || '', // 你的linkedIn 首页
  CONTACT_INSTAGRAM: process.env.NEXT_PUBLIC_CONTACT_INSTAGRAM || '', // 您的instagram地址
  CONTACT_BILIBILI: process.env.NEXT_PUBLIC_CONTACT_BILIBILI || 'https://space.bilibili.com/35092968?spm_id_from=333.1007.0.0', // B站主页
  CONTACT_YOUTUBE: process.env.NEXT_PUBLIC_CONTACT_YOUTUBE || '', // Youtube主页

  NOTION_HOST: process.env.NEXT_PUBLIC_NOTION_HOST || 'https://www.notion.so', // Notion域名，您可以选择用自己的域名进行反向代理，如果不懂得什么是反向代理，请勿修改此项

  BLOG_FAVICON: process.env.NEXT_PUBLIC_FAVICON || '/favicon.ico', // blog favicon 配置, 默认使用 /public/favicon.ico，支持在线图片，如 https://img.imesong.com/favicon.png

  RANDOM_IMAGE_URL: process.env.NEXT_PUBLIC_RANDOM_IMAGE_URL || '', // 随机图片API,如果未配置下面的关键字，主页封面，头像，文章封面图都会被替换为随机图片
  RANDOM_IMAGE_REPLACE_TEXT: process.env.NEXT_PUBLIC_RANDOM_IMAGE_NOT_REPLACE_TEXT || 'images.unsplash.com', // 触发替换图片的 url 关键字(多个支持用英文逗号分开)，只有图片地址中包含此关键字才会替换为上方随机图片url
  // eg: images.unsplash.com(notion图床的所有图片都会替换),如果你在 notion 里已经添加了一个随机图片 url，恰巧那个服务跑路或者挂掉，想一键切换所有配图可以将该 url 配置在这里
  // 默认下会将你上传到 notion的主页封面图和头像也给替换，建议将主页封面图和头像放在其他图床，在 notion 里配置 link 即可。

  // START ************网站字体*****************

  FONT_STYLE: process.env.NEXT_PUBLIC_FONT_STYLE || 'font-sans', // ['font-serif','font-sans'] 两种可选，分别是衬线和无衬线: 参考 https://www.jianshu.com/p/55e410bd2115
  // 字体CSS 例如 https://npm.elemecdn.com/lxgw-wenkai-webfont@1.6.0/style.css
  FONT_URL: [
    // 'https://npm.elemecdn.com/lxgw-wenkai-webfont@1.6.0/style.css',
    'https://fonts.googleapis.com/css?family=Bitter&display=swap',
    'https://fonts.googleapis.com/css2?family=Noto+Sans+SC:wght@300&display=swap',
    'https://fonts.googleapis.com/css2?family=Noto+Serif+SC:wght@300&display=swap'
  ],
  // 无衬线字体 例如'"LXGW WenKai"'
  FONT_SANS: [
    // '"LXGW WenKai"',
    '"PingFang SC"',
    '-apple-system',
    'BlinkMacSystemFont',
    '"Hiragino Sans GB"',
    '"Microsoft YaHei"',
    '"Segoe UI Emoji"',
    '"Segoe UI Symbol"',
    '"Segoe UI"',
    '"Noto Sans SC"',
    'HarmonyOS_Regular',
    '"Helvetica Neue"',
    'Helvetica',
    '"Source Han Sans SC"',
    'Arial',
    'sans-serif',
    '"Apple Color Emoji"'
  ],
  // 衬线字体 例如'"LXGW WenKai"'
  FONT_SERIF: [
    // '"LXGW WenKai"',
    'Bitter',
    '"Noto Serif SC"',
    'SimSun',
    '"Times New Roman"',
    'Times',
    'serif',
    '"Segoe UI Emoji"',
    '"Segoe UI Symbol"',
    '"Apple Color Emoji"'
  ],
  FONT_AWESOME: process.env.NEXT_PUBLIC_FONT_AWESOME_PATH || 'https://cdnjs.cloudflare.com/ajax/libs/font-awesome/6.4.0/css/all.min.css', // font-awesome 字体图标地址; 可选 /css/all.min.css ， https://lf9-cdn-tos.bytecdntp.com/cdn/expire-1-M/font-awesome/6.0.0/css/all.min.css

  // END ************网站字体*****************
  CAN_COPY: process.env.NEXT_PUBLIC_CAN_COPY || true, // 是否允许复制页面内容 默认允许，如果设置为false、则全栈禁止复制内容。
  CUSTOM_RIGHT_CLICK_CONTEXT_MENU: process.env.NEXT_PUBLIC_CUSTOM_RIGHT_CLICK_CONTEXT_MENU || true, // 自定义右键菜单，覆盖系统菜单
  CUSTOM_RIGHT_CLICK_CONTEXT_MENU_THEME_SWITCH: process.env.NEXT_PUBLIC_CUSTOM_RIGHT_CLICK_CONTEXT_MENU_THEME_SWITCH || true,

  // 自定义外部脚本，外部样式
  CUSTOM_EXTERNAL_JS: [''], // e.g. ['http://xx.com/script.js','http://xx.com/script.js']
  CUSTOM_EXTERNAL_CSS: [''], // e.g. ['http://xx.com/style.css','http://xx.com/style.css']

  // 侧栏布局 是否反转(左变右,右变左) 已支持主题: hexo next medium fukasawa example
  LAYOUT_SIDEBAR_REVERSE: process.env.NEXT_PUBLIC_LAYOUT_SIDEBAR_REVERSE || false,

  // 一个小插件展示你的facebook fan page~ @see https://tw.andys.pro/article/add-facebook-fanpage-notionnext
  FACEBOOK_PAGE_TITLE: process.env.NEXT_PUBLIC_FACEBOOK_PAGE_TITLE || null, // 邊欄 Facebook Page widget 的標題欄，填''則無標題欄 e.g FACEBOOK 粉絲團'
  FACEBOOK_PAGE: process.env.NEXT_PUBLIC_FACEBOOK_PAGE || null, // Facebook Page 的連結 e.g https://www.facebook.com/tw.andys.pro
  FACEBOOK_PAGE_ID: process.env.NEXT_PUBLIC_FACEBOOK_PAGE_ID || '', // Facebook Page ID 來啟用 messenger 聊天功能
  FACEBOOK_APP_ID: process.env.NEXT_PUBLIC_FACEBOOK_APP_ID || '', // Facebook App ID 來啟用 messenger 聊天功能 获取: https://developers.facebook.com/

  BEI_AN: process.env.NEXT_PUBLIC_BEI_AN || '', // 备案号 闽ICP备XXXXXXX

  // START********代码相关********
  // PrismJs 代码相关
  PRISM_JS_PATH: 'https://npm.elemecdn.com/prismjs@1.29.0/components/',
  PRISM_JS_AUTO_LOADER: 'https://npm.elemecdn.com/prismjs@1.29.0/plugins/autoloader/prism-autoloader.min.js',

  // 代码主题 @see https://github.com/PrismJS/prism-themes
  PRISM_THEME_PREFIX_PATH: process.env.NEXT_PUBLIC_PRISM_THEME_PREFIX_PATH || 'https://cdn.jsdelivr.net/npm/prismjs@1.29.0/themes/prism-okaidia.css', // 代码块默认主题
  PRISM_THEME_SWITCH: process.env.NEXT_PUBLIC_PRISM_THEME_SWITCH || true, // 是否开启浅色/深色模式代码主题切换； 开启后将显示以下两个主题
  PRISM_THEME_LIGHT_PATH: process.env.NEXT_PUBLIC_PRISM_THEME_LIGHT_PATH || 'https://cdn.jsdelivr.net/npm/prismjs@1.29.0/themes/prism-solarizedlight.css', // 浅色模式主题
  PRISM_THEME_DARK_PATH: process.env.NEXT_PUBLIC_PRISM_THEME_DARK_PATH || 'https://cdn.jsdelivr.net/npm/prismjs@1.29.0/themes/prism-okaidia.min.css', // 深色模式主题

  CODE_MAC_BAR: process.env.NEXT_PUBLIC_CODE_MAC_BAR || true, // 代码左上角显示mac的红黄绿图标
  CODE_LINE_NUMBERS: process.env.NEXT_PUBLIC_CODE_LINE_NUMBERS || false, // 是否显示行号
  CODE_COLLAPSE: process.env.NEXT_PUBLIC_CODE_COLLAPSE || true, // 是否支持折叠代码框
  CODE_COLLAPSE_EXPAND_DEFAULT: process.env.NEXT_PUBLIC_CODE_COLLAPSE_EXPAND_DEFAULT || true, // 折叠代码默认是展开状态

  // END********代码相关********

  // Mermaid 图表CDN
  MERMAID_CDN: process.env.NEXT_PUBLIC_MERMAID_CDN || 'https://cdnjs.cloudflare.com/ajax/libs/mermaid/10.2.4/mermaid.min.js', // CDN
  // QRCodeCDN
  QR_CODE_CDN: process.env.NEXT_PUBLIC_QR_CODE_CDN || 'https://cdnjs.cloudflare.com/ajax/libs/qrcodejs/1.0.0/qrcode.min.js',

  BACKGROUND_LIGHT: '#eeeeee', // use hex value, don't forget '#' e.g #fffefc
  BACKGROUND_DARK: '#000000', // use hex value, don't forget '#'
  SUB_PATH: '', // leave this empty unless you want to deploy in a folder

  POST_SHARE_BAR_ENABLE: process.env.NEXT_PUBLIC_POST_SHARE_BAR || 'true', // 文章分享功能 ，将在底部显示一个分享条
  POSTS_SHARE_SERVICES: process.env.NEXT_PUBLIC_POST_SHARE_SERVICES || 'link,wechat,qq,weibo,email,facebook,twitter,telegram,messenger,line,reddit,whatsapp,linkedin', // 分享的服務，按顺序显示,逗号隔开
  // 所有支持的分享服务：link(复制链接),wechat(微信),qq,weibo(微博),email(邮件),facebook,twitter,telegram,messenger,line,reddit,whatsapp,linkedin,vkshare,okshare,tumblr,livejournal,mailru,viber,workplace,pocket,instapaper,hatena

  POST_URL_PREFIX: process.env.NEXT_PUBLIC_POST_URL_PREFIX || 'article',
  // POST类型文章的默认路径前缀，例如默认POST类型的路径是  /article/[slug]
  // 如果此项配置为 '' 空， 则文章将没有前缀路径，使用场景： 希望文章前缀路径为 /post 的情况 支持多级
  // 支援類似 WP 可自訂文章連結格式的功能：https://wordpress.org/documentation/article/customize-permalinks/，目前只先實作 %year%/%month%/%day%
  // 例：如想連結改成前綴 article + 時間戳記，可變更為： 'article/%year%/%month%/%day%'

  POST_LIST_STYLE: process.env.NEXT_PUBLIC_POST_LIST_STYLE || 'page', // ['page','scroll] 文章列表样式:页码分页、单页滚动加载
  POST_LIST_PREVIEW: process.env.NEXT_PUBLIC_POST_PREVIEW || 'false', //  是否在列表加载文章预览
  POST_PREVIEW_LINES: 12, // 预览博客行数
  POST_RECOMMEND_COUNT: 6, // 推荐文章数量
  POSTS_PER_PAGE: 12, // post counts per page
  POSTS_SORT_BY: process.env.NEXT_PUBLIC_POST_SORT_BY || 'notion', // 排序方式 'date'按时间,'notion'由notion控制

  ALGOLIA_APP_ID: process.env.NEXT_PUBLIC_ALGOLIA_APP_ID || null, // 在这里查看 https://dashboard.algolia.com/account/api-keys/
  ALGOLIA_ADMIN_APP_KEY: process.env.ALGOLIA_ADMIN_APP_KEY || null, // 管理后台的KEY，不要暴露在代码中，在这里查看 https://dashboard.algolia.com/account/api-keys/
  ALGOLIA_SEARCH_ONLY_APP_KEY: process.env.NEXT_PUBLIC_ALGOLIA_SEARCH_ONLY_APP_KEY || null, // 客户端搜索用的KEY
  ALGOLIA_INDEX: process.env.NEXT_PUBLIC_ALGOLIA_INDEX || null, // 在Algolia中创建一个index用作数据库
  //   ALGOLIA_RECREATE_DATA: process.env.ALGOLIA_RECREATE_DATA || process.env.npm_lifecycle_event === 'build', // 为true时重新构建索引数据; 默认在build时会构建

  PREVIEW_CATEGORY_COUNT: 16, // 首页最多展示的分类数量，0为不限制
  PREVIEW_TAG_COUNT: 16, // 首页最多展示的标签数量，0为不限制

  POST_DISABLE_GALLERY_CLICK: process.env.NEXT_PUBLIC_POST_DISABLE_GALLERY_CLICK || false, // 画册视图禁止点击，方便在友链页面的画册插入链接

  //   ********动态特效相关********
  // 鼠标点击烟花特效
  FIREWORKS: process.env.NEXT_PUBLIC_FIREWORKS || false, // 开关
  // 烟花色彩，感谢 https://github.com/Vixcity 提交的色彩
  FIREWORKS_COLOR: [
    '255, 20, 97',
    '24, 255, 146',
    '90, 135, 255',
    '251, 243, 140'
  ],

  // 樱花飘落特效
  SAKURA: process.env.NEXT_PUBLIC_SAKURA || false, // 开关
  // 漂浮线段特效
  NEST: process.env.NEXT_PUBLIC_NEST || false, // 开关
  // 动态彩带特效
  FLUTTERINGRIBBON: process.env.NEXT_PUBLIC_FLUTTERINGRIBBON || true, // 开关
  // 静态彩带特效
  RIBBON: process.env.NEXT_PUBLIC_RIBBON || false, // 开关
  // 星空雨特效 黑夜模式才会生效
  STARRY_SKY: process.env.NEXT_PUBLIC_STARRY_SKY || false, // 开关

  //   ********挂件组件相关********
  // Chatbase 是否显示chatbase机器人 https://www.chatbase.co/
  CHATBASE_ID: process.env.NEXT_PUBLIC_CHATBASE_ID || null,
  // WebwhizAI 机器人 @see https://github.com/webwhiz-ai/webwhiz
  WEB_WHIZ_ENABLED: process.env.NEXT_PUBLIC_WEB_WHIZ_ENABLED || false, // 是否显示
  WEB_WHIZ_BASE_URL: process.env.NEXT_PUBLIC_WEB_WHIZ_BASE_URL || 'https://api.webwhiz.ai', // 可以自建服务器
  WEB_WHIZ_CHAT_BOT_ID: process.env.NEXT_PUBLIC_WEB_WHIZ_CHAT_BOT_ID || null, // 在后台获取ID
  DIFY_CHATBOT_ENABLED: process.env.NEXT_PUBLIC_DIFY_CHATBOT_ENABLED || false,
  DIFY_CHATBOT_BASE_URL: process.env.NEXT_PUBLIC_DIFY_CHATBOT_BASE_URL || '',
  DIFY_CHATBOT_TOKEN: process.env.NEXT_PUBLIC_DIFY_CHATBOT_TOKEN || '',
  // 悬浮挂件
  WIDGET_PET: process.env.NEXT_PUBLIC_WIDGET_PET || false, // 是否显示宠物挂件
  WIDGET_PET_LINK:
        process.env.NEXT_PUBLIC_WIDGET_PET_LINK ||
        'https://cdn.jsdelivr.net/npm/live2d-widget-model-wanko@1.0.5/assets/wanko.model.json', // 挂件模型地址 @see https://github.com/xiazeyu/live2d-widget-models
  WIDGET_PET_SWITCH_THEME: process.env.NEXT_PUBLIC_WIDGET_PET_SWITCH_THEME || true, // 点击宠物挂件切换博客主题

  // 音乐播放插件
  MUSIC_PLAYER: process.env.NEXT_PUBLIC_MUSIC_PLAYER || false, // 是否使用音乐播放插件
  MUSIC_PLAYER_VISIBLE: process.env.NEXT_PUBLIC_MUSIC_PLAYER_VISIBLE || true, // 是否在左下角显示播放和切换，如果使用播放器，打开自动播放再隐藏，就会以类似背景音乐的方式播放，无法取消和暂停
  MUSIC_PLAYER_AUTO_PLAY:
        process.env.NEXT_PUBLIC_MUSIC_PLAYER_AUTO_PLAY || true, // 是否自动播放，不过自动播放时常不生效（移动设备不支持自动播放）
  MUSIC_PLAYER_LRC_TYPE: process.env.NEXT_PUBLIC_MUSIC_PLAYER_LRC_TYPE || '0', // 歌词显示类型，可选值： 3 | 1 | 0（0：禁用 lrc 歌词，1：lrc 格式的字符串，3：lrc 文件 url）（前提是有配置歌词路径，对 meting 无效）
  MUSIC_PLAYER_CDN_URL:
        process.env.NEXT_PUBLIC_MUSIC_PLAYER_CDN_URL ||
        'https://lf9-cdn-tos.bytecdntp.com/cdn/expire-1-M/aplayer/1.10.1/APlayer.min.js',
  MUSIC_PLAYER_ORDER: process.env.NEXT_PUBLIC_MUSIC_PLAYER_ORDER || 'list', // 默认播放方式，顺序 list，随机 random
  MUSIC_PLAYER_AUDIO_LIST: [
    // 示例音乐列表。除了以下配置外，还可配置歌词，具体配置项看此文档 https://aplayer.js.org/#/zh-Hans/
    {
      name: '风を共に舞う気持ち',
      artist: 'Falcom Sound Team jdk',
      url: 'https://music.163.com/song/media/outer/url?id=731419.mp3',
      cover:
            'https://p2.music.126.net/kn6ugISTonvqJh3LHLaPtQ==/599233837187278.jpg'
    },
    {
      name: '王都グランセル',
      artist: 'Falcom Sound Team jdk',
      url: 'https://music.163.com/song/media/outer/url?id=731355.mp3',
      cover:
            'https://p1.music.126.net/kn6ugISTonvqJh3LHLaPtQ==/599233837187278.jpg'
    }
  ],
  MUSIC_PLAYER_METING: process.env.NEXT_PUBLIC_MUSIC_PLAYER_METING || false, // 是否要开启 MetingJS，从平台获取歌单。会覆盖自定义的 MUSIC_PLAYER_AUDIO_LIST，更多配置信息：https://github.com/metowolf/MetingJS
  MUSIC_PLAYER_METING_SERVER:
        process.env.NEXT_PUBLIC_MUSIC_PLAYER_METING_SERVER || 'netease', // 音乐平台，[netease, tencent, kugou, xiami, baidu]
  MUSIC_PLAYER_METING_ID:
        process.env.NEXT_PUBLIC_MUSIC_PLAYER_METING_ID || '60198', // 对应歌单的 id
  MUSIC_PLAYER_METING_LRC_TYPE:
        process.env.NEXT_PUBLIC_MUSIC_PLAYER_METING_LRC_TYPE || '1', // 可选值： 3 | 1 | 0（0：禁用 lrc 歌词，1：lrc 格式的字符串，3：lrc 文件 url）

  //   ********挂件组件相关********
  // ----> 评论互动 可同时开启多个支持 WALINE VALINE GISCUS CUSDIS UTTERRANCES GITALK

  // artalk 评论插件
  COMMENT_ARTALK_SERVER: process.env.NEXT_PUBLIC_COMMENT_ARTALK_SERVER || '', // ArtalkServert后端地址 https://artalk.js.org/guide/deploy.html
  COMMENT_ARTALK_JS: process.env.NEXT_PUBLIC_COMMENT_ARTALK_JS || 'https://cdnjs.cloudflare.com/ajax/libs/artalk/2.5.5/Artalk.js', // ArtalkServert js cdn
  COMMENT_ARTALK_CSS: process.env.NEXT_PUBLIC_COMMENT_ARTALK_CSS || 'https://cdnjs.cloudflare.com/ajax/libs/artalk/2.5.5/Artalk.css', // ArtalkServert css cdn

  // twikoo
  COMMENT_TWIKOO_ENV_ID: process.env.NEXT_PUBLIC_COMMENT_ENV_ID || '', // TWIKOO后端地址 腾讯云环境填envId；Vercel环境填域名，教程：https://tangly1024.com/article/notionnext-twikoo
  COMMENT_TWIKOO_COUNT_ENABLE: process.env.NEXT_PUBLIC_COMMENT_TWIKOO_COUNT_ENABLE || false, // 博客列表是否显示评论数
  COMMENT_TWIKOO_CDN_URL: process.env.NEXT_PUBLIC_COMMENT_TWIKOO_CDN_URL || 'https://cdn.staticfile.org/twikoo/1.6.17/twikoo.min.js', // twikoo客户端cdn

  // utterance
  COMMENT_UTTERRANCES_REPO:
        process.env.NEXT_PUBLIC_COMMENT_UTTERRANCES_REPO || '', // 你的代码仓库名， 例如我是 'tangly1024/NotionNext'； 更多文档参考 https://utteranc.es/

  // giscus @see https://giscus.app/
  COMMENT_GISCUS_REPO: process.env.NEXT_PUBLIC_COMMENT_GISCUS_REPO || '', // 你的Github仓库名 e.g 'tangly1024/NotionNext'
  COMMENT_GISCUS_REPO_ID: process.env.NEXT_PUBLIC_COMMENT_GISCUS_REPO_ID || '', // 你的Github Repo ID e.g ( 設定完 giscus 即可看到 )
  COMMENT_GISCUS_CATEGORY_ID:
        process.env.NEXT_PUBLIC_COMMENT_GISCUS_CATEGORY_ID || '', // 你的Github Discussions 內的 Category ID ( 設定完 giscus 即可看到 )
  COMMENT_GISCUS_MAPPING:
        process.env.NEXT_PUBLIC_COMMENT_GISCUS_MAPPING || 'pathname', // 你的Github Discussions 使用哪種方式來標定文章, 預設 'pathname'
  COMMENT_GISCUS_REACTIONS_ENABLED:
        process.env.NEXT_PUBLIC_COMMENT_GISCUS_REACTIONS_ENABLED || '1', // 你的 Giscus 是否開啟文章表情符號 '1' 開啟 "0" 關閉 預設開啟
  COMMENT_GISCUS_EMIT_METADATA:
        process.env.NEXT_PUBLIC_COMMENT_GISCUS_EMIT_METADATA || '0', // 你的 Giscus 是否提取 Metadata '1' 開啟 '0' 關閉 預設關閉
  COMMENT_GISCUS_INPUT_POSITION:
        process.env.NEXT_PUBLIC_COMMENT_GISCUS_INPUT_POSITION || 'bottom', // 你的 Giscus 發表留言位置 'bottom' 尾部 'top' 頂部, 預設 'bottom'
  COMMENT_GISCUS_LANG: process.env.NEXT_PUBLIC_COMMENT_GISCUS_LANG || 'zh-CN', // 你的 Giscus 語言 e.g 'en', 'zh-TW', 'zh-CN', 預設 'en'
  COMMENT_GISCUS_LOADING:
        process.env.NEXT_PUBLIC_COMMENT_GISCUS_LOADING || 'lazy', // 你的 Giscus 載入是否漸進式載入, 預設 'lazy'
  COMMENT_GISCUS_CROSSORIGIN:
        process.env.NEXT_PUBLIC_COMMENT_GISCUS_CROSSORIGIN || 'anonymous', // 你的 Giscus 可以跨網域, 預設 'anonymous'

  COMMENT_CUSDIS_APP_ID: process.env.NEXT_PUBLIC_COMMENT_CUSDIS_APP_ID || '', // data-app-id 36位 see https://cusdis.com/
  COMMENT_CUSDIS_HOST:
        process.env.NEXT_PUBLIC_COMMENT_CUSDIS_HOST || 'https://cusdis.com', // data-host, change this if you're using self-hosted version
  COMMENT_CUSDIS_SCRIPT_SRC:
        process.env.NEXT_PUBLIC_COMMENT_CUSDIS_SCRIPT_SRC ||
        '/js/cusdis.es.js', // change this if you're using self-hosted version

  // gitalk评论插件 更多参考 https://gitalk.github.io/
  COMMENT_GITALK_REPO: process.env.NEXT_PUBLIC_COMMENT_GITALK_REPO || '', // 你的Github仓库名，例如 'NotionNext'
  COMMENT_GITALK_OWNER: process.env.NEXT_PUBLIC_COMMENT_GITALK_OWNER || '', // 你的用户名 e.g tangly1024
  COMMENT_GITALK_ADMIN: process.env.NEXT_PUBLIC_COMMENT_GITALK_ADMIN || '', // 管理员用户名、一般是自己 e.g 'tangly1024'
  COMMENT_GITALK_CLIENT_ID:
        process.env.NEXT_PUBLIC_COMMENT_GITALK_CLIENT_ID || '', // e.g 20位ID ， 在gitalk后台获取
  COMMENT_GITALK_CLIENT_SECRET:
        process.env.NEXT_PUBLIC_COMMENT_GITALK_CLIENT_SECRET || '', // e.g 40位ID， 在gitalk后台获取
  COMMENT_GITALK_DISTRACTION_FREE_MODE: false, // 类似facebook的无干扰模式
  COMMENT_GITALK_JS_CDN_URL: process.env.NEXT_PUBLIC_COMMENT_GITALK_JS_CDN_URL || 'https://cdn.jsdelivr.net/npm/gitalk@1/dist/gitalk.min.js', // gitalk客户端 js cdn
  COMMENT_GITALK_CSS_CDN_URL: process.env.NEXT_PUBLIC_COMMENT_GITALK_CSS_CDN_URL || 'https://cdn.jsdelivr.net/npm/gitalk@1/dist/gitalk.css', // gitalk客户端 css cdn

  COMMENT_GITTER_ROOM: process.env.NEXT_PUBLIC_COMMENT_GITTER_ROOM || '', // gitter聊天室 see https://gitter.im/ 不需要则留空
  COMMENT_DAO_VOICE_ID: process.env.NEXT_PUBLIC_COMMENT_DAO_VOICE_ID || '', // DaoVoice http://dashboard.daovoice.io/get-started
  COMMENT_TIDIO_ID: process.env.NEXT_PUBLIC_COMMENT_TIDIO_ID || '', // [tidio_id] -> //code.tidio.co/[tidio_id].js

  COMMENT_VALINE_CDN: process.env.NEXT_PUBLIC_VALINE_CDN || 'https://unpkg.com/valine@1.5.1/dist/Valine.min.js',
  COMMENT_VALINE_APP_ID: process.env.NEXT_PUBLIC_VALINE_ID || '', // Valine @see https://valine.js.org/quickstart.html 或 https://github.com/stonehank/react-valine#%E8%8E%B7%E5%8F%96app-id-%E5%92%8C-app-key
  COMMENT_VALINE_APP_KEY: process.env.NEXT_PUBLIC_VALINE_KEY || '',
  COMMENT_VALINE_SERVER_URLS: process.env.NEXT_PUBLIC_VALINE_SERVER_URLS || '', // 该配置适用于国内自定义域名用户, 海外版本会自动检测(无需手动填写) @see https://valine.js.org/configuration.html#serverURLs
  COMMENT_VALINE_PLACEHOLDER:
        process.env.NEXT_PUBLIC_VALINE_PLACEHOLDER || '抢个沙发吧~', // 可以搭配后台管理评论 https://github.com/DesertsP/Valine-Admin  便于查看评论，以及邮件通知，垃圾评论过滤等功能

  COMMENT_WALINE_SERVER_URL: process.env.NEXT_PUBLIC_WALINE_SERVER_URL || '', // 请配置完整的Waline评论地址 例如 hhttps://preview-waline.tangly1024.com @see https://waline.js.org/guide/get-started.html
  COMMENT_WALINE_RECENT: process.env.NEXT_PUBLIC_WALINE_RECENT || false, // 最新评论

  // 此评论系统基于WebMention，细节可参考https://webmention.io
  // 它是一个基于IndieWeb理念的开放式评论系统，下方COMMENT_WEBMENTION包含的属性皆需配置：
  // ENABLE: 是否开启
  // AUTH: Webmention使用的IndieLogin，可使用Twitter或Github个人页面连结
  // HOSTNAME: Webmention绑定之网域，通常即为本站网址
  // TWITTER_USERNAME: 评论显示区域需要的资讯
  // TOKEN: Webmention的API token
  COMMENT_WEBMENTION_ENABLE: process.env.NEXT_PUBLIC_WEBMENTION_ENABLE || false,
  COMMENT_WEBMENTION_AUTH: process.env.NEXT_PUBLIC_WEBMENTION_AUTH || '',
  COMMENT_WEBMENTION_HOSTNAME: process.env.NEXT_PUBLIC_WEBMENTION_HOSTNAME || '',
  COMMENT_WEBMENTION_TWITTER_USERNAME: process.env.NEXT_PUBLIC_TWITTER_USERNAME || '',
  COMMENT_WEBMENTION_TOKEN: process.env.NEXT_PUBLIC_WEBMENTION_TOKEN || '',

  // <---- 评论插件

  // ----> 站点统计
  ANALYTICS_VERCEL: process.env.NEXT_PUBLIC_ANALYTICS_VERCEL || false, // vercel自带的统计 https://vercel.com/docs/concepts/analytics/quickstart https://github.com/tangly1024/NotionNext/issues/897
  ANALYTICS_BUSUANZI_ENABLE: process.env.NEXT_PUBLIC_ANALYTICS_BUSUANZI_ENABLE || true, // 展示网站阅读量、访问数 see http://busuanzi.ibruce.info/
  ANALYTICS_BAIDU_ID: process.env.NEXT_PUBLIC_ANALYTICS_BAIDU_ID || '', // e.g 只需要填写百度统计的id，[baidu_id] -> https://hm.baidu.com/hm.js?[baidu_id]
  ANALYTICS_CNZZ_ID: process.env.NEXT_PUBLIC_ANALYTICS_CNZZ_ID || '', // 只需要填写站长统计的id, [cnzz_id] -> https://s9.cnzz.com/z_stat.php?id=[cnzz_id]&web_id=[cnzz_id]
  ANALYTICS_GOOGLE_ID: process.env.NEXT_PUBLIC_ANALYTICS_GOOGLE_ID || '', // 谷歌Analytics的id e.g: G-XXXXXXXXXX

  // 51la 站点统计 https://www.51.la/
  ANALYTICS_51LA_ID: process.env.NEXT_PUBLIC_ANALYTICS_51LA_ID || '', // id，在51la后台获取 参阅 https://docs.tangly1024.com/article/notion-next-51-la
  ANALYTICS_51LA_CK: process.env.NEXT_PUBLIC_ANALYTICS_51LA_CK || '', // ck，在51la后台获取

  // Matomo 网站统计
  MATOMO_HOST_URL: process.env.NEXT_PUBLIC_MATOMO_HOST_URL || '', // Matomo服务器地址，不带斜杠
  MATOMO_SITE_ID: process.env.NEXT_PUBLIC_MATOMO_SITE_ID || '', // Matomo网站ID
  // ACKEE网站访客统计工具
  ANALYTICS_ACKEE_TRACKER: process.env.NEXT_PUBLIC_ANALYTICS_ACKEE_TRACKER || '', // e.g 'https://ackee.tangly1024.com/tracker.js'
  ANALYTICS_ACKEE_DATA_SERVER: process.env.NEXT_PUBLIC_ANALYTICS_ACKEE_DATA_SERVER || '', // e.g https://ackee.tangly1024.com , don't end with a slash
  ANALYTICS_ACKEE_DOMAIN_ID: process.env.NEXT_PUBLIC_ANALYTICS_ACKEE_DOMAIN_ID || '', // e.g '82e51db6-dec2-423a-b7c9-b4ff7ebb3302'

  SEO_GOOGLE_SITE_VERIFICATION:
        process.env.NEXT_PUBLIC_SEO_GOOGLE_SITE_VERIFICATION || '', // Remove the value or replace it with your own google site verification code

  SEO_BAIDU_SITE_VERIFICATION:
        process.env.NEXT_PUBLIC_SEO_BAIDU_SITE_VERIFICATION || '', // Remove the value or replace it with your own google site verification code

  // <---- 站点统计

  // START---->营收相关

  // 谷歌广告
  ADSENSE_GOOGLE_ID: process.env.NEXT_PUBLIC_ADSENSE_GOOGLE_ID || '', // 谷歌广告ID e.g ca-pub-xxxxxxxxxxxxxxxx
  ADSENSE_GOOGLE_TEST: process.env.NEXT_PUBLIC_ADSENSE_GOOGLE_TEST || false, // 谷歌广告ID测试模式，这种模式获取假的测试广告，用于开发 https://www.tangly1024.com/article/local-dev-google-adsense
  ADSENSE_GOOGLE_SLOT_IN_ARTICLE: process.env.NEXT_PUBLIC_ADSENSE_GOOGLE_SLOT_IN_ARTICLE || '3806269138', // Google AdScene>广告>按单元广告>新建文章内嵌广告 粘贴html代码中的data-ad-slot值
  ADSENSE_GOOGLE_SLOT_FLOW: process.env.NEXT_PUBLIC_ADSENSE_GOOGLE_SLOT_FLOW || '1510444138', // Google AdScene>广告>按单元广告>新建信息流广告
  ADSENSE_GOOGLE_SLOT_NATIVE: process.env.NEXT_PUBLIC_ADSENSE_GOOGLE_SLOT_NATIVE || '4980048999', // Google AdScene>广告>按单元广告>新建原生广告
  ADSENSE_GOOGLE_SLOT_AUTO: process.env.NEXT_PUBLIC_ADSENSE_GOOGLE_SLOT_AUTO || '8807314373', // Google AdScene>广告>按单元广告>新建展示广告 （自动广告）

  // 万维广告
  AD_WWADS_ID: process.env.NEXT_PUBLIC_WWAD_ID || null, // https://wwads.cn/ 创建您的万维广告单元ID
  AD_WWADS_BLOCK_DETECT: process.env.NEXT_PUBLIC_WWADS_AD_BLOCK_DETECT || false, // 是否开启WWADS广告屏蔽插件检测,开启后会在广告位上以文字提示 @see https://github.com/bytegravity/whitelist-wwads

  // END<----营收相关

  // 自定义配置notion数据库字段名
  NOTION_PROPERTY_NAME: {
    password: process.env.NEXT_PUBLIC_NOTION_PROPERTY_PASSWORD || 'password',
    type: process.env.NEXT_PUBLIC_NOTION_PROPERTY_TYPE || 'type', // 文章类型，
    type_post: process.env.NEXT_PUBLIC_NOTION_PROPERTY_TYPE_POST || 'Post', // 当type文章类型与此值相同时，为博文。
    type_page: process.env.NEXT_PUBLIC_NOTION_PROPERTY_TYPE_PAGE || 'Page', // 当type文章类型与此值相同时，为单页。
    type_notice:
          process.env.NEXT_PUBLIC_NOTION_PROPERTY_TYPE_NOTICE || 'Notice', // 当type文章类型与此值相同时，为公告。
    type_menu: process.env.NEXT_PUBLIC_NOTION_PROPERTY_TYPE_MENU || 'Menu', // 当type文章类型与此值相同时，为菜单。
    type_sub_menu:
          process.env.NEXT_PUBLIC_NOTION_PROPERTY_TYPE_SUB_MENU || 'SubMenu', // 当type文章类型与此值相同时，为子菜单。
    title: process.env.NEXT_PUBLIC_NOTION_PROPERTY_TITLE || 'title', // 文章标题
    status: process.env.NEXT_PUBLIC_NOTION_PROPERTY_STATUS || 'status',
    status_publish:
          process.env.NEXT_PUBLIC_NOTION_PROPERTY_STATUS_PUBLISH || 'Published', // 当status状态值与此相同时为发布，可以为中文
    status_invisible:
          process.env.NEXT_PUBLIC_NOTION_PROPERTY_STATUS_INVISIBLE || 'Invisible', // 当status状态值与此相同时为隐藏发布，可以为中文 ， 除此之外其他页面状态不会显示在博客上
    summary: process.env.NEXT_PUBLIC_NOTION_PROPERTY_SUMMARY || 'summary',
    slug: process.env.NEXT_PUBLIC_NOTION_PROPERTY_SLUG || 'slug',
    category: process.env.NEXT_PUBLIC_NOTION_PROPERTY_CATEGORY || 'category',
    date: process.env.NEXT_PUBLIC_NOTION_PROPERTY_DATE || 'date',
    tags: process.env.NEXT_PUBLIC_NOTION_PROPERTY_TAGS || 'tags',
    icon: process.env.NEXT_PUBLIC_NOTION_PROPERTY_ICON || 'icon'
  },

  // RSS订阅
  ENABLE_RSS: process.env.NEXT_PUBLIC_ENABLE_RSS || true, // 是否开启RSS订阅功能
  MAILCHIMP_LIST_ID: process.env.MAILCHIMP_LIST_ID || null, // 开启mailichimp邮件订阅 客户列表ID ，具体使用方法参阅文档
  MAILCHIMP_API_KEY: process.env.MAILCHIMP_API_KEY || null, // 开启mailichimp邮件订阅 APIkey

  // 作废配置
  AVATAR: process.env.NEXT_PUBLIC_AVATAR || '/avatar.svg', // 作者头像，被notion中的ICON覆盖。若无ICON则取public目录下的avatar.png
  TITLE: process.env.NEXT_PUBLIC_TITLE || 'NotionNext BLOG', // 站点标题 ，被notion中的页面标题覆盖；此处请勿留空白，否则服务器无法编译
  HOME_BANNER_IMAGE:
        process.env.NEXT_PUBLIC_HOME_BANNER_IMAGE || '/bg_image.jpg', // 首页背景大图, 会被notion中的封面图覆盖，若无封面图则会使用代码中的 /public/bg_image.jpg 文件
  DESCRIPTION:
        process.env.NEXT_PUBLIC_DESCRIPTION || '这是一个由NotionNext生成的站点', // 站点描述，被notion中的页面描述覆盖

  // 网站图片
  IMG_LAZY_LOAD_PLACEHOLDER: process.env.NEXT_PUBLIC_IMG_LAZY_LOAD_PLACEHOLDER || 'data:image/gif;base64,R0lGODlhAQABAIAAAP///wAAACH5BAEAAAAALAAAAAABAAEAAAICRAEAOw==', // 懒加载占位图片地址，支持base64或url
  IMG_URL_TYPE: process.env.NEXT_PUBLIC_IMG_TYPE || 'Notion', // 此配置已失效，请勿使用；AMAZON方案不再支持，仅支持Notion方案。 ['Notion','AMAZON'] 站点图片前缀 默认 Notion:(https://notion.so/images/xx) ， AMAZON(https://s3.us-west-2.amazonaws.com/xxx)
  IMG_SHADOW: process.env.NEXT_PUBLIC_IMG_SHADOW || false, // 文章图片是否自动添加阴影
  IMG_COMPRESS_WIDTH: process.env.NEXT_PUBLIC_IMG_COMPRESS_WIDTH || 800, // Notion图片压缩宽度

  // 开发相关
  NOTION_ACCESS_TOKEN: process.env.NOTION_ACCESS_TOKEN || '', // Useful if you prefer not to make your database public
  DEBUG: process.env.NEXT_PUBLIC_DEBUG || false, // 是否显示调试按钮
  ENABLE_CACHE: process.env.ENABLE_CACHE || process.env.npm_lifecycle_event === 'build', // 缓存在开发调试和打包过程中选择性开启，正式部署开启此功能意义不大。
  isProd: process.env.VERCEL_ENV === 'production', // distinguish between development and production environment (ref: https://vercel.com/docs/environment-variables#system-environment-variables)  isProd: process.env.VERCEL_ENV === 'production' // distinguish between development and production environment (ref: https://vercel.com/docs/environment-variables#system-environment-variables)
  BUNDLE_ANALYZER: process.env.ANALYZE === 'true' || false, // 是否展示编译依赖内容与大小
  VERSION: process.env.NEXT_PUBLIC_VERSION // 版本号
}

module.exports = BLOG<|MERGE_RESOLUTION|>--- conflicted
+++ resolved
@@ -4,21 +4,14 @@
   NOTION_PAGE_ID:
         process.env.NOTION_PAGE_ID || '02ab3b8678004aa69e9e415905ef32a5',
   PSEUDO_STATIC: process.env.NEXT_PUBLIC_PSEUDO_STATIC || false, // 伪静态路径，开启后所有文章URL都以 .html 结尾。
-<<<<<<< HEAD
+
   NEXT_REVALIDATE_SECOND: process.env.NEXT_PUBLIC_REVALIDATE_SECOND || 600, // 更新内容缓存间隔 单位(秒)；即每个页面有5秒的纯静态期、此期间无论多少次访问都不会抓取notion数据；调大该值有助于节省Vercel资源、同时提升访问速率，但也会使文章更新有延迟。
   THEME: process.env.NEXT_PUBLIC_THEME || 'hexo', // 主题， 支持 ['next','hexo',"fukasawa','medium','example','matery','gitbook','simple'] @see https://preview.tangly1024.com
   THEME_SWITCH: process.env.NEXT_PUBLIC_THEME_SWITCH || true, // 是否显示切换主题按钮
   LANG: process.env.NEXT_PUBLIC_LANG || 'zh-CN', // e.g 'zh-CN','en-US'  see /lib/lang.js for more.
   SINCE: 2021, // e.g if leave this empty, current year will be used.
   APPEARANCE: process.env.NEXT_PUBLIC_APPEARANCE || 'auto', // ['light', 'dark', 'auto'], // light 日间模式 ， dark夜间模式， auto根据时间和主题自动夜间模式
-=======
-  NEXT_REVALIDATE_SECOND: process.env.NEXT_PUBLIC_REVALIDATE_SECOND || 5, // 更新内容缓存间隔 单位(秒)；即每个页面有5秒的纯静态期、此期间无论多少次访问都不会抓取notion数据；调大该值有助于节省Vercel资源、同时提升访问速率，但也会使文章更新有延迟。
-  THEME: process.env.NEXT_PUBLIC_THEME || 'simple', // 当前主题，在themes文件夹下可找到所有支持的主题；主题名称就是文件夹名，例如 example,fukasawa,gitbook,heo,hexo,landing,matery,medium,next,nobelium,plog,simple
-  THEME_SWITCH: process.env.NEXT_PUBLIC_THEME_SWITCH || false, // 是否显示切换主题按钮
-  LANG: process.env.NEXT_PUBLIC_LANG || 'zh-CN', // e.g 'zh-CN','en-US'  see /lib/lang.js for more.
-  SINCE: process.env.NEXT_SINCE || 2021, // e.g if leave this empty, current year will be used.
-  APPEARANCE: process.env.NEXT_PUBLIC_APPEARANCE || 'light', // ['light', 'dark', 'auto'], // light 日间模式 ， dark夜间模式， auto根据时间和主题自动夜间模式
->>>>>>> 05ea1dc6
+
   APPEARANCE_DARK_TIME: process.env.NEXT_PUBLIC_APPEARANCE_DARK_TIME || [18, 6], // 夜间模式起至时间，false时关闭根据时间自动切换夜间模式
 
   // 3.14.1版本后，欢迎语在此配置，英文逗号隔开 ,  即可支持多个欢迎语打字效果。
@@ -26,18 +19,12 @@
 
   CUSTOM_MENU: process.env.NEXT_PUBLIC_CUSTOM_MENU || false, // 支持Menu 类型，从3.12.0版本起，各主题将逐步支持灵活的二级菜单配置，替代了原来的Page类型，此配置是试验功能、默认关闭。
 
-<<<<<<< HEAD
+
   AUTHOR: process.env.NEXT_PUBLIC_AUTHOR || '獭兔不是懒兔', // 您的昵称 例如 tangly1024
   BIO: process.env.NEXT_PUBLIC_BIO || '二次元死一死(笑)', // 作者简介
   LINK: process.env.NEXT_PUBLIC_LINK || 'https://zachou.top', // 网站地址
   KEYWORDS: process.env.NEXT_PUBLIC_KEYWORD || 'Tech， Robot， 二次元', // 网站关键词 英文逗号隔开
-=======
-  AUTHOR: process.env.NEXT_PUBLIC_AUTHOR || 'NotionNext', // 您的昵称 例如 tangly1024
-  BIO: process.env.NEXT_PUBLIC_BIO || '一个普通的干饭人🍚', // 作者简介
-  LINK: process.env.NEXT_PUBLIC_LINK || 'https://tangly1024.com', // 网站地址
-  KEYWORDS: process.env.NEXT_PUBLIC_KEYWORD || 'Notion, 博客', // 网站关键词 英文逗号隔开
-
->>>>>>> 05ea1dc6
+
   // 社交链接，不需要可留空白，例如 CONTACT_WEIBO:''
   CONTACT_EMAIL: process.env.NEXT_PUBLIC_CONTACT_EMAIL || '', // 邮箱地址 例如mail@tangly1024.com
   CONTACT_WEIBO: process.env.NEXT_PUBLIC_CONTACT_WEIBO || '', // 你的微博个人主页
