// 注: process.env.XX是Vercel的环境变量，配置方式见：https://docs.tangly1024.com/zh/features/personality
const BLOG = {
<<<<<<< HEAD
    // Important page_id！！！Duplicate Template from  https://www.notion.so/tanghh/02ab3b8678004aa69e9e415905ef32a5
    NOTION_PAGE_ID:
        process.env.NOTION_PAGE_ID || 'db58fc2b11d44ccabf161ea71098b443',
    PSEUDO_STATIC: false, // 伪静态路径，开启后所有文章URL都以 .html 结尾。
    NEXT_REVALIDATE_SECOND: process.env.NEXT_PUBLIC_REVALIDATE_SECOND || 5, // 更新内容缓存间隔 单位(秒)；即每个页面有5秒的纯静态期、此期间无论多少次访问都不会抓取notion数据；调大该值有助于节省Vercel资源、同时提升访问速率，但也会使文章更新有延迟。
    THEME: process.env.NEXT_PUBLIC_THEME || 'next', // 主题， 支持 ['next','hexo',"fukasawa','medium','example'] @see https://preview.tangly1024.com
    THEME_SWITCH: process.env.NEXT_PUBLIC_THEME_SWITCH || false, // 是否显示切换主题按钮
    LANG: process.env.NEXT_PUBLIC_LANG || 'zh-CN', // e.g 'zh-CN','en-US'  see /lib/lang.js for more.
    SINCE: 2021, // e.g if leave this empty, current year will be used.
    APPEARANCE: process.env.NEXT_PUBLIC_APPEARANCE || 'light', // ['light', 'dark', 'auto'], // light 日间模式 ， dark夜间模式， auto根据时间和主题自动夜间模式
    APPEARANCE_DARK_TIME: process.env.NEXT_PUBLIC_APPEARANCE_DARK_TIME || [18, 6], // 夜间模式起至时间，false时关闭根据时间自动切换夜间模式
  
    CUSTOM_MENU: process.env.NEXT_PUBLIC_CUSTOM_MENU || false, // 支持Menu 类型，从3.12.0版本起，各主题将逐步支持灵活的二级菜单配置，替代了原来的Page类型，此配置是试验功能、默认关闭。
  
    AUTHOR: process.env.NEXT_PUBLIC_AUTHOR || 'macrocyborg', // 您的昵称 例如 tangly1024
    BIO: process.env.NEXT_PUBLIC_BIO || '一只猫', // 作者简介
    LINK: process.env.NEXT_PUBLIC_LINK || 'https://macrocborg.site', // 网站地址
    KEYWORDS: process.env.NEXT_PUBLIC_KEYWORD || 'Notion, 博客', // 网站关键词 英文逗号隔开
    // 社交链接，不需要可留空白，例如 CONTACT_WEIBO:''
    CONTACT_EMAIL: process.env.NEXT_PUBLIC_CONTACT_EMAIL || 'macrocyborg@gmail.com', // 邮箱地址 例如mail@tangly1024.com
    CONTACT_WEIBO: process.env.NEXT_PUBLIC_CONTACT_WEIBO || '', // 你的微博个人主页
    CONTACT_TWITTER: process.env.NEXT_PUBLIC_CONTACT_TWITTER || '', // 你的twitter个人主页
    CONTACT_GITHUB: process.env.NEXT_PUBLIC_CONTACT_GITHUB || '', // 你的github个人主页 例如 https://github.com/tangly1024
    CONTACT_TELEGRAM: process.env.NEXT_PUBLIC_CONTACT_TELEGRAM || '', // 你的telegram 地址 例如 https://t.me/tangly_1024
    CONTACT_LINKEDIN: process.env.NEXT_PUBLIC_CONTACT_LINKEDIN || '', // 你的linkedIn 首页
    CONTACT_INSTAGRAM: process.env.NEXT_PUBLIC_CONTACT_INSTAGRAM || '', // 您的instagram地址
  
    NOTION_HOST: process.env.NEXT_PUBLIC_NOTION_HOST || 'https://www.notion.so', // Notion域名，您可以选择用自己的域名进行反向代理，如果不懂得什么是反向代理，请勿修改此项
  
    // 网站字体
    FONT_STYLE: process.env.NEXT_PUBLIC_FONT_STYLE || 'font-serif', // ['font-serif','font-sans'] 两种可选，分别是衬线和无衬线: 参考 https://www.jianshu.com/p/55e410bd2115
    FONT_URL: [
      // 字体CSS 例如 https://npm.elemecdn.com/lxgw-wenkai-webfont@1.6.0/style.css
      'https://fonts.googleapis.com/css?family=Bitter&display=swap',
      'https://fonts.googleapis.com/css2?family=Noto+Sans+SC:wght@300&display=swap',
      'https://fonts.googleapis.com/css2?family=Noto+Serif+SC:wght@300&display=swap'
    ],
    FONT_SANS: [
      // 无衬线字体 例如'LXGW WenKai'
      'Bitter',
      '"PingFang SC"',
      '-apple-system',
      'BlinkMacSystemFont',
      '"Hiragino Sans GB"',
      '"Segoe UI Emoji"',
      '"Segoe UI Symbol"',
      '"Segoe UI"',
      '"Noto Sans SC"',
      'HarmonyOS_Regular',
      '"Microsoft YaHei"',
      '"Helvetica Neue"',
      'Helvetica',
      '"Source Han Sans SC"',
      'Arial',
      'sans-serif',
      '"Apple Color Emoji"'
    ],
    FONT_SERIF: [
      // 衬线字体 例如'LXGW WenKai'
      'Bitter',
      '"Noto Serif SC"',
      'SimSun',
      '"Times New Roman"',
      'Times',
      'serif',
      '"Segoe UI Emoji"',
      '"Segoe UI Symbol"',
      '"Apple Color Emoji"'
    ],
    FONT_AWESOME: process.env.NEXT_PUBLIC_FONT_AWESOME_PATH || '/css/all.min.css', // font-awesome 字体图标地址、默认读取本地; 可选 https://lf9-cdn-tos.bytecdntp.com/cdn/expire-1-M/font-awesome/6.0.0/css/all.min.css
  
    // 自定义外部脚本，外部样式
    CUSTOM_EXTERNAL_JS: [''], // e.g. ['http://xx.com/script.js','http://xx.com/script.js']
    CUSTOM_EXTERNAL_CSS: [''], // e.g. ['http://xx.com/style.css','http://xx.com/style.css']
  
    // 侧栏布局 是否反转(左变右,右变左) 已支持主题: hexo next medium fukasawa example
    LAYOUT_SIDEBAR_REVERSE: false,
  
    // 一个小插件展示你的facebook fan page~ @see https://tw.andys.pro/article/add-facebook-fanpage-notionnext
    FACEBOOK_PAGE_TITLE: process.env.NEXT_PUBLIC_FACEBOOK_PAGE_TITLE || null, // 邊欄 Facebook Page widget 的標題欄，填''則無標題欄 e.g FACEBOOK 粉絲團'
    FACEBOOK_PAGE: process.env.NEXT_PUBLIC_FACEBOOK_PAGE || null, // Facebook Page 的連結 e.g https://www.facebook.com/tw.andys.pro
    FACEBOOK_PAGE_ID: process.env.NEXT_PUBLIC_FACEBOOK_PAGE_ID || '', // Facebook Page ID 來啟用 messenger 聊天功能
    FACEBOOK_APP_ID: process.env.NEXT_PUBLIC_FACEBOOK_APP_ID || '', // Facebook App ID 來啟用 messenger 聊天功能 获取: https://developers.facebook.com/
  
    BEI_AN: process.env.NEXT_PUBLIC_BEI_AN || '', // 备案号 闽ICP备XXXXXXX
  
    // PrismJs 代码相关
    PRISM_JS_AUTO_LOADER:
        'https://npm.elemecdn.com/prismjs@1.29.0/plugins/autoloader/prism-autoloader.min.js',
    PRISM_JS_PATH: 'https://npm.elemecdn.com/prismjs@1.29.0/components/',
    PRISM_THEME_PATH:
        'https://npm.elemecdn.com/prism-themes/themes/prism-a11y-dark.min.css', // 代码样式主题 更多参考 https://github.com/PrismJS/prism-themes
    CODE_MAC_BAR: true, // 代码左上角显示mac的红黄绿图标
    CODE_LINE_NUMBERS: process.env.NEXT_PUBLIC_CODE_LINE_NUMBERS || 'false', // 是否显示行号
  
    BACKGROUND_LIGHT: '#eeeeee', // use hex value, don't forget '#' e.g #fffefc
    BACKGROUND_DARK: '#000000', // use hex value, don't forget '#'
    SUB_PATH: '', // leave this empty unless you want to deploy in a folder
  
    POST_SHARE_BAR_ENABLE: process.env.NEXT_PUBLIC_POST_SHARE_BAR || 'true', // 文章分享功能 ，将在底部显示一个分享条
    POSTS_SHARE_SERVICES: process.env.NEXT_PUBLIC_POST_SHARE_SERVICES || 'link,wechat,qq,weibo,email,facebook,twitter,telegram,messenger,line,reddit,whatsapp,linkedin', // 分享的服務，按顺序显示,逗号隔开
    // 所有支持的分享服务：link(复制链接),wechat(微信),qq,weibo(微博),email(邮件),facebook,twitter,telegram,messenger,line,reddit,whatsapp,linkedin,vkshare,okshare,tumblr,livejournal,mailru,viber,workplace,pocket,instapaper,hatena
  
    POST_URL_PREFIX: process.env.NEXT_PUBLIC_POST_URL_PREFIX || 'article',
    // POST类型文章的默认路径前缀，例如默认POST类型的路径是  /article/[slug]
    // 如果此项配置为 '' 空， 则文章将没有前缀路径，使用场景： 希望文章前缀路径为 /post 的情况 支持多级
    // 支援類似 WP 可自訂文章連結格式的功能：https://wordpress.org/documentation/article/customize-permalinks/，目前只先實作 %year%/%month%/%day%
    // 例：如想連結改成前綴 article + 時間戳記，可變更為： 'article/%year%/%month%/%day%'
  
    POST_LIST_STYLE: process.env.NEXT_PUBLIC_PPOST_LIST_STYLE || 'page', // ['page','scroll] 文章列表样式:页码分页、单页滚动加载
    POST_LIST_PREVIEW: process.env.NEXT_PUBLIC_POST_PREVIEW || 'false', //  是否在列表加载文章预览
    POST_PREVIEW_LINES: 12, // 预览博客行数
    POST_RECOMMEND_COUNT: 6, // 推荐文章数量
    POSTS_PER_PAGE: 12, // post counts per page
    POSTS_SORT_BY: process.env.NEXT_PUBLIC_POST_SORT_BY || 'notion', // 排序方式 'date'按时间,'notion'由notion控制
  
    PREVIEW_CATEGORY_COUNT: 16, // 首页最多展示的分类数量，0为不限制
    PREVIEW_TAG_COUNT: 16, // 首页最多展示的标签数量，0为不限制
  
    // 鼠标点击烟花特效
    FIREWORKS: process.env.NEXT_PUBLIC_FIREWORKS || true, // 开关
    // 烟花色彩，感谢 https://github.com/Vixcity 提交的色彩
    FIREWORKS_COLOR: [
      '255, 20, 97',
      '24, 255, 146',
      '90, 135, 255',
      '251, 243, 140'
    ],
  
    // 樱花飘落特效
    SAKURA: process.env.NEXT_PUBLIC_SAKURA || true, // 开关
  
    // 漂浮线段特效
    NEST: process.env.NEXT_PUBLIC_NEST || false, // 开关
  
    // 动态彩带特效
    FLUTTERINGRIBBON: process.env.NEXT_PUBLIC_FLUTTERINGRIBBON || false, // 开关
    // 静态彩带特效
    RIBBON: process.env.NEXT_PUBLIC_RIBBON || false, // 开关
  
    // 星空雨特效 黑夜模式才会生效
    STARRY_SKY: process.env.NEXT_PUBLIC_STARRY_SKY || false, // 开关
  
    // 悬浮挂件
    WIDGET_PET: process.env.NEXT_PUBLIC_WIDGET_PET || true, // 是否显示宠物挂件
    WIDGET_PET_LINK:
        process.env.NEXT_PUBLIC_WIDGET_PET_LINK ||
        'https://cdn.jsdelivr.net/npm/live2d-widget-model-wanko@1.0.5/assets/wanko.model.json', // 挂件模型地址 @see https://github.com/xiazeyu/live2d-widget-models
    WIDGET_PET_SWITCH_THEME: false, // 点击宠物挂件切换博客主题
  
    // 音乐播放插件
    MUSIC_PLAYER: process.env.NEXT_PUBLIC_MUSIC_PLAYER || false, // 是否使用音乐播放插件
    MUSIC_PLAYER_VISIBLE: process.env.NEXT_PUBLIC_MUSIC_PLAYER_VISIBLE || true, // 是否在左下角显示播放和切换，如果使用播放器，打开自动播放再隐藏，就会以类似背景音乐的方式播放，无法取消和暂停
    MUSIC_PLAYER_AUTO_PLAY:
        process.env.NEXT_PUBLIC_MUSIC_PLAYER_AUTO_PLAY || true, // 是否自动播放，不过自动播放时常不生效（移动设备不支持自动播放）
    MUSIC_PLAYER_LRC_TYPE: process.env.NEXT_PUBLIC_MUSIC_PLAYER_LRC_TYPE || '0', // 歌词显示类型，可选值： 3 | 1 | 0（0：禁用 lrc 歌词，1：lrc 格式的字符串，3：lrc 文件 url）（前提是有配置歌词路径，对 meting 无效）
    MUSIC_PLAYER_CDN_URL:
        process.env.NEXT_PUBLIC_MUSIC_PLAYER_CDN_URL ||
        'https://lf9-cdn-tos.bytecdntp.com/cdn/expire-1-M/aplayer/1.10.1/APlayer.min.js',
    MUSIC_PLAYER_ORDER: process.env.NEXT_PUBLIC_MUSIC_PLAYER_ORDER || 'list', // 默认播放方式，顺序 list，随机 random
    MUSIC_PLAYER_AUDIO_LIST: [
      // 示例音乐列表。除了以下配置外，还可配置歌词，具体配置项看此文档 https://aplayer.js.org/#/zh-Hans/
      {
        name: '风を共に舞う気持ち',
        artist: 'Falcom Sound Team jdk',
        url: 'https://music.163.com/song/media/outer/url?id=731419.mp3',
        cover:
            'https://p2.music.126.net/kn6ugISTonvqJh3LHLaPtQ==/599233837187278.jpg'
      },
      {
        name: '王都グランセル',
        artist: 'Falcom Sound Team jdk',
        url: 'https://music.163.com/song/media/outer/url?id=731355.mp3',
        cover:
            'https://p1.music.126.net/kn6ugISTonvqJh3LHLaPtQ==/599233837187278.jpg'
      }
    ],
    MUSIC_PLAYER_METING: process.env.NEXT_PUBLIC_MUSIC_PLAYER_METING || false, // 是否要开启 MetingJS，从平台获取歌单。会覆盖自定义的 MUSIC_PLAYER_AUDIO_LIST，更多配置信息：https://github.com/metowolf/MetingJS
    MUSIC_PLAYER_METING_SERVER:
        process.env.NEXT_PUBLIC_MUSIC_PLAYER_METING_SERVER || 'netease', // 音乐平台，[netease, tencent, kugou, xiami, baidu]
    MUSIC_PLAYER_METING_ID:
        process.env.NEXT_PUBLIC_MUSIC_PLAYER_METING_ID || '60198', // 对应歌单的 id
    MUSIC_PLAYER_METING_LRC_TYPE:
        process.env.NEXT_PUBLIC_MUSIC_PLAYER_METING_LRC_TYPE || '1', // 可选值： 3 | 1 | 0（0：禁用 lrc 歌词，1：lrc 格式的字符串，3：lrc 文件 url）
  
    // ----> 评论互动 可同时开启多个支持 WALINE VALINE GISCUS CUSDIS UTTERRANCES GITALK
  
    // twikoo
    COMMENT_TWIKOO_ENV_ID: process.env.NEXT_PUBLIC_COMMENT_ENV_ID || '', // TWIKOO后端地址 腾讯云环境填envId；Vercel环境填域名，教程：https://tangly1024.com/article/notionnext-twikoo
    COMMENT_TWIKOO_COUNT_ENABLE: process.env.NEXT_PUBLIC_COMMENT_TWIKOO_COUNT_ENABLE || false, // 博客列表是否显示评论数
    COMMENT_TWIKOO_CDN_URL: process.env.NEXT_PUBLIC_COMMENT_TWIKOO_CDN_URL || 'https://cdn.staticfile.org/twikoo/1.6.16/twikoo.all.min.js', // twikoo客户端cdn
  
    // utterance
    COMMENT_UTTERRANCES_REPO:
        process.env.NEXT_PUBLIC_COMMENT_UTTERRANCES_REPO || 'https://github.com/macroCyborg/notion-blog', // 你的代码仓库名， 例如我是 'tangly1024/NotionNext'； 更多文档参考 https://utteranc.es/
  
    // giscus @see https://giscus.app/
    COMMENT_GISCUS_REPO: process.env.NEXT_PUBLIC_COMMENT_GISCUS_REPO || 'https://github.com/macroCyborg/notion-blog', // 你的Github仓库名 e.g 'tangly1024/NotionNext'
    COMMENT_GISCUS_REPO_ID: process.env.NEXT_PUBLIC_COMMENT_GISCUS_REPO_ID || '', // 你的Github Repo ID e.g ( 設定完 giscus 即可看到 )
    COMMENT_GISCUS_CATEGORY_ID:
        process.env.NEXT_PUBLIC_COMMENT_GISCUS_CATEGORY_ID || '', // 你的Github Discussions 內的 Category ID ( 設定完 giscus 即可看到 )
    COMMENT_GISCUS_MAPPING:
        process.env.NEXT_PUBLIC_COMMENT_GISCUS_MAPPING || 'pathname', // 你的Github Discussions 使用哪種方式來標定文章, 預設 'pathname'
    COMMENT_GISCUS_REACTIONS_ENABLED:
        process.env.NEXT_PUBLIC_COMMENT_GISCUS_REACTIONS_ENABLED || '1', // 你的 Giscus 是否開啟文章表情符號 '1' 開啟 "0" 關閉 預設開啟
    COMMENT_GISCUS_EMIT_METADATA:
        process.env.NEXT_PUBLIC_COMMENT_GISCUS_EMIT_METADATA || '0', // 你的 Giscus 是否提取 Metadata '1' 開啟 '0' 關閉 預設關閉
    COMMENT_GISCUS_INPUT_POSITION:
        process.env.NEXT_PUBLIC_COMMENT_GISCUS_INPUT_POSITION || 'bottom', // 你的 Giscus 發表留言位置 'bottom' 尾部 'top' 頂部, 預設 'bottom'
    COMMENT_GISCUS_LANG: process.env.NEXT_PUBLIC_COMMENT_GISCUS_LANG || 'zh-CN', // 你的 Giscus 語言 e.g 'en', 'zh-TW', 'zh-CN', 預設 'en'
    COMMENT_GISCUS_LOADING:
        process.env.NEXT_PUBLIC_COMMENT_GISCUS_LOADING || 'lazy', // 你的 Giscus 載入是否漸進式載入, 預設 'lazy'
    COMMENT_GISCUS_CROSSORIGIN:
        process.env.NEXT_PUBLIC_COMMENT_GISCUS_CROSSORIGIN || 'anonymous', // 你的 Giscus 可以跨網域, 預設 'anonymous'
  
    COMMENT_CUSDIS_APP_ID: process.env.NEXT_PUBLIC_COMMENT_CUSDIS_APP_ID || '', // data-app-id 36位 see https://cusdis.com/
    COMMENT_CUSDIS_HOST:
        process.env.NEXT_PUBLIC_COMMENT_CUSDIS_HOST || 'https://cusdis.com', // data-host, change this if you're using self-hosted version
    COMMENT_CUSDIS_SCRIPT_SRC:
        process.env.NEXT_PUBLIC_COMMENT_CUSDIS_SCRIPT_SRC ||
        'https://cusdis.com/js/cusdis.es.js', // change this if you're using self-hosted version
  
    // gitalk评论插件 更多参考 https://gitalk.github.io/
    COMMENT_GITALK_REPO: process.env.NEXT_PUBLIC_COMMENT_GITALK_REPO || '', // 你的Github仓库名，例如 'NotionNext'
    COMMENT_GITALK_OWNER: process.env.NEXT_PUBLIC_COMMENT_GITALK_OWNER || '', // 你的用户名 e.g tangly1024
    COMMENT_GITALK_ADMIN: process.env.NEXT_PUBLIC_COMMENT_GITALK_ADMIN || '', // 管理员用户名、一般是自己 e.g 'tangly1024'
    COMMENT_GITALK_CLIENT_ID:
        process.env.NEXT_PUBLIC_COMMENT_GITALK_CLIENT_ID || '', // e.g 20位ID ， 在gitalk后台获取
    COMMENT_GITALK_CLIENT_SECRET:
        process.env.NEXT_PUBLIC_COMMENT_GITALK_CLIENT_SECRET || '', // e.g 40位ID， 在gitalk后台获取
    COMMENT_GITALK_DISTRACTION_FREE_MODE: false, // 类似facebook的无干扰模式
  
    COMMENT_GITTER_ROOM: process.env.NEXT_PUBLIC_COMMENT_GITTER_ROOM || '', // gitter聊天室 see https://gitter.im/ 不需要则留空
    COMMENT_DAO_VOICE_ID: process.env.NEXT_PUBLIC_COMMENT_DAO_VOICE_ID || '', // DaoVoice http://dashboard.daovoice.io/get-started
    COMMENT_TIDIO_ID: process.env.NEXT_PUBLIC_COMMENT_TIDIO_ID || '', // [tidio_id] -> //code.tidio.co/[tidio_id].js
  
    COMMENT_VALINE_APP_ID: process.env.NEXT_PUBLIC_VALINE_ID || '', // Valine @see https://valine.js.org/quickstart.html 或 https://github.com/stonehank/react-valine#%E8%8E%B7%E5%8F%96app-id-%E5%92%8C-app-key
    COMMENT_VALINE_APP_KEY: process.env.NEXT_PUBLIC_VALINE_KEY || '',
    COMMENT_VALINE_SERVER_URLS: process.env.NEXT_PUBLIC_VALINE_SERVER_URLS || '', // 该配置适用于国内自定义域名用户, 海外版本会自动检测(无需手动填写) @see https://valine.js.org/configuration.html#serverURLs
    COMMENT_VALINE_PLACEHOLDER:
        process.env.NEXT_PUBLIC_VALINE_PLACEHOLDER || '抢个沙发吧~', // 可以搭配后台管理评论 https://github.com/DesertsP/Valine-Admin  便于查看评论，以及邮件通知，垃圾评论过滤等功能
  
    COMMENT_WALINE_SERVER_URL: process.env.NEXT_PUBLIC_WALINE_SERVER_URL || '', // 请配置完整的Waline评论地址 例如 hhttps://preview-waline.tangly1024.com @see https://waline.js.org/guide/get-started.html
    COMMENT_WALINE_RECENT: process.env.NEXT_PUBLIC_WALINE_RECENT || false, // 最新评论
  
    // 此评论系统基于WebMention，细节可参考https://webmention.io
    // 它是一个基于IndieWeb理念的开放式评论系统，下方COMMENT_WEBMENTION包含的属性皆需配置：
    // ENABLE: 是否开启
    // AUTH: Webmention使用的IndieLogin，可使用Twitter或Github个人页面连结
    // HOSTNAME: Webmention绑定之网域，通常即为本站网址
    // TWITTER_USERNAME: 评论显示区域需要的资讯
    // TOKEN: Webmention的API token
    COMMENT_WEBMENTION: {
      ENABLE: process.env.NEXT_PUBLIC_WEBMENTION_ENABLE || false,
      AUTH: process.env.NEXT_PUBLIC_WEBMENTION_AUTH || '',
      HOSTNAME: process.env.NEXT_PUBLIC_WEBMENTION_HOSTNAME || '',
      TWITTER_USERNAME: process.env.NEXT_PUBLIC_TWITTER_USERNAME || '',
      TOKEN: process.env.NEXT_PUBLIC_WEBMENTION_TOKEN || ''
    },
  
    // <---- 评论插件
  
    // ----> 站点统计
    ANALYTICS_VERCEL: process.env.NEXT_PUBLIC_ANALYTICS_VERCEL || true, // vercel自带的统计 https://vercel.com/docs/concepts/analytics/quickstart https://github.com/tangly1024/NotionNext/issues/897
    ANALYTICS_BUSUANZI_ENABLE: true, // 展示网站阅读量、访问数 see http://busuanzi.ibruce.info/
    ANALYTICS_BAIDU_ID: process.env.NEXT_PUBLIC_ANALYTICS_BAIDU_ID || '', // e.g 只需要填写百度统计的id，[baidu_id] -> https://hm.baidu.com/hm.js?[baidu_id]
    ANALYTICS_CNZZ_ID: process.env.NEXT_PUBLIC_ANALYTICS_CNZZ_ID || '', // 只需要填写站长统计的id, [cnzz_id] -> https://s9.cnzz.com/z_stat.php?id=[cnzz_id]&web_id=[cnzz_id]
    ANALYTICS_GOOGLE_ID: process.env.NEXT_PUBLIC_ANALYTICS_GOOGLE_ID || '', // 谷歌Analytics的id e.g: G-XXXXXXXXXX
  
    ANALYTICS_ACKEE_TRACKER:
        process.env.NEXT_PUBLIC_ANALYTICS_ACKEE_TRACKER || '', // e.g 'https://ackee.tangly1024.net/tracker.js'
    ANALYTICS_ACKEE_DATA_SERVER:
        process.env.NEXT_PUBLIC_ANALYTICS_ACKEE_DATA_SERVER || '', // e.g https://ackee.tangly1024.net , don't end with a slash
    ANALYTICS_ACKEE_DOMAIN_ID:
        process.env.NEXT_PUBLIC_ANALYTICS_ACKEE_DOMAIN_ID || '', // e.g '0e2257a8-54d4-4847-91a1-0311ea48cc7b'
  
    SEO_GOOGLE_SITE_VERIFICATION:
        process.env.NEXT_PUBLIC_SEO_GOOGLE_SITE_VERIFICATION || '', // Remove the value or replace it with your own google site verification code
  
    // <---- 站点统计
  
    // 谷歌广告
    ADSENSE_GOOGLE_ID: process.env.NEXT_PUBLIC_ADSENSE_GOOGLE_ID || '', // 谷歌广告ID e.g ca-pub-xxxxxxxxxxxxxxxx
  
    // 自定义配置notion数据库字段名
    NOTION_PROPERTY_NAME: {
      password: process.env.NEXT_PUBLIC_NOTION_PROPERTY_PASSWORD || 'password',
      type: process.env.NEXT_PUBLIC_NOTION_PROPERTY_TYPE || 'type', // 文章类型，
      type_post: process.env.NEXT_PUBLIC_NOTION_PROPERTY_TYPE_POST || 'Post', // 当type文章类型与此值相同时，为博文。
      type_page: process.env.NEXT_PUBLIC_NOTION_PROPERTY_TYPE_PAGE || 'Page', // 当type文章类型与此值相同时，为单页。
      type_notice:
          process.env.NEXT_PUBLIC_NOTION_PROPERTY_TYPE_NOTICE || 'Notice', // 当type文章类型与此值相同时，为公告。
      type_menu: process.env.NEXT_PUBLIC_NOTION_PROPERTY_TYPE_MENU || 'Menu', // 当type文章类型与此值相同时，为菜单。
      type_sub_menu:
          process.env.NEXT_PUBLIC_NOTION_PROPERTY_TYPE_SUB_MENU || 'SubMenu', // 当type文章类型与此值相同时，为子菜单。
      title: process.env.NEXT_PUBLIC_NOTION_PROPERTY_TITLE || 'title', // 文章标题
      status: process.env.NEXT_PUBLIC_NOTION_PROPERTY_STATUS || 'status',
      status_publish:
          process.env.NEXT_PUBLIC_NOTION_PROPERTY_STATUS_PUBLISH || 'Published', // 当status状态值与此相同时为发布，可以为中文
      status_invisible:
          process.env.NEXT_PUBLIC_NOTION_PROPERTY_STATUS_INVISIBLE || 'Invisible', // 当status状态值与此相同时为隐藏发布，可以为中文 ， 除此之外其他页面状态不会显示在博客上
      summary: process.env.NEXT_PUBLIC_NOTION_PROPERTY_SUMMARY || 'summary',
      slug: process.env.NEXT_PUBLIC_NOTION_PROPERTY_SLUG || 'slug',
      category: process.env.NEXT_PUBLIC_NOTION_PROPERTY_CATEGORY || 'category',
      date: process.env.NEXT_PUBLIC_NOTION_PROPERTY_DATE || 'date',
      tags: process.env.NEXT_PUBLIC_NOTION_PROPERTY_TAGS || 'tags',
      icon: process.env.NEXT_PUBLIC_NOTION_PROPERTY_ICON || 'icon'
    },
  
    // RSS //set
    ENABLE_RSS: process.env.NEXT_PUBLIC_ENABLE_RSS || true, // 是否开启RSS订阅功能
  
    // 作废配置
    AVATAR: process.env.NEXT_PUBLIC_AVATAR || '/avatar.svg', // 作者头像，被notion中的ICON覆盖。若无ICON则取public目录下的avatar.png
    TITLE: process.env.NEXT_PUBLIC_TITLE || 'NotionNext BLOG', // 站点标题 ，被notion中的页面标题覆盖
    HOME_BANNER_IMAGE:
        process.env.NEXT_PUBLIC_HOME_BANNER_IMAGE || './bg_image.jpg', // 首页背景大图, 会被notion中的封面图覆盖，若无封面图则会使用代码中的 /public/bg_image.jpg 文件
    DESCRIPTION:
        process.env.NEXT_PUBLIC_DESCRIPTION || '这是一个由NotionNext生成的站点', // 站点描述，被notion中的页面描述覆盖
  
    // 网站图片
    IMG_URL_TYPE: process.env.NEXT_PUBLIC_IMG_TYPE || 'Notion', // 此配置已失效，请勿使用；AMAZON方案不再支持，仅支持Notion方案。 ['Notion','AMAZON'] 站点图片前缀 默认 Notion:(https://notion.so/images/xx) ， AMAZON(https://s3.us-west-2.amazonaws.com/xxx)
    IMG_SHADOW: process.env.NEXT_PUBLIC_IMG_SHADOW || false, // 文章图片是否自动添加阴影
  
    // 开发相关
    NOTION_ACCESS_TOKEN: process.env.NOTION_ACCESS_TOKEN || '', // Useful if you prefer not to make your database public
    DEBUG: process.env.NEXT_PUBLIC_DEBUG || false, // 是否显示调试按钮
    ENABLE_CACHE: process.env.ENABLE_CACHE || false, // 开启缓存会将Notion数据缓存在内存中，通常在开发调试中使用，正式部署开启此功能意义不大。
    isProd: process.env.VERCEL_ENV === 'production', // distinguish between development and production environment (ref: https://vercel.com/docs/environment-variables#system-environment-variables)  isProd: process.env.VERCEL_ENV === 'production' // distinguish between development and production environment (ref: https://vercel.com/docs/environment-variables#system-environment-variables)
    VERSION: process.env.NEXT_PUBLIC_VERSION // 版本号
  }
  
  module.exports = BLOG
  
=======
  // Important page_id！！！Duplicate Template from  https://www.notion.so/tanghh/02ab3b8678004aa69e9e415905ef32a5
  NOTION_PAGE_ID:
      process.env.NOTION_PAGE_ID || '02ab3b8678004aa69e9e415905ef32a5',
  PSEUDO_STATIC: false, // 伪静态路径，开启后所有文章URL都以 .html 结尾。
  NEXT_REVALIDATE_SECOND: process.env.NEXT_PUBLIC_REVALIDATE_SECOND || 5, // 更新内容缓存间隔 单位(秒)；即每个页面有5秒的纯静态期、此期间无论多少次访问都不会抓取notion数据；调大该值有助于节省Vercel资源、同时提升访问速率，但也会使文章更新有延迟。
  THEME: process.env.NEXT_PUBLIC_THEME || 'hexo', // 主题， 支持 ['next','hexo',"fukasawa','medium','example'] @see https://preview.tangly1024.com
  THEME_SWITCH: process.env.NEXT_PUBLIC_THEME_SWITCH || false, // 是否显示切换主题按钮
  LANG: process.env.NEXT_PUBLIC_LANG || 'zh-CN', // e.g 'zh-CN','en-US'  see /lib/lang.js for more.
  SINCE: 2021, // e.g if leave this empty, current year will be used.
  APPEARANCE: process.env.NEXT_PUBLIC_APPEARANCE || 'light', // ['light', 'dark', 'auto'], // light 日间模式 ， dark夜间模式， auto根据时间和主题自动夜间模式
  APPEARANCE_DARK_TIME: process.env.NEXT_PUBLIC_APPEARANCE_DARK_TIME || [18, 6], // 夜间模式起至时间，false时关闭根据时间自动切换夜间模式

  // 3.14.1版本后，欢迎语在此配置，英文逗号隔开 ,  即可支持多个欢迎语打字效果。
  GREETING_WORDS: process.env.NEXT_PUBLIC_GREETING_WORDS || 'Hi，我是一个程序员, Hi，我是一个打工人,Hi，我是一个干饭人,欢迎来到我的博客🎉',

  CUSTOM_MENU: process.env.NEXT_PUBLIC_CUSTOM_MENU || false, // 支持Menu 类型，从3.12.0版本起，各主题将逐步支持灵活的二级菜单配置，替代了原来的Page类型，此配置是试验功能、默认关闭。

  AUTHOR: process.env.NEXT_PUBLIC_AUTHOR || 'NotionNext', // 您的昵称 例如 tangly1024
  BIO: process.env.NEXT_PUBLIC_BIO || '一个普通的干饭人🍚', // 作者简介
  LINK: process.env.NEXT_PUBLIC_LINK || 'https://tangly1024.com', // 网站地址
  KEYWORDS: process.env.NEXT_PUBLIC_KEYWORD || 'Notion, 博客', // 网站关键词 英文逗号隔开
  // 社交链接，不需要可留空白，例如 CONTACT_WEIBO:''
  CONTACT_EMAIL: process.env.NEXT_PUBLIC_CONTACT_EMAIL || '', // 邮箱地址 例如mail@tangly1024.com
  CONTACT_WEIBO: process.env.NEXT_PUBLIC_CONTACT_WEIBO || '', // 你的微博个人主页
  CONTACT_TWITTER: process.env.NEXT_PUBLIC_CONTACT_TWITTER || '', // 你的twitter个人主页
  CONTACT_GITHUB: process.env.NEXT_PUBLIC_CONTACT_GITHUB || '', // 你的github个人主页 例如 https://github.com/tangly1024
  CONTACT_TELEGRAM: process.env.NEXT_PUBLIC_CONTACT_TELEGRAM || '', // 你的telegram 地址 例如 https://t.me/tangly_1024
  CONTACT_LINKEDIN: process.env.NEXT_PUBLIC_CONTACT_LINKEDIN || '', // 你的linkedIn 首页
  CONTACT_INSTAGRAM: process.env.NEXT_PUBLIC_CONTACT_INSTAGRAM || '', // 您的instagram地址

  NOTION_HOST: process.env.NEXT_PUBLIC_NOTION_HOST || 'https://www.notion.so', // Notion域名，您可以选择用自己的域名进行反向代理，如果不懂得什么是反向代理，请勿修改此项

  // 网站字体
  FONT_STYLE: process.env.NEXT_PUBLIC_FONT_STYLE || 'font-serif', // ['font-serif','font-sans'] 两种可选，分别是衬线和无衬线: 参考 https://www.jianshu.com/p/55e410bd2115
  FONT_URL: [
    // 字体CSS 例如 https://npm.elemecdn.com/lxgw-wenkai-webfont@1.6.0/style.css
    'https://fonts.googleapis.com/css?family=Bitter&display=swap',
    'https://fonts.googleapis.com/css2?family=Noto+Sans+SC:wght@300&display=swap',
    'https://fonts.googleapis.com/css2?family=Noto+Serif+SC:wght@300&display=swap'
  ],
  FONT_SANS: [
    // 无衬线字体 例如'LXGW WenKai'
    'Bitter',
    '"PingFang SC"',
    '-apple-system',
    'BlinkMacSystemFont',
    '"Hiragino Sans GB"',
    '"Segoe UI Emoji"',
    '"Segoe UI Symbol"',
    '"Segoe UI"',
    '"Noto Sans SC"',
    'HarmonyOS_Regular',
    '"Microsoft YaHei"',
    '"Helvetica Neue"',
    'Helvetica',
    '"Source Han Sans SC"',
    'Arial',
    'sans-serif',
    '"Apple Color Emoji"'
  ],
  FONT_SERIF: [
    // 衬线字体 例如'LXGW WenKai'
    'Bitter',
    '"Noto Serif SC"',
    'SimSun',
    '"Times New Roman"',
    'Times',
    'serif',
    '"Segoe UI Emoji"',
    '"Segoe UI Symbol"',
    '"Apple Color Emoji"'
  ],
  FONT_AWESOME: process.env.NEXT_PUBLIC_FONT_AWESOME_PATH || '/css/all.min.css', // font-awesome 字体图标地址、默认读取本地; 可选 https://lf9-cdn-tos.bytecdntp.com/cdn/expire-1-M/font-awesome/6.0.0/css/all.min.css

  // 自定义外部脚本，外部样式
  CUSTOM_EXTERNAL_JS: [''], // e.g. ['http://xx.com/script.js','http://xx.com/script.js']
  CUSTOM_EXTERNAL_CSS: [''], // e.g. ['http://xx.com/style.css','http://xx.com/style.css']

  // 侧栏布局 是否反转(左变右,右变左) 已支持主题: hexo next medium fukasawa example
  LAYOUT_SIDEBAR_REVERSE: false,

  // 一个小插件展示你的facebook fan page~ @see https://tw.andys.pro/article/add-facebook-fanpage-notionnext
  FACEBOOK_PAGE_TITLE: process.env.NEXT_PUBLIC_FACEBOOK_PAGE_TITLE || null, // 邊欄 Facebook Page widget 的標題欄，填''則無標題欄 e.g FACEBOOK 粉絲團'
  FACEBOOK_PAGE: process.env.NEXT_PUBLIC_FACEBOOK_PAGE || null, // Facebook Page 的連結 e.g https://www.facebook.com/tw.andys.pro
  FACEBOOK_PAGE_ID: process.env.NEXT_PUBLIC_FACEBOOK_PAGE_ID || '', // Facebook Page ID 來啟用 messenger 聊天功能
  FACEBOOK_APP_ID: process.env.NEXT_PUBLIC_FACEBOOK_APP_ID || '', // Facebook App ID 來啟用 messenger 聊天功能 获取: https://developers.facebook.com/

  BEI_AN: process.env.NEXT_PUBLIC_BEI_AN || '', // 备案号 闽ICP备XXXXXXX

  // PrismJs 代码相关
  PRISM_JS_AUTO_LOADER:
      'https://npm.elemecdn.com/prismjs@1.29.0/plugins/autoloader/prism-autoloader.min.js',
  PRISM_JS_PATH: 'https://npm.elemecdn.com/prismjs@1.29.0/components/',
  PRISM_THEME_PATH:
      'https://npm.elemecdn.com/prism-themes/themes/prism-a11y-dark.min.css', // 代码样式主题 更多参考 https://github.com/PrismJS/prism-themes
  CODE_MAC_BAR: true, // 代码左上角显示mac的红黄绿图标
  CODE_LINE_NUMBERS: process.env.NEXT_PUBLIC_CODE_LINE_NUMBERS || 'false', // 是否显示行号

  // Mermaid 图表CDN
  MERMAID_CDN: process.env.NEXT_PUBLIC_MERMAID_CDN || 'https://cdn.jsdelivr.net/npm/mermaid@10.2.2/dist/mermaid.min.js', // CDN

  BACKGROUND_LIGHT: '#eeeeee', // use hex value, don't forget '#' e.g #fffefc
  BACKGROUND_DARK: '#000000', // use hex value, don't forget '#'
  SUB_PATH: '', // leave this empty unless you want to deploy in a folder

  POST_SHARE_BAR_ENABLE: process.env.NEXT_PUBLIC_POST_SHARE_BAR || 'true', // 文章分享功能 ，将在底部显示一个分享条
  POSTS_SHARE_SERVICES: process.env.NEXT_PUBLIC_POST_SHARE_SERVICES || 'link,wechat,qq,weibo,email,facebook,twitter,telegram,messenger,line,reddit,whatsapp,linkedin', // 分享的服務，按顺序显示,逗号隔开
  // 所有支持的分享服务：link(复制链接),wechat(微信),qq,weibo(微博),email(邮件),facebook,twitter,telegram,messenger,line,reddit,whatsapp,linkedin,vkshare,okshare,tumblr,livejournal,mailru,viber,workplace,pocket,instapaper,hatena

  POST_URL_PREFIX: process.env.NEXT_PUBLIC_POST_URL_PREFIX || 'article',
  // POST类型文章的默认路径前缀，例如默认POST类型的路径是  /article/[slug]
  // 如果此项配置为 '' 空， 则文章将没有前缀路径，使用场景： 希望文章前缀路径为 /post 的情况 支持多级
  // 支援類似 WP 可自訂文章連結格式的功能：https://wordpress.org/documentation/article/customize-permalinks/，目前只先實作 %year%/%month%/%day%
  // 例：如想連結改成前綴 article + 時間戳記，可變更為： 'article/%year%/%month%/%day%'

  POST_LIST_STYLE: process.env.NEXT_PUBLIC_PPOST_LIST_STYLE || 'page', // ['page','scroll] 文章列表样式:页码分页、单页滚动加载
  POST_LIST_PREVIEW: process.env.NEXT_PUBLIC_POST_PREVIEW || 'false', //  是否在列表加载文章预览
  POST_PREVIEW_LINES: 12, // 预览博客行数
  POST_RECOMMEND_COUNT: 6, // 推荐文章数量
  POSTS_PER_PAGE: 12, // post counts per page
  POSTS_SORT_BY: process.env.NEXT_PUBLIC_POST_SORT_BY || 'notion', // 排序方式 'date'按时间,'notion'由notion控制

  PREVIEW_CATEGORY_COUNT: 16, // 首页最多展示的分类数量，0为不限制
  PREVIEW_TAG_COUNT: 16, // 首页最多展示的标签数量，0为不限制

  // 鼠标点击烟花特效
  FIREWORKS: process.env.NEXT_PUBLIC_FIREWORKS || false, // 开关
  // 烟花色彩，感谢 https://github.com/Vixcity 提交的色彩
  FIREWORKS_COLOR: [
    '255, 20, 97',
    '24, 255, 146',
    '90, 135, 255',
    '251, 243, 140'
  ],

  // 樱花飘落特效
  SAKURA: process.env.NEXT_PUBLIC_SAKURA || false, // 开关

  // 漂浮线段特效
  NEST: process.env.NEXT_PUBLIC_NEST || false, // 开关

  // 动态彩带特效
  FLUTTERINGRIBBON: process.env.NEXT_PUBLIC_FLUTTERINGRIBBON || false, // 开关
  // 静态彩带特效
  RIBBON: process.env.NEXT_PUBLIC_RIBBON || false, // 开关

  // 星空雨特效 黑夜模式才会生效
  STARRY_SKY: process.env.NEXT_PUBLIC_STARRY_SKY || false, // 开关

  // 悬浮挂件
  WIDGET_PET: process.env.NEXT_PUBLIC_WIDGET_PET || true, // 是否显示宠物挂件
  WIDGET_PET_LINK:
      process.env.NEXT_PUBLIC_WIDGET_PET_LINK ||
      'https://cdn.jsdelivr.net/npm/live2d-widget-model-wanko@1.0.5/assets/wanko.model.json', // 挂件模型地址 @see https://github.com/xiazeyu/live2d-widget-models
  WIDGET_PET_SWITCH_THEME: true, // 点击宠物挂件切换博客主题

  // 音乐播放插件
  MUSIC_PLAYER: process.env.NEXT_PUBLIC_MUSIC_PLAYER || false, // 是否使用音乐播放插件
  MUSIC_PLAYER_VISIBLE: process.env.NEXT_PUBLIC_MUSIC_PLAYER_VISIBLE || true, // 是否在左下角显示播放和切换，如果使用播放器，打开自动播放再隐藏，就会以类似背景音乐的方式播放，无法取消和暂停
  MUSIC_PLAYER_AUTO_PLAY:
      process.env.NEXT_PUBLIC_MUSIC_PLAYER_AUTO_PLAY || true, // 是否自动播放，不过自动播放时常不生效（移动设备不支持自动播放）
  MUSIC_PLAYER_LRC_TYPE: process.env.NEXT_PUBLIC_MUSIC_PLAYER_LRC_TYPE || '0', // 歌词显示类型，可选值： 3 | 1 | 0（0：禁用 lrc 歌词，1：lrc 格式的字符串，3：lrc 文件 url）（前提是有配置歌词路径，对 meting 无效）
  MUSIC_PLAYER_CDN_URL:
      process.env.NEXT_PUBLIC_MUSIC_PLAYER_CDN_URL ||
      'https://lf9-cdn-tos.bytecdntp.com/cdn/expire-1-M/aplayer/1.10.1/APlayer.min.js',
  MUSIC_PLAYER_ORDER: process.env.NEXT_PUBLIC_MUSIC_PLAYER_ORDER || 'list', // 默认播放方式，顺序 list，随机 random
  MUSIC_PLAYER_AUDIO_LIST: [
    // 示例音乐列表。除了以下配置外，还可配置歌词，具体配置项看此文档 https://aplayer.js.org/#/zh-Hans/
    {
      name: '风を共に舞う気持ち',
      artist: 'Falcom Sound Team jdk',
      url: 'https://music.163.com/song/media/outer/url?id=731419.mp3',
      cover:
          'https://p2.music.126.net/kn6ugISTonvqJh3LHLaPtQ==/599233837187278.jpg'
    },
    {
      name: '王都グランセル',
      artist: 'Falcom Sound Team jdk',
      url: 'https://music.163.com/song/media/outer/url?id=731355.mp3',
      cover:
          'https://p1.music.126.net/kn6ugISTonvqJh3LHLaPtQ==/599233837187278.jpg'
    }
  ],
  MUSIC_PLAYER_METING: process.env.NEXT_PUBLIC_MUSIC_PLAYER_METING || false, // 是否要开启 MetingJS，从平台获取歌单。会覆盖自定义的 MUSIC_PLAYER_AUDIO_LIST，更多配置信息：https://github.com/metowolf/MetingJS
  MUSIC_PLAYER_METING_SERVER:
      process.env.NEXT_PUBLIC_MUSIC_PLAYER_METING_SERVER || 'netease', // 音乐平台，[netease, tencent, kugou, xiami, baidu]
  MUSIC_PLAYER_METING_ID:
      process.env.NEXT_PUBLIC_MUSIC_PLAYER_METING_ID || '60198', // 对应歌单的 id
  MUSIC_PLAYER_METING_LRC_TYPE:
      process.env.NEXT_PUBLIC_MUSIC_PLAYER_METING_LRC_TYPE || '1', // 可选值： 3 | 1 | 0（0：禁用 lrc 歌词，1：lrc 格式的字符串，3：lrc 文件 url）

  // ----> 评论互动 可同时开启多个支持 WALINE VALINE GISCUS CUSDIS UTTERRANCES GITALK

  // twikoo
  COMMENT_TWIKOO_ENV_ID: process.env.NEXT_PUBLIC_COMMENT_ENV_ID || '', // TWIKOO后端地址 腾讯云环境填envId；Vercel环境填域名，教程：https://tangly1024.com/article/notionnext-twikoo
  COMMENT_TWIKOO_COUNT_ENABLE: process.env.NEXT_PUBLIC_COMMENT_TWIKOO_COUNT_ENABLE || false, // 博客列表是否显示评论数
  COMMENT_TWIKOO_CDN_URL: process.env.NEXT_PUBLIC_COMMENT_TWIKOO_CDN_URL || 'https://cdn.staticfile.org/twikoo/1.6.16/twikoo.all.min.js', // twikoo客户端cdn

  // utterance
  COMMENT_UTTERRANCES_REPO:
      process.env.NEXT_PUBLIC_COMMENT_UTTERRANCES_REPO || '', // 你的代码仓库名， 例如我是 'tangly1024/NotionNext'； 更多文档参考 https://utteranc.es/

  // giscus @see https://giscus.app/
  COMMENT_GISCUS_REPO: process.env.NEXT_PUBLIC_COMMENT_GISCUS_REPO || '', // 你的Github仓库名 e.g 'tangly1024/NotionNext'
  COMMENT_GISCUS_REPO_ID: process.env.NEXT_PUBLIC_COMMENT_GISCUS_REPO_ID || '', // 你的Github Repo ID e.g ( 設定完 giscus 即可看到 )
  COMMENT_GISCUS_CATEGORY_ID:
      process.env.NEXT_PUBLIC_COMMENT_GISCUS_CATEGORY_ID || '', // 你的Github Discussions 內的 Category ID ( 設定完 giscus 即可看到 )
  COMMENT_GISCUS_MAPPING:
      process.env.NEXT_PUBLIC_COMMENT_GISCUS_MAPPING || 'pathname', // 你的Github Discussions 使用哪種方式來標定文章, 預設 'pathname'
  COMMENT_GISCUS_REACTIONS_ENABLED:
      process.env.NEXT_PUBLIC_COMMENT_GISCUS_REACTIONS_ENABLED || '1', // 你的 Giscus 是否開啟文章表情符號 '1' 開啟 "0" 關閉 預設開啟
  COMMENT_GISCUS_EMIT_METADATA:
      process.env.NEXT_PUBLIC_COMMENT_GISCUS_EMIT_METADATA || '0', // 你的 Giscus 是否提取 Metadata '1' 開啟 '0' 關閉 預設關閉
  COMMENT_GISCUS_INPUT_POSITION:
      process.env.NEXT_PUBLIC_COMMENT_GISCUS_INPUT_POSITION || 'bottom', // 你的 Giscus 發表留言位置 'bottom' 尾部 'top' 頂部, 預設 'bottom'
  COMMENT_GISCUS_LANG: process.env.NEXT_PUBLIC_COMMENT_GISCUS_LANG || 'zh-CN', // 你的 Giscus 語言 e.g 'en', 'zh-TW', 'zh-CN', 預設 'en'
  COMMENT_GISCUS_LOADING:
      process.env.NEXT_PUBLIC_COMMENT_GISCUS_LOADING || 'lazy', // 你的 Giscus 載入是否漸進式載入, 預設 'lazy'
  COMMENT_GISCUS_CROSSORIGIN:
      process.env.NEXT_PUBLIC_COMMENT_GISCUS_CROSSORIGIN || 'anonymous', // 你的 Giscus 可以跨網域, 預設 'anonymous'

  COMMENT_CUSDIS_APP_ID: process.env.NEXT_PUBLIC_COMMENT_CUSDIS_APP_ID || '', // data-app-id 36位 see https://cusdis.com/
  COMMENT_CUSDIS_HOST:
      process.env.NEXT_PUBLIC_COMMENT_CUSDIS_HOST || 'https://cusdis.com', // data-host, change this if you're using self-hosted version
  COMMENT_CUSDIS_SCRIPT_SRC:
      process.env.NEXT_PUBLIC_COMMENT_CUSDIS_SCRIPT_SRC ||
      'https://cusdis.com/js/cusdis.es.js', // change this if you're using self-hosted version

  // gitalk评论插件 更多参考 https://gitalk.github.io/
  COMMENT_GITALK_REPO: process.env.NEXT_PUBLIC_COMMENT_GITALK_REPO || '', // 你的Github仓库名，例如 'NotionNext'
  COMMENT_GITALK_OWNER: process.env.NEXT_PUBLIC_COMMENT_GITALK_OWNER || '', // 你的用户名 e.g tangly1024
  COMMENT_GITALK_ADMIN: process.env.NEXT_PUBLIC_COMMENT_GITALK_ADMIN || '', // 管理员用户名、一般是自己 e.g 'tangly1024'
  COMMENT_GITALK_CLIENT_ID:
      process.env.NEXT_PUBLIC_COMMENT_GITALK_CLIENT_ID || '', // e.g 20位ID ， 在gitalk后台获取
  COMMENT_GITALK_CLIENT_SECRET:
      process.env.NEXT_PUBLIC_COMMENT_GITALK_CLIENT_SECRET || '', // e.g 40位ID， 在gitalk后台获取
  COMMENT_GITALK_DISTRACTION_FREE_MODE: false, // 类似facebook的无干扰模式
  COMMENT_GITALK_JS_CDN_URL: process.env.NEXT_PUBLIC_COMMENT_GITALK_JS_CDN_URL || 'https://cdn.jsdelivr.net/npm/gitalk@1/dist/gitalk.min.js', // gitalk客户端 js cdn
  COMMENT_GITALK_CSS_CDN_URL: process.env.NEXT_PUBLIC_COMMENT_GITALK_CSS_CDN_URL || 'https://cdn.jsdelivr.net/npm/gitalk@1/dist/gitalk.css', // gitalk客户端 css cdn

  COMMENT_GITTER_ROOM: process.env.NEXT_PUBLIC_COMMENT_GITTER_ROOM || '', // gitter聊天室 see https://gitter.im/ 不需要则留空
  COMMENT_DAO_VOICE_ID: process.env.NEXT_PUBLIC_COMMENT_DAO_VOICE_ID || '', // DaoVoice http://dashboard.daovoice.io/get-started
  COMMENT_TIDIO_ID: process.env.NEXT_PUBLIC_COMMENT_TIDIO_ID || '', // [tidio_id] -> //code.tidio.co/[tidio_id].js

  COMMENT_VALINE_CDN: process.env.NEXT_PUBLIC_VALINE_CDN || 'https://unpkg.com/valine@1.5.1/dist/Valine.min.js',
  COMMENT_VALINE_APP_ID: process.env.NEXT_PUBLIC_VALINE_ID || '', // Valine @see https://valine.js.org/quickstart.html 或 https://github.com/stonehank/react-valine#%E8%8E%B7%E5%8F%96app-id-%E5%92%8C-app-key
  COMMENT_VALINE_APP_KEY: process.env.NEXT_PUBLIC_VALINE_KEY || '',
  COMMENT_VALINE_SERVER_URLS: process.env.NEXT_PUBLIC_VALINE_SERVER_URLS || '', // 该配置适用于国内自定义域名用户, 海外版本会自动检测(无需手动填写) @see https://valine.js.org/configuration.html#serverURLs
  COMMENT_VALINE_PLACEHOLDER:
      process.env.NEXT_PUBLIC_VALINE_PLACEHOLDER || '抢个沙发吧~', // 可以搭配后台管理评论 https://github.com/DesertsP/Valine-Admin  便于查看评论，以及邮件通知，垃圾评论过滤等功能

  COMMENT_WALINE_SERVER_URL: process.env.NEXT_PUBLIC_WALINE_SERVER_URL || '', // 请配置完整的Waline评论地址 例如 hhttps://preview-waline.tangly1024.com @see https://waline.js.org/guide/get-started.html
  COMMENT_WALINE_RECENT: process.env.NEXT_PUBLIC_WALINE_RECENT || false, // 最新评论

  // 此评论系统基于WebMention，细节可参考https://webmention.io
  // 它是一个基于IndieWeb理念的开放式评论系统，下方COMMENT_WEBMENTION包含的属性皆需配置：
  // ENABLE: 是否开启
  // AUTH: Webmention使用的IndieLogin，可使用Twitter或Github个人页面连结
  // HOSTNAME: Webmention绑定之网域，通常即为本站网址
  // TWITTER_USERNAME: 评论显示区域需要的资讯
  // TOKEN: Webmention的API token
  COMMENT_WEBMENTION: {
    ENABLE: process.env.NEXT_PUBLIC_WEBMENTION_ENABLE || false,
    AUTH: process.env.NEXT_PUBLIC_WEBMENTION_AUTH || '',
    HOSTNAME: process.env.NEXT_PUBLIC_WEBMENTION_HOSTNAME || '',
    TWITTER_USERNAME: process.env.NEXT_PUBLIC_TWITTER_USERNAME || '',
    TOKEN: process.env.NEXT_PUBLIC_WEBMENTION_TOKEN || ''
  },

  // <---- 评论插件

  // ----> 站点统计
  ANALYTICS_VERCEL: process.env.NEXT_PUBLIC_ANALYTICS_VERCEL || true, // vercel自带的统计 https://vercel.com/docs/concepts/analytics/quickstart https://github.com/tangly1024/NotionNext/issues/897
  ANALYTICS_BUSUANZI_ENABLE: true, // 展示网站阅读量、访问数 see http://busuanzi.ibruce.info/
  ANALYTICS_BAIDU_ID: process.env.NEXT_PUBLIC_ANALYTICS_BAIDU_ID || '', // e.g 只需要填写百度统计的id，[baidu_id] -> https://hm.baidu.com/hm.js?[baidu_id]
  ANALYTICS_CNZZ_ID: process.env.NEXT_PUBLIC_ANALYTICS_CNZZ_ID || '', // 只需要填写站长统计的id, [cnzz_id] -> https://s9.cnzz.com/z_stat.php?id=[cnzz_id]&web_id=[cnzz_id]
  ANALYTICS_GOOGLE_ID: process.env.NEXT_PUBLIC_ANALYTICS_GOOGLE_ID || '', // 谷歌Analytics的id e.g: G-XXXXXXXXXX

  ANALYTICS_ACKEE_TRACKER:
      process.env.NEXT_PUBLIC_ANALYTICS_ACKEE_TRACKER || '', // e.g 'https://ackee.tangly1024.net/tracker.js'
  ANALYTICS_ACKEE_DATA_SERVER:
      process.env.NEXT_PUBLIC_ANALYTICS_ACKEE_DATA_SERVER || '', // e.g https://ackee.tangly1024.net , don't end with a slash
  ANALYTICS_ACKEE_DOMAIN_ID:
      process.env.NEXT_PUBLIC_ANALYTICS_ACKEE_DOMAIN_ID || '', // e.g '0e2257a8-54d4-4847-91a1-0311ea48cc7b'

  SEO_GOOGLE_SITE_VERIFICATION:
      process.env.NEXT_PUBLIC_SEO_GOOGLE_SITE_VERIFICATION || '', // Remove the value or replace it with your own google site verification code

  // <---- 站点统计

  // 谷歌广告
  ADSENSE_GOOGLE_ID: process.env.NEXT_PUBLIC_ADSENSE_GOOGLE_ID || '', // 谷歌广告ID e.g ca-pub-xxxxxxxxxxxxxxxx

  // 自定义配置notion数据库字段名
  NOTION_PROPERTY_NAME: {
    password: process.env.NEXT_PUBLIC_NOTION_PROPERTY_PASSWORD || 'password',
    type: process.env.NEXT_PUBLIC_NOTION_PROPERTY_TYPE || 'type', // 文章类型，
    type_post: process.env.NEXT_PUBLIC_NOTION_PROPERTY_TYPE_POST || 'Post', // 当type文章类型与此值相同时，为博文。
    type_page: process.env.NEXT_PUBLIC_NOTION_PROPERTY_TYPE_PAGE || 'Page', // 当type文章类型与此值相同时，为单页。
    type_notice:
        process.env.NEXT_PUBLIC_NOTION_PROPERTY_TYPE_NOTICE || 'Notice', // 当type文章类型与此值相同时，为公告。
    type_menu: process.env.NEXT_PUBLIC_NOTION_PROPERTY_TYPE_MENU || 'Menu', // 当type文章类型与此值相同时，为菜单。
    type_sub_menu:
        process.env.NEXT_PUBLIC_NOTION_PROPERTY_TYPE_SUB_MENU || 'SubMenu', // 当type文章类型与此值相同时，为子菜单。
    title: process.env.NEXT_PUBLIC_NOTION_PROPERTY_TITLE || 'title', // 文章标题
    status: process.env.NEXT_PUBLIC_NOTION_PROPERTY_STATUS || 'status',
    status_publish:
        process.env.NEXT_PUBLIC_NOTION_PROPERTY_STATUS_PUBLISH || 'Published', // 当status状态值与此相同时为发布，可以为中文
    status_invisible:
        process.env.NEXT_PUBLIC_NOTION_PROPERTY_STATUS_INVISIBLE || 'Invisible', // 当status状态值与此相同时为隐藏发布，可以为中文 ， 除此之外其他页面状态不会显示在博客上
    summary: process.env.NEXT_PUBLIC_NOTION_PROPERTY_SUMMARY || 'summary',
    slug: process.env.NEXT_PUBLIC_NOTION_PROPERTY_SLUG || 'slug',
    category: process.env.NEXT_PUBLIC_NOTION_PROPERTY_CATEGORY || 'category',
    date: process.env.NEXT_PUBLIC_NOTION_PROPERTY_DATE || 'date',
    tags: process.env.NEXT_PUBLIC_NOTION_PROPERTY_TAGS || 'tags',
    icon: process.env.NEXT_PUBLIC_NOTION_PROPERTY_ICON || 'icon'
  },

  // RSS
  ENABLE_RSS: process.env.NEXT_PUBLIC_ENABLE_RSS || true, // 是否开启RSS订阅功能

  // 作废配置
  AVATAR: process.env.NEXT_PUBLIC_AVATAR || '/avatar.svg', // 作者头像，被notion中的ICON覆盖。若无ICON则取public目录下的avatar.png
  TITLE: process.env.NEXT_PUBLIC_TITLE || 'NotionNext BLOG', // 站点标题 ，被notion中的页面标题覆盖；此处请勿留空白，否则服务器无法编译
  HOME_BANNER_IMAGE:
      process.env.NEXT_PUBLIC_HOME_BANNER_IMAGE || './bg_image.jpg', // 首页背景大图, 会被notion中的封面图覆盖，若无封面图则会使用代码中的 /public/bg_image.jpg 文件
  DESCRIPTION:
      process.env.NEXT_PUBLIC_DESCRIPTION || '这是一个由NotionNext生成的站点', // 站点描述，被notion中的页面描述覆盖

  // 网站图片
  IMG_URL_TYPE: process.env.NEXT_PUBLIC_IMG_TYPE || 'Notion', // 此配置已失效，请勿使用；AMAZON方案不再支持，仅支持Notion方案。 ['Notion','AMAZON'] 站点图片前缀 默认 Notion:(https://notion.so/images/xx) ， AMAZON(https://s3.us-west-2.amazonaws.com/xxx)
  IMG_SHADOW: process.env.NEXT_PUBLIC_IMG_SHADOW || false, // 文章图片是否自动添加阴影

  // 开发相关
  NOTION_ACCESS_TOKEN: process.env.NOTION_ACCESS_TOKEN || '', // Useful if you prefer not to make your database public
  DEBUG: process.env.NEXT_PUBLIC_DEBUG || false, // 是否显示调试按钮
  ENABLE_CACHE: process.env.ENABLE_CACHE || false, // 开启缓存会将Notion数据缓存在内存中，通常在开发调试中使用，正式部署开启此功能意义不大。
  isProd: process.env.VERCEL_ENV === 'production', // distinguish between development and production environment (ref: https://vercel.com/docs/environment-variables#system-environment-variables)  isProd: process.env.VERCEL_ENV === 'production' // distinguish between development and production environment (ref: https://vercel.com/docs/environment-variables#system-environment-variables)
  VERSION: process.env.NEXT_PUBLIC_VERSION // 版本号
}

module.exports = BLOG
>>>>>>> e5d71910
<|MERGE_RESOLUTION|>--- conflicted
+++ resolved
@@ -1,344 +1,8 @@
 // 注: process.env.XX是Vercel的环境变量，配置方式见：https://docs.tangly1024.com/zh/features/personality
 const BLOG = {
-<<<<<<< HEAD
-    // Important page_id！！！Duplicate Template from  https://www.notion.so/tanghh/02ab3b8678004aa69e9e415905ef32a5
-    NOTION_PAGE_ID:
-        process.env.NOTION_PAGE_ID || 'db58fc2b11d44ccabf161ea71098b443',
-    PSEUDO_STATIC: false, // 伪静态路径，开启后所有文章URL都以 .html 结尾。
-    NEXT_REVALIDATE_SECOND: process.env.NEXT_PUBLIC_REVALIDATE_SECOND || 5, // 更新内容缓存间隔 单位(秒)；即每个页面有5秒的纯静态期、此期间无论多少次访问都不会抓取notion数据；调大该值有助于节省Vercel资源、同时提升访问速率，但也会使文章更新有延迟。
-    THEME: process.env.NEXT_PUBLIC_THEME || 'next', // 主题， 支持 ['next','hexo',"fukasawa','medium','example'] @see https://preview.tangly1024.com
-    THEME_SWITCH: process.env.NEXT_PUBLIC_THEME_SWITCH || false, // 是否显示切换主题按钮
-    LANG: process.env.NEXT_PUBLIC_LANG || 'zh-CN', // e.g 'zh-CN','en-US'  see /lib/lang.js for more.
-    SINCE: 2021, // e.g if leave this empty, current year will be used.
-    APPEARANCE: process.env.NEXT_PUBLIC_APPEARANCE || 'light', // ['light', 'dark', 'auto'], // light 日间模式 ， dark夜间模式， auto根据时间和主题自动夜间模式
-    APPEARANCE_DARK_TIME: process.env.NEXT_PUBLIC_APPEARANCE_DARK_TIME || [18, 6], // 夜间模式起至时间，false时关闭根据时间自动切换夜间模式
-  
-    CUSTOM_MENU: process.env.NEXT_PUBLIC_CUSTOM_MENU || false, // 支持Menu 类型，从3.12.0版本起，各主题将逐步支持灵活的二级菜单配置，替代了原来的Page类型，此配置是试验功能、默认关闭。
-  
-    AUTHOR: process.env.NEXT_PUBLIC_AUTHOR || 'macrocyborg', // 您的昵称 例如 tangly1024
-    BIO: process.env.NEXT_PUBLIC_BIO || '一只猫', // 作者简介
-    LINK: process.env.NEXT_PUBLIC_LINK || 'https://macrocborg.site', // 网站地址
-    KEYWORDS: process.env.NEXT_PUBLIC_KEYWORD || 'Notion, 博客', // 网站关键词 英文逗号隔开
-    // 社交链接，不需要可留空白，例如 CONTACT_WEIBO:''
-    CONTACT_EMAIL: process.env.NEXT_PUBLIC_CONTACT_EMAIL || 'macrocyborg@gmail.com', // 邮箱地址 例如mail@tangly1024.com
-    CONTACT_WEIBO: process.env.NEXT_PUBLIC_CONTACT_WEIBO || '', // 你的微博个人主页
-    CONTACT_TWITTER: process.env.NEXT_PUBLIC_CONTACT_TWITTER || '', // 你的twitter个人主页
-    CONTACT_GITHUB: process.env.NEXT_PUBLIC_CONTACT_GITHUB || '', // 你的github个人主页 例如 https://github.com/tangly1024
-    CONTACT_TELEGRAM: process.env.NEXT_PUBLIC_CONTACT_TELEGRAM || '', // 你的telegram 地址 例如 https://t.me/tangly_1024
-    CONTACT_LINKEDIN: process.env.NEXT_PUBLIC_CONTACT_LINKEDIN || '', // 你的linkedIn 首页
-    CONTACT_INSTAGRAM: process.env.NEXT_PUBLIC_CONTACT_INSTAGRAM || '', // 您的instagram地址
-  
-    NOTION_HOST: process.env.NEXT_PUBLIC_NOTION_HOST || 'https://www.notion.so', // Notion域名，您可以选择用自己的域名进行反向代理，如果不懂得什么是反向代理，请勿修改此项
-  
-    // 网站字体
-    FONT_STYLE: process.env.NEXT_PUBLIC_FONT_STYLE || 'font-serif', // ['font-serif','font-sans'] 两种可选，分别是衬线和无衬线: 参考 https://www.jianshu.com/p/55e410bd2115
-    FONT_URL: [
-      // 字体CSS 例如 https://npm.elemecdn.com/lxgw-wenkai-webfont@1.6.0/style.css
-      'https://fonts.googleapis.com/css?family=Bitter&display=swap',
-      'https://fonts.googleapis.com/css2?family=Noto+Sans+SC:wght@300&display=swap',
-      'https://fonts.googleapis.com/css2?family=Noto+Serif+SC:wght@300&display=swap'
-    ],
-    FONT_SANS: [
-      // 无衬线字体 例如'LXGW WenKai'
-      'Bitter',
-      '"PingFang SC"',
-      '-apple-system',
-      'BlinkMacSystemFont',
-      '"Hiragino Sans GB"',
-      '"Segoe UI Emoji"',
-      '"Segoe UI Symbol"',
-      '"Segoe UI"',
-      '"Noto Sans SC"',
-      'HarmonyOS_Regular',
-      '"Microsoft YaHei"',
-      '"Helvetica Neue"',
-      'Helvetica',
-      '"Source Han Sans SC"',
-      'Arial',
-      'sans-serif',
-      '"Apple Color Emoji"'
-    ],
-    FONT_SERIF: [
-      // 衬线字体 例如'LXGW WenKai'
-      'Bitter',
-      '"Noto Serif SC"',
-      'SimSun',
-      '"Times New Roman"',
-      'Times',
-      'serif',
-      '"Segoe UI Emoji"',
-      '"Segoe UI Symbol"',
-      '"Apple Color Emoji"'
-    ],
-    FONT_AWESOME: process.env.NEXT_PUBLIC_FONT_AWESOME_PATH || '/css/all.min.css', // font-awesome 字体图标地址、默认读取本地; 可选 https://lf9-cdn-tos.bytecdntp.com/cdn/expire-1-M/font-awesome/6.0.0/css/all.min.css
-  
-    // 自定义外部脚本，外部样式
-    CUSTOM_EXTERNAL_JS: [''], // e.g. ['http://xx.com/script.js','http://xx.com/script.js']
-    CUSTOM_EXTERNAL_CSS: [''], // e.g. ['http://xx.com/style.css','http://xx.com/style.css']
-  
-    // 侧栏布局 是否反转(左变右,右变左) 已支持主题: hexo next medium fukasawa example
-    LAYOUT_SIDEBAR_REVERSE: false,
-  
-    // 一个小插件展示你的facebook fan page~ @see https://tw.andys.pro/article/add-facebook-fanpage-notionnext
-    FACEBOOK_PAGE_TITLE: process.env.NEXT_PUBLIC_FACEBOOK_PAGE_TITLE || null, // 邊欄 Facebook Page widget 的標題欄，填''則無標題欄 e.g FACEBOOK 粉絲團'
-    FACEBOOK_PAGE: process.env.NEXT_PUBLIC_FACEBOOK_PAGE || null, // Facebook Page 的連結 e.g https://www.facebook.com/tw.andys.pro
-    FACEBOOK_PAGE_ID: process.env.NEXT_PUBLIC_FACEBOOK_PAGE_ID || '', // Facebook Page ID 來啟用 messenger 聊天功能
-    FACEBOOK_APP_ID: process.env.NEXT_PUBLIC_FACEBOOK_APP_ID || '', // Facebook App ID 來啟用 messenger 聊天功能 获取: https://developers.facebook.com/
-  
-    BEI_AN: process.env.NEXT_PUBLIC_BEI_AN || '', // 备案号 闽ICP备XXXXXXX
-  
-    // PrismJs 代码相关
-    PRISM_JS_AUTO_LOADER:
-        'https://npm.elemecdn.com/prismjs@1.29.0/plugins/autoloader/prism-autoloader.min.js',
-    PRISM_JS_PATH: 'https://npm.elemecdn.com/prismjs@1.29.0/components/',
-    PRISM_THEME_PATH:
-        'https://npm.elemecdn.com/prism-themes/themes/prism-a11y-dark.min.css', // 代码样式主题 更多参考 https://github.com/PrismJS/prism-themes
-    CODE_MAC_BAR: true, // 代码左上角显示mac的红黄绿图标
-    CODE_LINE_NUMBERS: process.env.NEXT_PUBLIC_CODE_LINE_NUMBERS || 'false', // 是否显示行号
-  
-    BACKGROUND_LIGHT: '#eeeeee', // use hex value, don't forget '#' e.g #fffefc
-    BACKGROUND_DARK: '#000000', // use hex value, don't forget '#'
-    SUB_PATH: '', // leave this empty unless you want to deploy in a folder
-  
-    POST_SHARE_BAR_ENABLE: process.env.NEXT_PUBLIC_POST_SHARE_BAR || 'true', // 文章分享功能 ，将在底部显示一个分享条
-    POSTS_SHARE_SERVICES: process.env.NEXT_PUBLIC_POST_SHARE_SERVICES || 'link,wechat,qq,weibo,email,facebook,twitter,telegram,messenger,line,reddit,whatsapp,linkedin', // 分享的服務，按顺序显示,逗号隔开
-    // 所有支持的分享服务：link(复制链接),wechat(微信),qq,weibo(微博),email(邮件),facebook,twitter,telegram,messenger,line,reddit,whatsapp,linkedin,vkshare,okshare,tumblr,livejournal,mailru,viber,workplace,pocket,instapaper,hatena
-  
-    POST_URL_PREFIX: process.env.NEXT_PUBLIC_POST_URL_PREFIX || 'article',
-    // POST类型文章的默认路径前缀，例如默认POST类型的路径是  /article/[slug]
-    // 如果此项配置为 '' 空， 则文章将没有前缀路径，使用场景： 希望文章前缀路径为 /post 的情况 支持多级
-    // 支援類似 WP 可自訂文章連結格式的功能：https://wordpress.org/documentation/article/customize-permalinks/，目前只先實作 %year%/%month%/%day%
-    // 例：如想連結改成前綴 article + 時間戳記，可變更為： 'article/%year%/%month%/%day%'
-  
-    POST_LIST_STYLE: process.env.NEXT_PUBLIC_PPOST_LIST_STYLE || 'page', // ['page','scroll] 文章列表样式:页码分页、单页滚动加载
-    POST_LIST_PREVIEW: process.env.NEXT_PUBLIC_POST_PREVIEW || 'false', //  是否在列表加载文章预览
-    POST_PREVIEW_LINES: 12, // 预览博客行数
-    POST_RECOMMEND_COUNT: 6, // 推荐文章数量
-    POSTS_PER_PAGE: 12, // post counts per page
-    POSTS_SORT_BY: process.env.NEXT_PUBLIC_POST_SORT_BY || 'notion', // 排序方式 'date'按时间,'notion'由notion控制
-  
-    PREVIEW_CATEGORY_COUNT: 16, // 首页最多展示的分类数量，0为不限制
-    PREVIEW_TAG_COUNT: 16, // 首页最多展示的标签数量，0为不限制
-  
-    // 鼠标点击烟花特效
-    FIREWORKS: process.env.NEXT_PUBLIC_FIREWORKS || true, // 开关
-    // 烟花色彩，感谢 https://github.com/Vixcity 提交的色彩
-    FIREWORKS_COLOR: [
-      '255, 20, 97',
-      '24, 255, 146',
-      '90, 135, 255',
-      '251, 243, 140'
-    ],
-  
-    // 樱花飘落特效
-    SAKURA: process.env.NEXT_PUBLIC_SAKURA || true, // 开关
-  
-    // 漂浮线段特效
-    NEST: process.env.NEXT_PUBLIC_NEST || false, // 开关
-  
-    // 动态彩带特效
-    FLUTTERINGRIBBON: process.env.NEXT_PUBLIC_FLUTTERINGRIBBON || false, // 开关
-    // 静态彩带特效
-    RIBBON: process.env.NEXT_PUBLIC_RIBBON || false, // 开关
-  
-    // 星空雨特效 黑夜模式才会生效
-    STARRY_SKY: process.env.NEXT_PUBLIC_STARRY_SKY || false, // 开关
-  
-    // 悬浮挂件
-    WIDGET_PET: process.env.NEXT_PUBLIC_WIDGET_PET || true, // 是否显示宠物挂件
-    WIDGET_PET_LINK:
-        process.env.NEXT_PUBLIC_WIDGET_PET_LINK ||
-        'https://cdn.jsdelivr.net/npm/live2d-widget-model-wanko@1.0.5/assets/wanko.model.json', // 挂件模型地址 @see https://github.com/xiazeyu/live2d-widget-models
-    WIDGET_PET_SWITCH_THEME: false, // 点击宠物挂件切换博客主题
-  
-    // 音乐播放插件
-    MUSIC_PLAYER: process.env.NEXT_PUBLIC_MUSIC_PLAYER || false, // 是否使用音乐播放插件
-    MUSIC_PLAYER_VISIBLE: process.env.NEXT_PUBLIC_MUSIC_PLAYER_VISIBLE || true, // 是否在左下角显示播放和切换，如果使用播放器，打开自动播放再隐藏，就会以类似背景音乐的方式播放，无法取消和暂停
-    MUSIC_PLAYER_AUTO_PLAY:
-        process.env.NEXT_PUBLIC_MUSIC_PLAYER_AUTO_PLAY || true, // 是否自动播放，不过自动播放时常不生效（移动设备不支持自动播放）
-    MUSIC_PLAYER_LRC_TYPE: process.env.NEXT_PUBLIC_MUSIC_PLAYER_LRC_TYPE || '0', // 歌词显示类型，可选值： 3 | 1 | 0（0：禁用 lrc 歌词，1：lrc 格式的字符串，3：lrc 文件 url）（前提是有配置歌词路径，对 meting 无效）
-    MUSIC_PLAYER_CDN_URL:
-        process.env.NEXT_PUBLIC_MUSIC_PLAYER_CDN_URL ||
-        'https://lf9-cdn-tos.bytecdntp.com/cdn/expire-1-M/aplayer/1.10.1/APlayer.min.js',
-    MUSIC_PLAYER_ORDER: process.env.NEXT_PUBLIC_MUSIC_PLAYER_ORDER || 'list', // 默认播放方式，顺序 list，随机 random
-    MUSIC_PLAYER_AUDIO_LIST: [
-      // 示例音乐列表。除了以下配置外，还可配置歌词，具体配置项看此文档 https://aplayer.js.org/#/zh-Hans/
-      {
-        name: '风を共に舞う気持ち',
-        artist: 'Falcom Sound Team jdk',
-        url: 'https://music.163.com/song/media/outer/url?id=731419.mp3',
-        cover:
-            'https://p2.music.126.net/kn6ugISTonvqJh3LHLaPtQ==/599233837187278.jpg'
-      },
-      {
-        name: '王都グランセル',
-        artist: 'Falcom Sound Team jdk',
-        url: 'https://music.163.com/song/media/outer/url?id=731355.mp3',
-        cover:
-            'https://p1.music.126.net/kn6ugISTonvqJh3LHLaPtQ==/599233837187278.jpg'
-      }
-    ],
-    MUSIC_PLAYER_METING: process.env.NEXT_PUBLIC_MUSIC_PLAYER_METING || false, // 是否要开启 MetingJS，从平台获取歌单。会覆盖自定义的 MUSIC_PLAYER_AUDIO_LIST，更多配置信息：https://github.com/metowolf/MetingJS
-    MUSIC_PLAYER_METING_SERVER:
-        process.env.NEXT_PUBLIC_MUSIC_PLAYER_METING_SERVER || 'netease', // 音乐平台，[netease, tencent, kugou, xiami, baidu]
-    MUSIC_PLAYER_METING_ID:
-        process.env.NEXT_PUBLIC_MUSIC_PLAYER_METING_ID || '60198', // 对应歌单的 id
-    MUSIC_PLAYER_METING_LRC_TYPE:
-        process.env.NEXT_PUBLIC_MUSIC_PLAYER_METING_LRC_TYPE || '1', // 可选值： 3 | 1 | 0（0：禁用 lrc 歌词，1：lrc 格式的字符串，3：lrc 文件 url）
-  
-    // ----> 评论互动 可同时开启多个支持 WALINE VALINE GISCUS CUSDIS UTTERRANCES GITALK
-  
-    // twikoo
-    COMMENT_TWIKOO_ENV_ID: process.env.NEXT_PUBLIC_COMMENT_ENV_ID || '', // TWIKOO后端地址 腾讯云环境填envId；Vercel环境填域名，教程：https://tangly1024.com/article/notionnext-twikoo
-    COMMENT_TWIKOO_COUNT_ENABLE: process.env.NEXT_PUBLIC_COMMENT_TWIKOO_COUNT_ENABLE || false, // 博客列表是否显示评论数
-    COMMENT_TWIKOO_CDN_URL: process.env.NEXT_PUBLIC_COMMENT_TWIKOO_CDN_URL || 'https://cdn.staticfile.org/twikoo/1.6.16/twikoo.all.min.js', // twikoo客户端cdn
-  
-    // utterance
-    COMMENT_UTTERRANCES_REPO:
-        process.env.NEXT_PUBLIC_COMMENT_UTTERRANCES_REPO || 'https://github.com/macroCyborg/notion-blog', // 你的代码仓库名， 例如我是 'tangly1024/NotionNext'； 更多文档参考 https://utteranc.es/
-  
-    // giscus @see https://giscus.app/
-    COMMENT_GISCUS_REPO: process.env.NEXT_PUBLIC_COMMENT_GISCUS_REPO || 'https://github.com/macroCyborg/notion-blog', // 你的Github仓库名 e.g 'tangly1024/NotionNext'
-    COMMENT_GISCUS_REPO_ID: process.env.NEXT_PUBLIC_COMMENT_GISCUS_REPO_ID || '', // 你的Github Repo ID e.g ( 設定完 giscus 即可看到 )
-    COMMENT_GISCUS_CATEGORY_ID:
-        process.env.NEXT_PUBLIC_COMMENT_GISCUS_CATEGORY_ID || '', // 你的Github Discussions 內的 Category ID ( 設定完 giscus 即可看到 )
-    COMMENT_GISCUS_MAPPING:
-        process.env.NEXT_PUBLIC_COMMENT_GISCUS_MAPPING || 'pathname', // 你的Github Discussions 使用哪種方式來標定文章, 預設 'pathname'
-    COMMENT_GISCUS_REACTIONS_ENABLED:
-        process.env.NEXT_PUBLIC_COMMENT_GISCUS_REACTIONS_ENABLED || '1', // 你的 Giscus 是否開啟文章表情符號 '1' 開啟 "0" 關閉 預設開啟
-    COMMENT_GISCUS_EMIT_METADATA:
-        process.env.NEXT_PUBLIC_COMMENT_GISCUS_EMIT_METADATA || '0', // 你的 Giscus 是否提取 Metadata '1' 開啟 '0' 關閉 預設關閉
-    COMMENT_GISCUS_INPUT_POSITION:
-        process.env.NEXT_PUBLIC_COMMENT_GISCUS_INPUT_POSITION || 'bottom', // 你的 Giscus 發表留言位置 'bottom' 尾部 'top' 頂部, 預設 'bottom'
-    COMMENT_GISCUS_LANG: process.env.NEXT_PUBLIC_COMMENT_GISCUS_LANG || 'zh-CN', // 你的 Giscus 語言 e.g 'en', 'zh-TW', 'zh-CN', 預設 'en'
-    COMMENT_GISCUS_LOADING:
-        process.env.NEXT_PUBLIC_COMMENT_GISCUS_LOADING || 'lazy', // 你的 Giscus 載入是否漸進式載入, 預設 'lazy'
-    COMMENT_GISCUS_CROSSORIGIN:
-        process.env.NEXT_PUBLIC_COMMENT_GISCUS_CROSSORIGIN || 'anonymous', // 你的 Giscus 可以跨網域, 預設 'anonymous'
-  
-    COMMENT_CUSDIS_APP_ID: process.env.NEXT_PUBLIC_COMMENT_CUSDIS_APP_ID || '', // data-app-id 36位 see https://cusdis.com/
-    COMMENT_CUSDIS_HOST:
-        process.env.NEXT_PUBLIC_COMMENT_CUSDIS_HOST || 'https://cusdis.com', // data-host, change this if you're using self-hosted version
-    COMMENT_CUSDIS_SCRIPT_SRC:
-        process.env.NEXT_PUBLIC_COMMENT_CUSDIS_SCRIPT_SRC ||
-        'https://cusdis.com/js/cusdis.es.js', // change this if you're using self-hosted version
-  
-    // gitalk评论插件 更多参考 https://gitalk.github.io/
-    COMMENT_GITALK_REPO: process.env.NEXT_PUBLIC_COMMENT_GITALK_REPO || '', // 你的Github仓库名，例如 'NotionNext'
-    COMMENT_GITALK_OWNER: process.env.NEXT_PUBLIC_COMMENT_GITALK_OWNER || '', // 你的用户名 e.g tangly1024
-    COMMENT_GITALK_ADMIN: process.env.NEXT_PUBLIC_COMMENT_GITALK_ADMIN || '', // 管理员用户名、一般是自己 e.g 'tangly1024'
-    COMMENT_GITALK_CLIENT_ID:
-        process.env.NEXT_PUBLIC_COMMENT_GITALK_CLIENT_ID || '', // e.g 20位ID ， 在gitalk后台获取
-    COMMENT_GITALK_CLIENT_SECRET:
-        process.env.NEXT_PUBLIC_COMMENT_GITALK_CLIENT_SECRET || '', // e.g 40位ID， 在gitalk后台获取
-    COMMENT_GITALK_DISTRACTION_FREE_MODE: false, // 类似facebook的无干扰模式
-  
-    COMMENT_GITTER_ROOM: process.env.NEXT_PUBLIC_COMMENT_GITTER_ROOM || '', // gitter聊天室 see https://gitter.im/ 不需要则留空
-    COMMENT_DAO_VOICE_ID: process.env.NEXT_PUBLIC_COMMENT_DAO_VOICE_ID || '', // DaoVoice http://dashboard.daovoice.io/get-started
-    COMMENT_TIDIO_ID: process.env.NEXT_PUBLIC_COMMENT_TIDIO_ID || '', // [tidio_id] -> //code.tidio.co/[tidio_id].js
-  
-    COMMENT_VALINE_APP_ID: process.env.NEXT_PUBLIC_VALINE_ID || '', // Valine @see https://valine.js.org/quickstart.html 或 https://github.com/stonehank/react-valine#%E8%8E%B7%E5%8F%96app-id-%E5%92%8C-app-key
-    COMMENT_VALINE_APP_KEY: process.env.NEXT_PUBLIC_VALINE_KEY || '',
-    COMMENT_VALINE_SERVER_URLS: process.env.NEXT_PUBLIC_VALINE_SERVER_URLS || '', // 该配置适用于国内自定义域名用户, 海外版本会自动检测(无需手动填写) @see https://valine.js.org/configuration.html#serverURLs
-    COMMENT_VALINE_PLACEHOLDER:
-        process.env.NEXT_PUBLIC_VALINE_PLACEHOLDER || '抢个沙发吧~', // 可以搭配后台管理评论 https://github.com/DesertsP/Valine-Admin  便于查看评论，以及邮件通知，垃圾评论过滤等功能
-  
-    COMMENT_WALINE_SERVER_URL: process.env.NEXT_PUBLIC_WALINE_SERVER_URL || '', // 请配置完整的Waline评论地址 例如 hhttps://preview-waline.tangly1024.com @see https://waline.js.org/guide/get-started.html
-    COMMENT_WALINE_RECENT: process.env.NEXT_PUBLIC_WALINE_RECENT || false, // 最新评论
-  
-    // 此评论系统基于WebMention，细节可参考https://webmention.io
-    // 它是一个基于IndieWeb理念的开放式评论系统，下方COMMENT_WEBMENTION包含的属性皆需配置：
-    // ENABLE: 是否开启
-    // AUTH: Webmention使用的IndieLogin，可使用Twitter或Github个人页面连结
-    // HOSTNAME: Webmention绑定之网域，通常即为本站网址
-    // TWITTER_USERNAME: 评论显示区域需要的资讯
-    // TOKEN: Webmention的API token
-    COMMENT_WEBMENTION: {
-      ENABLE: process.env.NEXT_PUBLIC_WEBMENTION_ENABLE || false,
-      AUTH: process.env.NEXT_PUBLIC_WEBMENTION_AUTH || '',
-      HOSTNAME: process.env.NEXT_PUBLIC_WEBMENTION_HOSTNAME || '',
-      TWITTER_USERNAME: process.env.NEXT_PUBLIC_TWITTER_USERNAME || '',
-      TOKEN: process.env.NEXT_PUBLIC_WEBMENTION_TOKEN || ''
-    },
-  
-    // <---- 评论插件
-  
-    // ----> 站点统计
-    ANALYTICS_VERCEL: process.env.NEXT_PUBLIC_ANALYTICS_VERCEL || true, // vercel自带的统计 https://vercel.com/docs/concepts/analytics/quickstart https://github.com/tangly1024/NotionNext/issues/897
-    ANALYTICS_BUSUANZI_ENABLE: true, // 展示网站阅读量、访问数 see http://busuanzi.ibruce.info/
-    ANALYTICS_BAIDU_ID: process.env.NEXT_PUBLIC_ANALYTICS_BAIDU_ID || '', // e.g 只需要填写百度统计的id，[baidu_id] -> https://hm.baidu.com/hm.js?[baidu_id]
-    ANALYTICS_CNZZ_ID: process.env.NEXT_PUBLIC_ANALYTICS_CNZZ_ID || '', // 只需要填写站长统计的id, [cnzz_id] -> https://s9.cnzz.com/z_stat.php?id=[cnzz_id]&web_id=[cnzz_id]
-    ANALYTICS_GOOGLE_ID: process.env.NEXT_PUBLIC_ANALYTICS_GOOGLE_ID || '', // 谷歌Analytics的id e.g: G-XXXXXXXXXX
-  
-    ANALYTICS_ACKEE_TRACKER:
-        process.env.NEXT_PUBLIC_ANALYTICS_ACKEE_TRACKER || '', // e.g 'https://ackee.tangly1024.net/tracker.js'
-    ANALYTICS_ACKEE_DATA_SERVER:
-        process.env.NEXT_PUBLIC_ANALYTICS_ACKEE_DATA_SERVER || '', // e.g https://ackee.tangly1024.net , don't end with a slash
-    ANALYTICS_ACKEE_DOMAIN_ID:
-        process.env.NEXT_PUBLIC_ANALYTICS_ACKEE_DOMAIN_ID || '', // e.g '0e2257a8-54d4-4847-91a1-0311ea48cc7b'
-  
-    SEO_GOOGLE_SITE_VERIFICATION:
-        process.env.NEXT_PUBLIC_SEO_GOOGLE_SITE_VERIFICATION || '', // Remove the value or replace it with your own google site verification code
-  
-    // <---- 站点统计
-  
-    // 谷歌广告
-    ADSENSE_GOOGLE_ID: process.env.NEXT_PUBLIC_ADSENSE_GOOGLE_ID || '', // 谷歌广告ID e.g ca-pub-xxxxxxxxxxxxxxxx
-  
-    // 自定义配置notion数据库字段名
-    NOTION_PROPERTY_NAME: {
-      password: process.env.NEXT_PUBLIC_NOTION_PROPERTY_PASSWORD || 'password',
-      type: process.env.NEXT_PUBLIC_NOTION_PROPERTY_TYPE || 'type', // 文章类型，
-      type_post: process.env.NEXT_PUBLIC_NOTION_PROPERTY_TYPE_POST || 'Post', // 当type文章类型与此值相同时，为博文。
-      type_page: process.env.NEXT_PUBLIC_NOTION_PROPERTY_TYPE_PAGE || 'Page', // 当type文章类型与此值相同时，为单页。
-      type_notice:
-          process.env.NEXT_PUBLIC_NOTION_PROPERTY_TYPE_NOTICE || 'Notice', // 当type文章类型与此值相同时，为公告。
-      type_menu: process.env.NEXT_PUBLIC_NOTION_PROPERTY_TYPE_MENU || 'Menu', // 当type文章类型与此值相同时，为菜单。
-      type_sub_menu:
-          process.env.NEXT_PUBLIC_NOTION_PROPERTY_TYPE_SUB_MENU || 'SubMenu', // 当type文章类型与此值相同时，为子菜单。
-      title: process.env.NEXT_PUBLIC_NOTION_PROPERTY_TITLE || 'title', // 文章标题
-      status: process.env.NEXT_PUBLIC_NOTION_PROPERTY_STATUS || 'status',
-      status_publish:
-          process.env.NEXT_PUBLIC_NOTION_PROPERTY_STATUS_PUBLISH || 'Published', // 当status状态值与此相同时为发布，可以为中文
-      status_invisible:
-          process.env.NEXT_PUBLIC_NOTION_PROPERTY_STATUS_INVISIBLE || 'Invisible', // 当status状态值与此相同时为隐藏发布，可以为中文 ， 除此之外其他页面状态不会显示在博客上
-      summary: process.env.NEXT_PUBLIC_NOTION_PROPERTY_SUMMARY || 'summary',
-      slug: process.env.NEXT_PUBLIC_NOTION_PROPERTY_SLUG || 'slug',
-      category: process.env.NEXT_PUBLIC_NOTION_PROPERTY_CATEGORY || 'category',
-      date: process.env.NEXT_PUBLIC_NOTION_PROPERTY_DATE || 'date',
-      tags: process.env.NEXT_PUBLIC_NOTION_PROPERTY_TAGS || 'tags',
-      icon: process.env.NEXT_PUBLIC_NOTION_PROPERTY_ICON || 'icon'
-    },
-  
-    // RSS //set
-    ENABLE_RSS: process.env.NEXT_PUBLIC_ENABLE_RSS || true, // 是否开启RSS订阅功能
-  
-    // 作废配置
-    AVATAR: process.env.NEXT_PUBLIC_AVATAR || '/avatar.svg', // 作者头像，被notion中的ICON覆盖。若无ICON则取public目录下的avatar.png
-    TITLE: process.env.NEXT_PUBLIC_TITLE || 'NotionNext BLOG', // 站点标题 ，被notion中的页面标题覆盖
-    HOME_BANNER_IMAGE:
-        process.env.NEXT_PUBLIC_HOME_BANNER_IMAGE || './bg_image.jpg', // 首页背景大图, 会被notion中的封面图覆盖，若无封面图则会使用代码中的 /public/bg_image.jpg 文件
-    DESCRIPTION:
-        process.env.NEXT_PUBLIC_DESCRIPTION || '这是一个由NotionNext生成的站点', // 站点描述，被notion中的页面描述覆盖
-  
-    // 网站图片
-    IMG_URL_TYPE: process.env.NEXT_PUBLIC_IMG_TYPE || 'Notion', // 此配置已失效，请勿使用；AMAZON方案不再支持，仅支持Notion方案。 ['Notion','AMAZON'] 站点图片前缀 默认 Notion:(https://notion.so/images/xx) ， AMAZON(https://s3.us-west-2.amazonaws.com/xxx)
-    IMG_SHADOW: process.env.NEXT_PUBLIC_IMG_SHADOW || false, // 文章图片是否自动添加阴影
-  
-    // 开发相关
-    NOTION_ACCESS_TOKEN: process.env.NOTION_ACCESS_TOKEN || '', // Useful if you prefer not to make your database public
-    DEBUG: process.env.NEXT_PUBLIC_DEBUG || false, // 是否显示调试按钮
-    ENABLE_CACHE: process.env.ENABLE_CACHE || false, // 开启缓存会将Notion数据缓存在内存中，通常在开发调试中使用，正式部署开启此功能意义不大。
-    isProd: process.env.VERCEL_ENV === 'production', // distinguish between development and production environment (ref: https://vercel.com/docs/environment-variables#system-environment-variables)  isProd: process.env.VERCEL_ENV === 'production' // distinguish between development and production environment (ref: https://vercel.com/docs/environment-variables#system-environment-variables)
-    VERSION: process.env.NEXT_PUBLIC_VERSION // 版本号
-  }
-  
-  module.exports = BLOG
-  
-=======
   // Important page_id！！！Duplicate Template from  https://www.notion.so/tanghh/02ab3b8678004aa69e9e415905ef32a5
   NOTION_PAGE_ID:
-      process.env.NOTION_PAGE_ID || '02ab3b8678004aa69e9e415905ef32a5',
+      process.env.NOTION_PAGE_ID || 'db58fc2b11d44ccabf161ea71098b443',
   PSEUDO_STATIC: false, // 伪静态路径，开启后所有文章URL都以 .html 结尾。
   NEXT_REVALIDATE_SECOND: process.env.NEXT_PUBLIC_REVALIDATE_SECOND || 5, // 更新内容缓存间隔 单位(秒)；即每个页面有5秒的纯静态期、此期间无论多少次访问都不会抓取notion数据；调大该值有助于节省Vercel资源、同时提升访问速率，但也会使文章更新有延迟。
   THEME: process.env.NEXT_PUBLIC_THEME || 'hexo', // 主题， 支持 ['next','hexo',"fukasawa','medium','example'] @see https://preview.tangly1024.com
@@ -353,12 +17,12 @@
 
   CUSTOM_MENU: process.env.NEXT_PUBLIC_CUSTOM_MENU || false, // 支持Menu 类型，从3.12.0版本起，各主题将逐步支持灵活的二级菜单配置，替代了原来的Page类型，此配置是试验功能、默认关闭。
 
-  AUTHOR: process.env.NEXT_PUBLIC_AUTHOR || 'NotionNext', // 您的昵称 例如 tangly1024
-  BIO: process.env.NEXT_PUBLIC_BIO || '一个普通的干饭人🍚', // 作者简介
-  LINK: process.env.NEXT_PUBLIC_LINK || 'https://tangly1024.com', // 网站地址
-  KEYWORDS: process.env.NEXT_PUBLIC_KEYWORD || 'Notion, 博客', // 网站关键词 英文逗号隔开
-  // 社交链接，不需要可留空白，例如 CONTACT_WEIBO:''
-  CONTACT_EMAIL: process.env.NEXT_PUBLIC_CONTACT_EMAIL || '', // 邮箱地址 例如mail@tangly1024.com
+    AUTHOR: process.env.NEXT_PUBLIC_AUTHOR || 'macrocyborg', // 您的昵称 例如 tangly1024
+    BIO: process.env.NEXT_PUBLIC_BIO || '一只猫', // 作者简介
+    LINK: process.env.NEXT_PUBLIC_LINK || 'https://macrocborg.site', // 网站地址
+    KEYWORDS: process.env.NEXT_PUBLIC_KEYWORD || 'Notion, 博客', // 网站关键词 英文逗号隔开
+    // 社交链接，不需要可留空白，例如 CONTACT_WEIBO:''
+    CONTACT_EMAIL: process.env.NEXT_PUBLIC_CONTACT_EMAIL || 'macrocyborg@gmail.com', // 邮箱地址 例如mail@tangly1024.com
   CONTACT_WEIBO: process.env.NEXT_PUBLIC_CONTACT_WEIBO || '', // 你的微博个人主页
   CONTACT_TWITTER: process.env.NEXT_PUBLIC_CONTACT_TWITTER || '', // 你的twitter个人主页
   CONTACT_GITHUB: process.env.NEXT_PUBLIC_CONTACT_GITHUB || '', // 你的github个人主页 例如 https://github.com/tangly1024
@@ -462,7 +126,7 @@
   PREVIEW_TAG_COUNT: 16, // 首页最多展示的标签数量，0为不限制
 
   // 鼠标点击烟花特效
-  FIREWORKS: process.env.NEXT_PUBLIC_FIREWORKS || false, // 开关
+  FIREWORKS: process.env.NEXT_PUBLIC_FIREWORKS || true, // 开关
   // 烟花色彩，感谢 https://github.com/Vixcity 提交的色彩
   FIREWORKS_COLOR: [
     '255, 20, 97',
@@ -472,7 +136,7 @@
   ],
 
   // 樱花飘落特效
-  SAKURA: process.env.NEXT_PUBLIC_SAKURA || false, // 开关
+  SAKURA: process.env.NEXT_PUBLIC_SAKURA || true, // 开关
 
   // 漂浮线段特效
   NEST: process.env.NEXT_PUBLIC_NEST || false, // 开关
@@ -536,10 +200,10 @@
 
   // utterance
   COMMENT_UTTERRANCES_REPO:
-      process.env.NEXT_PUBLIC_COMMENT_UTTERRANCES_REPO || '', // 你的代码仓库名， 例如我是 'tangly1024/NotionNext'； 更多文档参考 https://utteranc.es/
+      process.env.NEXT_PUBLIC_COMMENT_UTTERRANCES_REPO || 'https://github.com/macroCyborg/notion-blog', // 你的代码仓库名， 例如我是 'tangly1024/NotionNext'； 更多文档参考 https://utteranc.es/
 
   // giscus @see https://giscus.app/
-  COMMENT_GISCUS_REPO: process.env.NEXT_PUBLIC_COMMENT_GISCUS_REPO || '', // 你的Github仓库名 e.g 'tangly1024/NotionNext'
+  COMMENT_GISCUS_REPO: process.env.NEXT_PUBLIC_COMMENT_GISCUS_REPO || 'https://github.com/macroCyborg/notion-blog', // 你的Github仓库名 e.g 'tangly1024/NotionNext'
   COMMENT_GISCUS_REPO_ID: process.env.NEXT_PUBLIC_COMMENT_GISCUS_REPO_ID || '', // 你的Github Repo ID e.g ( 設定完 giscus 即可看到 )
   COMMENT_GISCUS_CATEGORY_ID:
       process.env.NEXT_PUBLIC_COMMENT_GISCUS_CATEGORY_ID || '', // 你的Github Discussions 內的 Category ID ( 設定完 giscus 即可看到 )
@@ -677,5 +341,4 @@
   VERSION: process.env.NEXT_PUBLIC_VERSION // 版本号
 }
 
-module.exports = BLOG
->>>>>>> e5d71910
+module.exports = BLOG