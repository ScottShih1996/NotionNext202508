// 注: process.env.XX是Vercel的环境变量，配置方式见：https://docs.tangly1024.com/zh/features/personality
const BLOG = {
  AUTHOR: 'tangly1024', // 作者
  BIO: '一个普通的干饭人🍚', // 作者简介
  LINK: 'https://tangly1024.com', // 网站地址
  AVATAR: '/avatar.png', // 个人头像 默认取public目录下的avatar.png
  KEYWORDS: 'Notion, 博客', // 网站关键词 英文逗号隔开
  NOTION_PAGE_ID:
    process.env.NOTION_PAGE_ID || '02ab3b8678004aa69e9e415905ef32a5', // Important page_id！！！Duplicate Template from  https://www.notion.so/tanghh/02ab3b8678004aa69e9e415905ef32a5
  NOTION_ACCESS_TOKEN: process.env.NOTION_ACCESS_TOKEN || '', // Useful if you prefer not to make your database public
  DEBUG: process.env.NEXT_PUBLIC_DEBUG || false, // 是否显示调试按钮
<<<<<<< HEAD
  FACEBOOK_PAGE_ID: process.env.NEXT_PUBLIC_FACEBOOK_PAGE_ID || '', //Facebook Page ID 來啟用 messenger 聊天功能
  FACEBOOK_APP_ID: process.env.NEXT_PUBLIC_FACEBOOK_APP_ID || '', //Facebook App ID 來啟用 messenger 聊天功能

=======
  FACEBOOK_PAGE: 'https://www.facebook.com/tw.andys.pro', // Facebook Page 的連結
>>>>>>> 37c0b071
  THEME: process.env.NEXT_PUBLIC_THEME || 'next', // 主题， 支持 ['next','hexo',"fukasawa','medium']
  THEME_SWITCH: process.env.NEXT_PUBLIC_THEME_SWITCH || false, // 是否显示切换主题按钮
  LANG: 'zh-CN', // e.g 'zh-CN','en-US'  see /lib/lang.js for more.
  HOME_BANNER_IMAGE: './bg_image.jpg', // 首页背景大图，默认文件：/public/bg_image.jpg 。会被Notion中的封面图覆盖。
  SINCE: 2021, // e.g if leave this empty, current year will be used.
  BEI_AN: process.env.NEXT_PUBLIC_BEI_AN || '', // 备案号 闽ICP备XXXXXXX
  APPEARANCE: 'light', // ['light', 'dark', 'auto'], // light 日间模式 ， dark夜间模式， auto根据时间和主题自动夜间模式
  FONT: 'font-serif tracking-wider subpixel-antialiased', // 文章字体 ['font-sans', 'font-serif', 'font-mono'] @see https://www.tailwindcss.cn/docs/font-family
  FONT_AWESOME_PATH:
    'https://cdn.bootcdn.net/ajax/libs/font-awesome/5.15.4/css/all.min.css', // 图标库CDN ，国内推荐BootCDN，国外推荐 CloudFlare https://cdnjs.cloudflare.com/ajax/libs/font-awesome/5.15.4/css/all.min.css
  BACKGROUND_LIGHT: '#eeeeee', // use hex value, don't forget '#' e.g #fffefc
  BACKGROUND_DARK: '#000000', // use hex value, don't forget '#'
  SUB_PATH: '', // leave this empty unless you want to deploy in a folder

  POST_LIST_STYLE: 'page', // ['page','scroll] 文章列表样式:页码分页、单页滚动加载
  POST_LIST_PREVIEW: process.env.NEXT_PUBLIC_POST_PREVIEW || 'false', //  是否在列表加载文章预览
  POST_PREVIEW_LINES: 12, // 预览博客行数
  POST_RECOMMEND_COUNT: 6, // 推荐文章数量
  POSTS_PER_PAGE: 6, // post counts per page
  POSTS_SORT_BY: 'notion', // 排序方式 'date'按时间,'notion'由notion控制

  PREVIEW_CATEGORY_COUNT: 16, // 首页最多展示的分类数量，0为不限制
  PREVIEW_TAG_COUNT: 16, // 首页最多展示的标签数量，0为不限制

  // 社交链接，不需要可留空白，例如 CONTACT_WEIBO:''
  CONTACT_EMAIL: 'mail@tangly1024.com',
  CONTACT_WEIBO: '',
  CONTACT_TWITTER: '',
  CONTACT_GITHUB: 'https://github.com/tangly1024',
  CONTACT_TELEGRAM: '',

  // 悬浮挂件
  WIDGET_PET: process.env.NEXT_PUBLIC_WIDGET_PET || true, // 是否显示宠物挂件
  WIDGET_PET_LINK:
    'https://cdn.jsdelivr.net/npm/live2d-widget-model-wanko@1.0.5/assets/wanko.model.json', // 挂件模型地址 @see https://github.com/xiazeyu/live2d-widget-models
  WIDGET_PET_SWITCH_THEME: true, // 点击宠物挂件切换博客主题

  // 评论互动 可同时开启多个支持 GISCUS CUSDIS UTTERRANCES GITALK

  // giscus @see https://giscus.app/
  COMMENT_GISCUS_REPO: process.env.NEXT_PUBLIC_COMMENT_GISCUS_REPO || '', // 你的Github仓库名 e.g 'tangly1024/NotionNext'
  COMMENT_GISCUS_REPO_ID: process.env.NEXT_PUBLIC_COMMENT_GISCUS_REPO_ID || '', // 你的Github Repo ID e.g ( 設定完 giscus 即可看到 )
  COMMENT_GISCUS_CATEGORY_ID:
    process.env.NEXT_PUBLIC_COMMENT_GISCUS_CATEGORY_ID || '', // 你的Github Discussions 內的 Category ID ( 設定完 giscus 即可看到 )
  COMMENT_GISCUS_MAPPING:
    process.env.NEXT_PUBLIC_COMMENT_GISCUS_MAPPING || 'pathname', // 你的Github Discussions 使用哪種方式來標定文章, 預設 'pathname'
  COMMENT_GISCUS_REACTIONS_ENABLED:
    process.env.NEXT_PUBLIC_COMMENT_GISCUS_REACTIONS_ENABLED || '1', // 你的 Giscus 是否開啟文章表情符號 '1' 開啟 "0" 關閉 預設開啟
  COMMENT_GISCUS_EMIT_METADATA:
    process.env.NEXT_PUBLIC_COMMENT_GISCUS_EMIT_METADATA || '0', // 你的 Giscus 是否提取 Metadata '1' 開啟 '0' 關閉 預設關閉
  COMMENT_GISCUS_INPUT_POSITION:
    process.env.NEXT_PUBLIC_COMMENT_GISCUS_INPUT_POSITION || 'bottom', // 你的 Giscus 發表留言位置 'bottom' 尾部 'top' 頂部, 預設 'bottom'
  COMMENT_GISCUS_LANG: process.env.NEXT_PUBLIC_COMMENT_GISCUS_LANG || 'zh-CN', // 你的 Giscus 語言 e.g 'en', 'zh-TW', 'zh-CN', 預設 'en'
  COMMENT_GISCUS_LOADING:
    process.env.NEXT_PUBLIC_COMMENT_GISCUS_LOADING || 'lazy', // 你的 Giscus 載入是否漸進式載入, 預設 'lazy'
  COMMENT_GISCUS_CROSSORIGIN:
    process.env.NEXT_PUBLIC_COMMENT_GISCUS_CROSSORIGIN || 'anonymous', // 你的 Giscus 可以跨網域, 預設 'anonymous'

  COMMENT_CUSDIS_APP_ID: process.env.NEXT_PUBLIC_COMMENT_CUSDIS_APP_ID || '', // data-app-id 36位 see https://cusdis.com/
  COMMENT_CUSDIS_HOST:
    process.env.NEXT_PUBLIC_COMMENT_CUSDIS_HOST || 'https://cusdis.com', // data-host, change this if you're using self-hosted version
  COMMENT_CUSDIS_SCRIPT_SRC:
    process.env.NEXT_PUBLIC_COMMENT_CUSDIS_SCRIPT_SRC ||
    'https://cusdis.com/js/cusdis.es.js', // change this if you're using self-hosted version

  COMMENT_UTTERRANCES_REPO:
    process.env.NEXT_PUBLIC_COMMENT_UTTERRANCES_REPO || '', // 你的代码仓库名， 例如我是 'tangly1024/NotionNext'； 更多文档参考 https://utteranc.es/

  // gitalk评论插件 更多参考 https://gitalk.github.io/
  COMMENT_GITALK_REPO: process.env.NEXT_PUBLIC_COMMENT_GITALK_REPO || '', // 你的Github仓库名，例如 'NotionNext'
  COMMENT_GITALK_OWNER: process.env.NEXT_PUBLIC_COMMENT_GITALK_OWNER || '', // 你的用户名 e.g tangly1024
  COMMENT_GITALK_ADMIN: process.env.NEXT_PUBLIC_COMMENT_GITALK_ADMIN || '', // 管理员用户名、一般是自己 e.g 'tangly1024'
  COMMENT_GITALK_CLIENT_ID:
    process.env.NEXT_PUBLIC_COMMENT_GITALK_CLIENT_ID || '', // e.g 20位ID ， 在gitalk后台获取
  COMMENT_GITALK_CLIENT_SECRET:
    process.env.NEXT_PUBLIC_COMMENT_GITALK_CLIENT_SECRET || '', // e.g 40位ID， 在gitalk后台获取
  COMMENT_GITALK_DISTRACTION_FREE_MODE: false, // 类似facebook的无干扰模式

  COMMENT_GITTER_ROOM: process.env.NEXT_PUBLIC_COMMENT_GITTER_ROOM || '', // gitter聊天室 see https://gitter.im/ 不需要则留空
  COMMENT_DAO_VOICE_ID: process.env.NEXT_PUBLIC_COMMENT_DAO_VOICE_ID || '', // DaoVoice http://dashboard.daovoice.io/get-started
  COMMENT_TIDIO_ID: process.env.NEXT_PUBLIC_COMMENT_TIDIO_ID || '', // [tidio_id] -> //code.tidio.co/[tidio_id].js

  //  站点统计
  ANALYTICS_BUSUANZI_ENABLE: true, // 展示网站阅读量、访问数 see http://busuanzi.ibruce.info/
  ANALYTICS_BAIDU_ID: process.env.NEXT_PUBLIC_ANALYTICS_BAIDU_ID || '', // e.g 只需要填写百度统计的id，[baidu_id] -> https://hm.baidu.com/hm.js?[baidu_id]
  ANALYTICS_CNZZ_ID: process.env.NEXT_PUBLIC_ANALYTICS_CNZZ_ID || '', // 只需要填写站长统计的id, [cnzz_id] -> https://s9.cnzz.com/z_stat.php?id=[cnzz_id]&web_id=[cnzz_id]
  ANALYTICS_GOOGLE_ID: process.env.NEXT_PUBLIC_ANALYTICS_GOOGLE_ID || '', // 谷歌Analytics的id e.g: G-XXXXXXXXXX

  ANALYTICS_ACKEE_TRACKER:
    process.env.NEXT_PUBLIC_ANALYTICS_ACKEE_TRACKER || '', // e.g 'https://ackee.tangly1024.net/tracker.js'
  ANALYTICS_ACKEE_DATA_SERVER:
    process.env.NEXT_PUBLIC_ANALYTICS_ACKEE_DATA_SERVER || '', // e.g https://ackee.tangly1024.net , don't end with a slash
  ANALYTICS_ACKEE_DOMAIN_ID:
    process.env.NEXT_PUBLIC_ANALYTICS_ACKEE_DOMAIN_ID || '', // e.g '0e2257a8-54d4-4847-91a1-0311ea48cc7b'

  SEO_GOOGLE_SITE_VERIFICATION:
    process.env.NEXT_PUBLIC_SEO_GOOGLE_SITE_VERIFICATION || '', // Remove the value or replace it with your own google site verification code

  ADSENSE_GOOGLE_ID: process.env.NEXT_PUBLIC_ADSENSE_GOOGLE_ID || '', // 谷歌广告ID e.g ca-pub-xxxxxxxxxxxxxxxx

  // 无关紧要的配置
  TITLE: process.env.NEXT_PUBLIC_TITLE || 'NotionNext BLOG', // 站点标题 ，被notion中的页面标题覆盖
  DESCRIPTION:
    process.env.NEXT_PUBLIC_DESCRIPTION || '这是一个由NotionNext生成的站点', // 站点描述，被notion中的页面描述覆盖

  isProd: process.env.VERCEL_ENV === 'production', // distinguish between development and production environment (ref: https://vercel.com/docs/environment-variables#system-environment-variables)  isProd: process.env.VERCEL_ENV === 'production' // distinguish between development and production environment (ref: https://vercel.com/docs/environment-variables#system-environment-variables)
  VERSION: '2.9.1' // 版本号
}

module.exports = BLOG<|MERGE_RESOLUTION|>--- conflicted
+++ resolved
@@ -9,13 +9,11 @@
     process.env.NOTION_PAGE_ID || '02ab3b8678004aa69e9e415905ef32a5', // Important page_id！！！Duplicate Template from  https://www.notion.so/tanghh/02ab3b8678004aa69e9e415905ef32a5
   NOTION_ACCESS_TOKEN: process.env.NOTION_ACCESS_TOKEN || '', // Useful if you prefer not to make your database public
   DEBUG: process.env.NEXT_PUBLIC_DEBUG || false, // 是否显示调试按钮
-<<<<<<< HEAD
+
   FACEBOOK_PAGE_ID: process.env.NEXT_PUBLIC_FACEBOOK_PAGE_ID || '', //Facebook Page ID 來啟用 messenger 聊天功能
   FACEBOOK_APP_ID: process.env.NEXT_PUBLIC_FACEBOOK_APP_ID || '', //Facebook App ID 來啟用 messenger 聊天功能
+  FACEBOOK_PAGE: process.env.NEXT_PUBLIC_FACEBOOK_PAGE  || 'https://www.facebook.com/tw.andys.pro', // Facebook Page 的連結
 
-=======
-  FACEBOOK_PAGE: 'https://www.facebook.com/tw.andys.pro', // Facebook Page 的連結
->>>>>>> 37c0b071
   THEME: process.env.NEXT_PUBLIC_THEME || 'next', // 主题， 支持 ['next','hexo',"fukasawa','medium']
   THEME_SWITCH: process.env.NEXT_PUBLIC_THEME_SWITCH || false, // 是否显示切换主题按钮
   LANG: 'zh-CN', // e.g 'zh-CN','en-US'  see /lib/lang.js for more.
