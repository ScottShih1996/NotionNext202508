// 注: process.env.XX是Vercel的环境变量，配置方式见：https://docs.tangly1024.com/article/how-to-config-notion-next#c4768010ae7d44609b744e79e2f9959a
const BLOG = {
  // Important page_id！！！Duplicate Template from  https://www.notion.so/tanghh/02ab3b8678004aa69e9e415905ef32a5
  NOTION_PAGE_ID:
    process.env.NOTION_PAGE_ID ||
    '02ab3b8678004aa69e9e415905ef32a5,en:7c1d570661754c8fbc568e00a01fd70e',
  PSEUDO_STATIC: process.env.NEXT_PUBLIC_PSEUDO_STATIC || false, // 伪静态路径，开启后所有文章URL都以 .html 结尾。
  NEXT_REVALIDATE_SECOND: process.env.NEXT_PUBLIC_REVALIDATE_SECOND || 5, // 更新内容缓存间隔 单位(秒)；即每个页面有5秒的纯静态期、此期间无论多少次访问都不会抓取notion数据；调大该值有助于节省Vercel资源、同时提升访问速率，但也会使文章更新有延迟。
  THEME: process.env.NEXT_PUBLIC_THEME || 'simple', // 当前主题，在themes文件夹下可找到所有支持的主题；主题名称就是文件夹名，例如 example,fukasawa,gitbook,heo,hexo,landing,matery,medium,next,nobelium,plog,simple
  THEME_SWITCH: process.env.NEXT_PUBLIC_THEME_SWITCH || false, // 是否显示切换主题按钮
  LANG: process.env.NEXT_PUBLIC_LANG || 'zh-CN', // e.g 'zh-CN','en-US'  see /lib/lang.js for more.
<<<<<<< HEAD
  SINCE: 2010, // e.g if leave this empty, current year will be used.
  APPEARANCE: process.env.NEXT_PUBLIC_APPEARANCE || 'auto', // ['light', 'dark', 'auto'], // light 日间模式 ， dark夜间模式， auto根据时间和主题自动夜间模式
=======
  SINCE: process.env.NEXT_SINCE || 2021, // e.g if leave this empty, current year will be used.
  APPEARANCE: process.env.NEXT_PUBLIC_APPEARANCE || 'light', // ['light', 'dark', 'auto'], // light 日间模式 ， dark夜间模式， auto根据时间和主题自动夜间模式
>>>>>>> 542f372e
  APPEARANCE_DARK_TIME: process.env.NEXT_PUBLIC_APPEARANCE_DARK_TIME || [18, 6], // 夜间模式起至时间，false时关闭根据时间自动切换夜间模式

  IS_TAG_COLOR_DISTINGUISHED:
    process.env.NEXT_PUBLIC_IS_TAG_COLOR_DISTINGUISHED === 'true' || true, // 对于名称相同的tag是否区分tag的颜色

  // 3.14.1版本后，欢迎语在此配置，英文逗号隔开 ,  即可支持多个欢迎语打字效果。
  GREETING_WORDS:
    process.env.NEXT_PUBLIC_GREETING_WORDS ||
    'Hi，我是一个程序员, Hi，我是一个打工人,Hi，我是一个干饭人,欢迎来到我的博客🎉',

  CUSTOM_MENU: process.env.NEXT_PUBLIC_CUSTOM_MENU || false, // 支持Menu 类型，从3.12.0版本起，各主题将逐步支持灵活的二级菜单配置，替代了原来的Page类型，此配置是试验功能、默认关闭。

  AUTHOR: process.env.NEXT_PUBLIC_AUTHOR || '白色风车', // 您的昵称 例如 tangly1024
  BIO: process.env.NEXT_PUBLIC_BIO || '为了不折腾而折腾', // 作者简介
  LINK: process.env.NEXT_PUBLIC_LINK || 'https://appa.me', // 网站地址
  KEYWORDS: process.env.NEXT_PUBLIC_KEYWORD || 'Notion, 博客, 技术', // 网站关键词 英文逗号隔开

  // 社交链接，不需要可留空白，例如 CONTACT_WEIBO:''
  CONTACT_EMAIL: process.env.NEXT_PUBLIC_CONTACT_EMAIL || '', // 邮箱地址 例如mail@tangly1024.com
  CONTACT_WEIBO: process.env.NEXT_PUBLIC_CONTACT_WEIBO || '', // 你的微博个人主页
  CONTACT_TWITTER: process.env.NEXT_PUBLIC_CONTACT_TWITTER || '', // 你的twitter个人主页
  CONTACT_GITHUB: process.env.NEXT_PUBLIC_CONTACT_GITHUB || '', // 你的github个人主页 例如 https://github.com/tangly1024
  CONTACT_TELEGRAM: process.env.NEXT_PUBLIC_CONTACT_TELEGRAM || '', // 你的telegram 地址 例如 https://t.me/tangly_1024
  CONTACT_LINKEDIN: process.env.NEXT_PUBLIC_CONTACT_LINKEDIN || '', // 你的linkedIn 首页
  CONTACT_INSTAGRAM: process.env.NEXT_PUBLIC_CONTACT_INSTAGRAM || '', // 您的instagram地址
  CONTACT_BILIBILI: process.env.NEXT_PUBLIC_CONTACT_BILIBILI || '', // B站主页
  CONTACT_YOUTUBE: process.env.NEXT_PUBLIC_CONTACT_YOUTUBE || '', // Youtube主页

  NOTION_HOST: process.env.NEXT_PUBLIC_NOTION_HOST || 'https://www.notion.so', // Notion域名，您可以选择用自己的域名进行反向代理，如果不懂得什么是反向代理，请勿修改此项

  BLOG_FAVICON: process.env.NEXT_PUBLIC_FAVICON || '/favicon.ico', // blog favicon 配置, 默认使用 /public/favicon.ico，支持在线图片，如 https://img.imesong.com/favicon.png

  IMAGE_COMPRESS_WIDTH: process.env.NEXT_PUBLIC_IMAGE_COMPRESS_WIDTH || 800, // 图片压缩宽度默认值，作用于博客封面和文章内容 越小加载图片越快
  IMAGE_ZOOM_IN_WIDTH: process.env.NEXT_PUBLIC_IMAGE_ZOOM_IN_WIDTH || 1200, // 文章图片点击放大后的画质宽度，不代表在网页中的实际展示宽度
  RANDOM_IMAGE_URL: process.env.NEXT_PUBLIC_RANDOM_IMAGE_URL || '', // 随机图片API,如果未配置下面的关键字，主页封面，头像，文章封面图都会被替换为随机图片
  RANDOM_IMAGE_REPLACE_TEXT:
    process.env.NEXT_PUBLIC_RANDOM_IMAGE_NOT_REPLACE_TEXT ||
    'images.unsplash.com', // 触发替换图片的 url 关键字(多个支持用英文逗号分开)，只有图片地址中包含此关键字才会替换为上方随机图片url
  // eg: images.unsplash.com(notion图床的所有图片都会替换),如果你在 notion 里已经添加了一个随机图片 url，恰巧那个服务跑路或者挂掉，想一键切换所有配图可以将该 url 配置在这里
  // 默认下会将你上传到 notion的主页封面图和头像也给替换，建议将主页封面图和头像放在其他图床，在 notion 里配置 link 即可。

  // START ************网站字体*****************
  // ['font-serif','font-sans'] 两种可选，分别是衬线和无衬线: 参考 https://www.jianshu.com/p/55e410bd2115
  // 后面空格隔开的font-light的字体粗细，留空是默认粗细；参考 https://www.tailwindcss.cn/docs/font-weight
  FONT_STYLE: process.env.NEXT_PUBLIC_FONT_STYLE || 'font-sans font-light',
  // 字体CSS 例如 https://npm.elemecdn.com/lxgw-wenkai-webfont@1.6.0/style.css
  FONT_URL: [
    // 'https://npm.elemecdn.com/lxgw-wenkai-webfont@1.6.0/style.css',
    'https://fonts.googleapis.com/css?family=Bitter&display=swap',
    'https://fonts.googleapis.com/css2?family=Noto+Sans+SC:wght@300&display=swap',
    'https://fonts.googleapis.com/css2?family=Noto+Serif+SC:wght@300&display=swap'
  ],
  // 无衬线字体 例如'"LXGW WenKai"'
  FONT_SANS: [
    // '"LXGW WenKai"',
    '"PingFang SC"',
    '-apple-system',
    'BlinkMacSystemFont',
    '"Hiragino Sans GB"',
    '"Microsoft YaHei"',
    '"Segoe UI Emoji"',
    '"Segoe UI Symbol"',
    '"Segoe UI"',
    '"Noto Sans SC"',
    'HarmonyOS_Regular',
    '"Helvetica Neue"',
    'Helvetica',
    '"Source Han Sans SC"',
    'Arial',
    'sans-serif',
    '"Apple Color Emoji"'
  ],
  // 衬线字体 例如'"LXGW WenKai"'
  FONT_SERIF: [
    // '"LXGW WenKai"',
    'Bitter',
    '"Noto Serif SC"',
    'SimSun',
    '"Times New Roman"',
    'Times',
    'serif',
    '"Segoe UI Emoji"',
    '"Segoe UI Symbol"',
    '"Apple Color Emoji"'
  ],
  FONT_AWESOME:
    process.env.NEXT_PUBLIC_FONT_AWESOME_PATH ||
    'https://cdnjs.cloudflare.com/ajax/libs/font-awesome/6.4.0/css/all.min.css', // font-awesome 字体图标地址; 可选 /css/all.min.css ， https://lf9-cdn-tos.bytecdntp.com/cdn/expire-1-M/font-awesome/6.0.0/css/all.min.css

  // END ************网站字体*****************

  // 路径和组件映射，不同路径分别展示主题的什么组件
  LAYOUT_MAPPINGS: {
    '-1': 'LayoutBase',
    '/': 'LayoutIndex',
    '/archive': 'LayoutArchive',
    '/page/[page]': 'LayoutPostList',
    '/category/[category]': 'LayoutPostList',
    '/category/[category]/page/[page]': 'LayoutPostList',
    '/tag/[tag]': 'LayoutPostList',
    '/tag/[tag]/page/[page]': 'LayoutPostList',
    '/search': 'LayoutSearch',
    '/search/[keyword]': 'LayoutSearch',
    '/search/[keyword]/page/[page]': 'LayoutSearch',
    '/404': 'Layout404',
    '/tag': 'LayoutTagIndex',
    '/category': 'LayoutCategoryIndex',
    '/[prefix]': 'LayoutSlug',
    '/[prefix]/[slug]': 'LayoutSlug',
    '/[prefix]/[slug]/[...suffix]': 'LayoutSlug',
    '/signin': 'LayoutSignIn',
    '/signup': 'LayoutSignUp'
  },

  CAN_COPY: process.env.NEXT_PUBLIC_CAN_COPY || true, // 是否允许复制页面内容 默认允许，如果设置为false、则全栈禁止复制内容。
  // 自定义右键菜单
  CUSTOM_RIGHT_CLICK_CONTEXT_MENU:
    process.env.NEXT_PUBLIC_CUSTOM_RIGHT_CLICK_CONTEXT_MENU || true, // 自定义右键菜单，覆盖系统菜单
  CUSTOM_RIGHT_CLICK_CONTEXT_MENU_THEME_SWITCH:
    process.env.NEXT_PUBLIC_CUSTOM_RIGHT_CLICK_CONTEXT_MENU_THEME_SWITCH ||
    true, // 是否显示切换主题
  CUSTOM_RIGHT_CLICK_CONTEXT_MENU_DARK_MODE:
    process.env.NEXT_PUBLIC_CUSTOM_RIGHT_CLICK_CONTEXT_MENU_DARK_MODE || true, // 是否显示深色模式
  CUSTOM_RIGHT_CLICK_CONTEXT_MENU_SHARE_LINK:
    process.env.NEXT_PUBLIC_CUSTOM_RIGHT_CLICK_CONTEXT_MENU_SHARE_LINK || true, // 是否显示分享链接
  CUSTOM_RIGHT_CLICK_CONTEXT_MENU_RANDOM_POST:
    process.env.NEXT_PUBLIC_CUSTOM_RIGHT_CLICK_CONTEXT_MENU_RANDOM_POST || true, // 是否显示随机博客
  CUSTOM_RIGHT_CLICK_CONTEXT_MENU_CATEGORY:
    process.env.NEXT_PUBLIC_CUSTOM_RIGHT_CLICK_CONTEXT_MENU_CATEGORY || true, // 是否显示分类
  CUSTOM_RIGHT_CLICK_CONTEXT_MENU_TAG:
    process.env.NEXT_PUBLIC_CUSTOM_RIGHT_CLICK_CONTEXT_MENU_THEME_TAG || true, // 是否显示标签

  // 自定义外部脚本，外部样式
  CUSTOM_EXTERNAL_JS: [''], // e.g. ['http://xx.com/script.js','http://xx.com/script.js']
  CUSTOM_EXTERNAL_CSS: [''], // e.g. ['http://xx.com/style.css','http://xx.com/style.css']

  // 侧栏布局 是否反转(左变右,右变左) 已支持主题: hexo next medium fukasawa example
  LAYOUT_SIDEBAR_REVERSE:
    process.env.NEXT_PUBLIC_LAYOUT_SIDEBAR_REVERSE || false,

  // 一个小插件展示你的facebook fan page~ @see https://tw.andys.pro/article/add-facebook-fanpage-notionnext
  FACEBOOK_PAGE_TITLE: process.env.NEXT_PUBLIC_FACEBOOK_PAGE_TITLE || null, // 邊欄 Facebook Page widget 的標題欄，填''則無標題欄 e.g FACEBOOK 粉絲團'
  FACEBOOK_PAGE: process.env.NEXT_PUBLIC_FACEBOOK_PAGE || null, // Facebook Page 的連結 e.g https://www.facebook.com/tw.andys.pro
  FACEBOOK_PAGE_ID: process.env.NEXT_PUBLIC_FACEBOOK_PAGE_ID || '', // Facebook Page ID 來啟用 messenger 聊天功能
  FACEBOOK_APP_ID: process.env.NEXT_PUBLIC_FACEBOOK_APP_ID || '', // Facebook App ID 來啟用 messenger 聊天功能 获取: https://developers.facebook.com/

  BEI_AN: process.env.NEXT_PUBLIC_BEI_AN || '', // 备案号 闽ICP备XXXXXXX

  // START********代码相关********
  // PrismJs 代码相关
  PRISM_JS_PATH: 'https://npm.elemecdn.com/prismjs@1.29.0/components/',
  PRISM_JS_AUTO_LOADER:
    'https://npm.elemecdn.com/prismjs@1.29.0/plugins/autoloader/prism-autoloader.min.js',

  // 代码主题 @see https://github.com/PrismJS/prism-themes
  PRISM_THEME_PREFIX_PATH:
    process.env.NEXT_PUBLIC_PRISM_THEME_PREFIX_PATH ||
    'https://cdn.jsdelivr.net/npm/prismjs@1.29.0/themes/prism-okaidia.css', // 代码块默认主题
  PRISM_THEME_SWITCH: process.env.NEXT_PUBLIC_PRISM_THEME_SWITCH || true, // 是否开启浅色/深色模式代码主题切换； 开启后将显示以下两个主题
  PRISM_THEME_LIGHT_PATH:
    process.env.NEXT_PUBLIC_PRISM_THEME_LIGHT_PATH ||
    'https://cdn.jsdelivr.net/npm/prismjs@1.29.0/themes/prism-solarizedlight.css', // 浅色模式主题
  PRISM_THEME_DARK_PATH:
    process.env.NEXT_PUBLIC_PRISM_THEME_DARK_PATH ||
    'https://cdn.jsdelivr.net/npm/prismjs@1.29.0/themes/prism-okaidia.min.css', // 深色模式主题

  CODE_MAC_BAR: process.env.NEXT_PUBLIC_CODE_MAC_BAR || true, // 代码左上角显示mac的红黄绿图标
  CODE_LINE_NUMBERS: process.env.NEXT_PUBLIC_CODE_LINE_NUMBERS || false, // 是否显示行号
  CODE_COLLAPSE: process.env.NEXT_PUBLIC_CODE_COLLAPSE || true, // 是否支持折叠代码框
  CODE_COLLAPSE_EXPAND_DEFAULT:
    process.env.NEXT_PUBLIC_CODE_COLLAPSE_EXPAND_DEFAULT || true, // 折叠代码默认是展开状态

  // END********代码相关********

  // Mermaid 图表CDN
  MERMAID_CDN:
    process.env.NEXT_PUBLIC_MERMAID_CDN ||
    'https://cdnjs.cloudflare.com/ajax/libs/mermaid/10.2.4/mermaid.min.js', // CDN
  // QRCodeCDN
  QR_CODE_CDN:
    process.env.NEXT_PUBLIC_QR_CODE_CDN ||
    'https://cdnjs.cloudflare.com/ajax/libs/qrcodejs/1.0.0/qrcode.min.js',

  BACKGROUND_LIGHT: '#eeeeee', // use hex value, don't forget '#' e.g #fffefc
  BACKGROUND_DARK: '#000000', // use hex value, don't forget '#'
  SUB_PATH: '', // leave this empty unless you want to deploy in a folder

  POST_SHARE_BAR_ENABLE: process.env.NEXT_PUBLIC_POST_SHARE_BAR || 'true', // 文章分享功能 ，将在底部显示一个分享条
  POSTS_SHARE_SERVICES:
    process.env.NEXT_PUBLIC_POST_SHARE_SERVICES ||
    'link,wechat,qq,weibo,email,facebook,twitter,telegram,messenger,line,reddit,whatsapp,linkedin', // 分享的服務，按顺序显示,逗号隔开
  // 所有支持的分享服务：link(复制链接),wechat(微信),qq,weibo(微博),email(邮件),facebook,twitter,telegram,messenger,line,reddit,whatsapp,linkedin,vkshare,okshare,tumblr,livejournal,mailru,viber,workplace,pocket,instapaper,hatena

  POST_URL_PREFIX: process.env.NEXT_PUBLIC_POST_URL_PREFIX || 'article',
  // POST类型文章的默认路径前缀，例如默认POST类型的路径是  /article/[slug]
  // 如果此项配置为 '' 空， 则文章将没有前缀路径，使用场景： 希望文章前缀路径为 /post 的情况 支持多级
  // 支援類似 WP 可自訂文章連結格式的功能：https://wordpress.org/documentation/article/customize-permalinks/，目前只先實作 %year%/%month%/%day%
  // 例：如想連結改成前綴 article + 時間戳記，可變更為： 'article/%year%/%month%/%day%'

  POST_LIST_STYLE: process.env.NEXT_PUBLIC_POST_LIST_STYLE || 'page', // ['page','scroll] 文章列表样式:页码分页、单页滚动加载
  POST_LIST_PREVIEW: process.env.NEXT_PUBLIC_POST_PREVIEW || 'false', //  是否在列表加载文章预览
  POST_PREVIEW_LINES: process.env.NEXT_PUBLIC_POST_POST_PREVIEW_LINES || 12, // 预览博客行数
  POST_RECOMMEND_COUNT: process.env.NEXT_PUBLIC_POST_RECOMMEND_COUNT || 6, // 推荐文章数量
  POSTS_PER_PAGE: process.env.NEXT_PUBLIC_POST_PER_PAGE || 12, // post counts per page
  POSTS_SORT_BY: process.env.NEXT_PUBLIC_POST_SORT_BY || 'notion', // 排序方式 'date'按时间,'notion'由notion控制

  POST_WAITING_TIME_FOR_404:
    process.env.NEXT_PUBLIC_POST_WAITING_TIME_FOR_404 || '8', // 文章加载超时时间，单位秒；超时后跳转到404页面

  ALGOLIA_APP_ID: process.env.NEXT_PUBLIC_ALGOLIA_APP_ID || null, // 在这里查看 https://dashboard.algolia.com/account/api-keys/
  ALGOLIA_ADMIN_APP_KEY: process.env.ALGOLIA_ADMIN_APP_KEY || null, // 管理后台的KEY，不要暴露在代码中，在这里查看 https://dashboard.algolia.com/account/api-keys/
  ALGOLIA_SEARCH_ONLY_APP_KEY:
    process.env.NEXT_PUBLIC_ALGOLIA_SEARCH_ONLY_APP_KEY || null, // 客户端搜索用的KEY
  ALGOLIA_INDEX: process.env.NEXT_PUBLIC_ALGOLIA_INDEX || null, // 在Algolia中创建一个index用作数据库
  //   ALGOLIA_RECREATE_DATA: process.env.ALGOLIA_RECREATE_DATA || process.env.npm_lifecycle_event === 'build', // 为true时重新构建索引数据; 默认在build时会构建

  PREVIEW_CATEGORY_COUNT: 16, // 首页最多展示的分类数量，0为不限制
  PREVIEW_TAG_COUNT: 16, // 首页最多展示的标签数量，0为不限制

  POST_TITLE_ICON: process.env.NEXT_PUBLIC_POST_TITLE_ICON || true, // 是否显示标题icon
  POST_DISABLE_GALLERY_CLICK:
    process.env.NEXT_PUBLIC_POST_DISABLE_GALLERY_CLICK || false, // 画册视图禁止点击，方便在友链页面的画册插入链接

  //   ********动态特效相关********
  // 鼠标点击烟花特效
  FIREWORKS: process.env.NEXT_PUBLIC_FIREWORKS || false, // 开关
  // 烟花色彩，感谢 https://github.com/Vixcity 提交的色彩
  FIREWORKS_COLOR: [
    '255, 20, 97',
    '24, 255, 146',
    '90, 135, 255',
    '251, 243, 140'
  ],

  // 樱花飘落特效
  SAKURA: process.env.NEXT_PUBLIC_SAKURA || true, // 开关

  // 漂浮线段特效
  NEST: process.env.NEXT_PUBLIC_NEST || false, // 开关
  // 动态彩带特效
  FLUTTERINGRIBBON: process.env.NEXT_PUBLIC_FLUTTERINGRIBBON || false, // 开关
  // 静态彩带特效
  RIBBON: process.env.NEXT_PUBLIC_RIBBON || false, // 开关
  // 星空雨特效 黑夜模式才会生效
  STARRY_SKY: process.env.NEXT_PUBLIC_STARRY_SKY || false, // 开关

  //   ********挂件组件相关********
  // AI 文章摘要生成 @see https://docs_s.tianli0.top/
  TianliGPT_CSS:
    process.env.NEXT_PUBLIC_TIANLI_GPT_CSS ||
    'https://cdn1.tianli0.top/gh/zhheo/Post-Abstract-AI@0.15.2/tianli_gpt.css',
  TianliGPT_JS:
    process.env.NEXT_PUBLIC_TIANLI_GPT_JS ||
    'https://cdn1.tianli0.top/gh/zhheo/Post-Abstract-AI@0.15.2/tianli_gpt.js',
  TianliGPT_KEY: process.env.NEXT_PUBLIC_TIANLI_GPT_KEY || '',

  // Chatbase 是否显示chatbase机器人 https://www.chatbase.co/
  CHATBASE_ID: process.env.NEXT_PUBLIC_CHATBASE_ID || null,
  // WebwhizAI 机器人 @see https://github.com/webwhiz-ai/webwhiz
  WEB_WHIZ_ENABLED: process.env.NEXT_PUBLIC_WEB_WHIZ_ENABLED || false, // 是否显示
  WEB_WHIZ_BASE_URL:
    process.env.NEXT_PUBLIC_WEB_WHIZ_BASE_URL || 'https://api.webwhiz.ai', // 可以自建服务器
  WEB_WHIZ_CHAT_BOT_ID: process.env.NEXT_PUBLIC_WEB_WHIZ_CHAT_BOT_ID || null, // 在后台获取ID
  DIFY_CHATBOT_ENABLED: process.env.NEXT_PUBLIC_DIFY_CHATBOT_ENABLED || false,
  DIFY_CHATBOT_BASE_URL: process.env.NEXT_PUBLIC_DIFY_CHATBOT_BASE_URL || '',
  DIFY_CHATBOT_TOKEN: process.env.NEXT_PUBLIC_DIFY_CHATBOT_TOKEN || '',
  // 悬浮挂件
  WIDGET_PET: process.env.NEXT_PUBLIC_WIDGET_PET || false, // 是否显示宠物挂件
  WIDGET_PET_LINK:
    process.env.NEXT_PUBLIC_WIDGET_PET_LINK ||
    'https://cdn.jsdelivr.net/npm/live2d-widget-model-wanko@1.0.5/assets/wanko.model.json', // 挂件模型地址 @see https://github.com/xiazeyu/live2d-widget-models
  WIDGET_PET_SWITCH_THEME:
    process.env.NEXT_PUBLIC_WIDGET_PET_SWITCH_THEME || true, // 点击宠物挂件切换博客主题

  // 音乐播放插件
  MUSIC_PLAYER: process.env.NEXT_PUBLIC_MUSIC_PLAYER || false, // 是否使用音乐播放插件
  MUSIC_PLAYER_VISIBLE: process.env.NEXT_PUBLIC_MUSIC_PLAYER_VISIBLE || true, // 是否在左下角显示播放和切换，如果使用播放器，打开自动播放再隐藏，就会以类似背景音乐的方式播放，无法取消和暂停
  MUSIC_PLAYER_AUTO_PLAY:
    process.env.NEXT_PUBLIC_MUSIC_PLAYER_AUTO_PLAY || true, // 是否自动播放，不过自动播放时常不生效（移动设备不支持自动播放）
  MUSIC_PLAYER_LRC_TYPE: process.env.NEXT_PUBLIC_MUSIC_PLAYER_LRC_TYPE || '0', // 歌词显示类型，可选值： 3 | 1 | 0（0：禁用 lrc 歌词，1：lrc 格式的字符串，3：lrc 文件 url）（前提是有配置歌词路径，对 meting 无效）
  MUSIC_PLAYER_CDN_URL:
    process.env.NEXT_PUBLIC_MUSIC_PLAYER_CDN_URL ||
    'https://lf9-cdn-tos.bytecdntp.com/cdn/expire-1-M/aplayer/1.10.1/APlayer.min.js',
  MUSIC_PLAYER_ORDER: process.env.NEXT_PUBLIC_MUSIC_PLAYER_ORDER || 'list', // 默认播放方式，顺序 list，随机 random
  MUSIC_PLAYER_AUDIO_LIST: [
    // 示例音乐列表。除了以下配置外，还可配置歌词，具体配置项看此文档 https://aplayer.js.org/#/zh-Hans/
    {
      name: '风を共に舞う気持ち',
      artist: 'Falcom Sound Team jdk',
      url: 'https://music.163.com/song/media/outer/url?id=731419.mp3',
      cover:
        'https://p2.music.126.net/kn6ugISTonvqJh3LHLaPtQ==/599233837187278.jpg'
    },
    {
      name: '王都グランセル',
      artist: 'Falcom Sound Team jdk',
      url: 'https://music.163.com/song/media/outer/url?id=731355.mp3',
      cover:
        'https://p1.music.126.net/kn6ugISTonvqJh3LHLaPtQ==/599233837187278.jpg'
    }
  ],
  MUSIC_PLAYER_METING: process.env.NEXT_PUBLIC_MUSIC_PLAYER_METING || false, // 是否要开启 MetingJS，从平台获取歌单。会覆盖自定义的 MUSIC_PLAYER_AUDIO_LIST，更多配置信息：https://github.com/metowolf/MetingJS
  MUSIC_PLAYER_METING_SERVER:
    process.env.NEXT_PUBLIC_MUSIC_PLAYER_METING_SERVER || 'netease', // 音乐平台，[netease, tencent, kugou, xiami, baidu]
  MUSIC_PLAYER_METING_ID:
    process.env.NEXT_PUBLIC_MUSIC_PLAYER_METING_ID || '60198', // 对应歌单的 id
  MUSIC_PLAYER_METING_LRC_TYPE:
    process.env.NEXT_PUBLIC_MUSIC_PLAYER_METING_LRC_TYPE || '1', // 可选值： 3 | 1 | 0（0：禁用 lrc 歌词，1：lrc 格式的字符串，3：lrc 文件 url）

  //   ********挂件组件相关********
  // ----> 评论互动 可同时开启多个支持 WALINE VALINE GISCUS CUSDIS UTTERRANCES GITALK

  COMMENT_HIDE_SINGLE_TAB:
    process.env.NEXT_PUBLIC_COMMENT_HIDE_SINGLE_TAB || false, // Whether hide the tab when there's no tabs. 只有一个评论组件时是否隐藏切换组件的标签页

  // artalk 评论插件
  COMMENT_ARTALK_SERVER: process.env.NEXT_PUBLIC_COMMENT_ARTALK_SERVER || '', // ArtalkServert后端地址 https://artalk.js.org/guide/deploy.html
  COMMENT_ARTALK_JS:
    process.env.NEXT_PUBLIC_COMMENT_ARTALK_JS ||
    'https://cdnjs.cloudflare.com/ajax/libs/artalk/2.5.5/Artalk.js', // ArtalkServert js cdn
  COMMENT_ARTALK_CSS:
    process.env.NEXT_PUBLIC_COMMENT_ARTALK_CSS ||
    'https://cdnjs.cloudflare.com/ajax/libs/artalk/2.5.5/Artalk.css', // ArtalkServert css cdn

  // twikoo
  COMMENT_TWIKOO_ENV_ID: process.env.NEXT_PUBLIC_COMMENT_ENV_ID || '', // TWIKOO后端地址 腾讯云环境填envId；Vercel环境填域名，教程：https://tangly1024.com/article/notionnext-twikoo
  COMMENT_TWIKOO_COUNT_ENABLE:
    process.env.NEXT_PUBLIC_COMMENT_TWIKOO_COUNT_ENABLE || false, // 博客列表是否显示评论数
  COMMENT_TWIKOO_CDN_URL:
    process.env.NEXT_PUBLIC_COMMENT_TWIKOO_CDN_URL ||
    'https://cdn.staticfile.org/twikoo/1.6.17/twikoo.min.js', // twikoo客户端cdn

  // utterance
  COMMENT_UTTERRANCES_REPO:
    process.env.NEXT_PUBLIC_COMMENT_UTTERRANCES_REPO || '', // 你的代码仓库名， 例如我是 'tangly1024/NotionNext'； 更多文档参考 https://utteranc.es/

  // giscus @see https://giscus.app/
  COMMENT_GISCUS_REPO: process.env.NEXT_PUBLIC_COMMENT_GISCUS_REPO || '', // 你的Github仓库名 e.g 'tangly1024/NotionNext'
  COMMENT_GISCUS_REPO_ID: process.env.NEXT_PUBLIC_COMMENT_GISCUS_REPO_ID || '', // 你的Github Repo ID e.g ( 設定完 giscus 即可看到 )
  COMMENT_GISCUS_CATEGORY_ID:
    process.env.NEXT_PUBLIC_COMMENT_GISCUS_CATEGORY_ID || '', // 你的Github Discussions 內的 Category ID ( 設定完 giscus 即可看到 )
  COMMENT_GISCUS_MAPPING:
    process.env.NEXT_PUBLIC_COMMENT_GISCUS_MAPPING || 'pathname', // 你的Github Discussions 使用哪種方式來標定文章, 預設 'pathname'
  COMMENT_GISCUS_REACTIONS_ENABLED:
    process.env.NEXT_PUBLIC_COMMENT_GISCUS_REACTIONS_ENABLED || '1', // 你的 Giscus 是否開啟文章表情符號 '1' 開啟 "0" 關閉 預設開啟
  COMMENT_GISCUS_EMIT_METADATA:
    process.env.NEXT_PUBLIC_COMMENT_GISCUS_EMIT_METADATA || '0', // 你的 Giscus 是否提取 Metadata '1' 開啟 '0' 關閉 預設關閉
  COMMENT_GISCUS_INPUT_POSITION:
    process.env.NEXT_PUBLIC_COMMENT_GISCUS_INPUT_POSITION || 'bottom', // 你的 Giscus 發表留言位置 'bottom' 尾部 'top' 頂部, 預設 'bottom'
  COMMENT_GISCUS_LANG: process.env.NEXT_PUBLIC_COMMENT_GISCUS_LANG || 'zh-CN', // 你的 Giscus 語言 e.g 'en', 'zh-TW', 'zh-CN', 預設 'en'
  COMMENT_GISCUS_LOADING:
    process.env.NEXT_PUBLIC_COMMENT_GISCUS_LOADING || 'lazy', // 你的 Giscus 載入是否漸進式載入, 預設 'lazy'
  COMMENT_GISCUS_CROSSORIGIN:
    process.env.NEXT_PUBLIC_COMMENT_GISCUS_CROSSORIGIN || 'anonymous', // 你的 Giscus 可以跨網域, 預設 'anonymous'

  COMMENT_CUSDIS_APP_ID: process.env.NEXT_PUBLIC_COMMENT_CUSDIS_APP_ID || '', // data-app-id 36位 see https://cusdis.com/
  COMMENT_CUSDIS_HOST:
    process.env.NEXT_PUBLIC_COMMENT_CUSDIS_HOST || 'https://cusdis.com', // data-host, change this if you're using self-hosted version
  COMMENT_CUSDIS_SCRIPT_SRC:
    process.env.NEXT_PUBLIC_COMMENT_CUSDIS_SCRIPT_SRC || '/js/cusdis.es.js', // change this if you're using self-hosted version

  // gitalk评论插件 更多参考 https://gitalk.github.io/
  COMMENT_GITALK_REPO: process.env.NEXT_PUBLIC_COMMENT_GITALK_REPO || '', // 你的Github仓库名，例如 'NotionNext'
  COMMENT_GITALK_OWNER: process.env.NEXT_PUBLIC_COMMENT_GITALK_OWNER || '', // 你的用户名 e.g tangly1024
  COMMENT_GITALK_ADMIN: process.env.NEXT_PUBLIC_COMMENT_GITALK_ADMIN || '', // 管理员用户名、一般是自己 e.g 'tangly1024'
  COMMENT_GITALK_CLIENT_ID:
    process.env.NEXT_PUBLIC_COMMENT_GITALK_CLIENT_ID || '', // e.g 20位ID ， 在gitalk后台获取
  COMMENT_GITALK_CLIENT_SECRET:
    process.env.NEXT_PUBLIC_COMMENT_GITALK_CLIENT_SECRET || '', // e.g 40位ID， 在gitalk后台获取
  COMMENT_GITALK_DISTRACTION_FREE_MODE: false, // 类似facebook的无干扰模式
  COMMENT_GITALK_JS_CDN_URL:
    process.env.NEXT_PUBLIC_COMMENT_GITALK_JS_CDN_URL ||
    'https://cdn.jsdelivr.net/npm/gitalk@1/dist/gitalk.min.js', // gitalk客户端 js cdn
  COMMENT_GITALK_CSS_CDN_URL:
    process.env.NEXT_PUBLIC_COMMENT_GITALK_CSS_CDN_URL ||
    'https://cdn.jsdelivr.net/npm/gitalk@1/dist/gitalk.css', // gitalk客户端 css cdn

  COMMENT_GITTER_ROOM: process.env.NEXT_PUBLIC_COMMENT_GITTER_ROOM || '', // gitter聊天室 see https://gitter.im/ 不需要则留空
  COMMENT_DAO_VOICE_ID: process.env.NEXT_PUBLIC_COMMENT_DAO_VOICE_ID || '', // DaoVoice http://dashboard.daovoice.io/get-started
  COMMENT_TIDIO_ID: process.env.NEXT_PUBLIC_COMMENT_TIDIO_ID || '', // [tidio_id] -> //code.tidio.co/[tidio_id].js

  COMMENT_VALINE_CDN:
    process.env.NEXT_PUBLIC_VALINE_CDN ||
    'https://unpkg.com/valine@1.5.1/dist/Valine.min.js',
  COMMENT_VALINE_APP_ID: process.env.NEXT_PUBLIC_VALINE_ID || '', // Valine @see https://valine.js.org/quickstart.html 或 https://github.com/stonehank/react-valine#%E8%8E%B7%E5%8F%96app-id-%E5%92%8C-app-key
  COMMENT_VALINE_APP_KEY: process.env.NEXT_PUBLIC_VALINE_KEY || '',
  COMMENT_VALINE_SERVER_URLS: process.env.NEXT_PUBLIC_VALINE_SERVER_URLS || '', // 该配置适用于国内自定义域名用户, 海外版本会自动检测(无需手动填写) @see https://valine.js.org/configuration.html#serverURLs
  COMMENT_VALINE_PLACEHOLDER:
    process.env.NEXT_PUBLIC_VALINE_PLACEHOLDER || '抢个沙发吧~', // 可以搭配后台管理评论 https://github.com/DesertsP/Valine-Admin  便于查看评论，以及邮件通知，垃圾评论过滤等功能

  COMMENT_WALINE_SERVER_URL: process.env.NEXT_PUBLIC_WALINE_SERVER_URL || '', // 请配置完整的Waline评论地址 例如 hhttps://preview-waline.tangly1024.com @see https://waline.js.org/guide/get-started.html
  COMMENT_WALINE_RECENT: process.env.NEXT_PUBLIC_WALINE_RECENT || false, // 最新评论

  // 此评论系统基于WebMention，细节可参考https://webmention.io
  // 它是一个基于IndieWeb理念的开放式评论系统，下方COMMENT_WEBMENTION包含的属性皆需配置：
  // ENABLE: 是否开启
  // AUTH: Webmention使用的IndieLogin，可使用Twitter或Github个人页面连结
  // HOSTNAME: Webmention绑定之网域，通常即为本站网址
  // TWITTER_USERNAME: 评论显示区域需要的资讯
  // TOKEN: Webmention的API token
  COMMENT_WEBMENTION_ENABLE: process.env.NEXT_PUBLIC_WEBMENTION_ENABLE || false,
  COMMENT_WEBMENTION_AUTH: process.env.NEXT_PUBLIC_WEBMENTION_AUTH || '',
  COMMENT_WEBMENTION_HOSTNAME:
    process.env.NEXT_PUBLIC_WEBMENTION_HOSTNAME || '',
  COMMENT_WEBMENTION_TWITTER_USERNAME:
    process.env.NEXT_PUBLIC_TWITTER_USERNAME || '',
  COMMENT_WEBMENTION_TOKEN: process.env.NEXT_PUBLIC_WEBMENTION_TOKEN || '',

  // <---- 评论插件

  // ----> 站点统计
  ANALYTICS_VERCEL: process.env.NEXT_PUBLIC_ANALYTICS_VERCEL || false, // vercel自带的统计 https://vercel.com/docs/concepts/analytics/quickstart https://github.com/tangly1024/NotionNext/issues/897
  ANALYTICS_BUSUANZI_ENABLE:
    process.env.NEXT_PUBLIC_ANALYTICS_BUSUANZI_ENABLE || true, // 展示网站阅读量、访问数 see http://busuanzi.ibruce.info/
  ANALYTICS_BAIDU_ID: process.env.NEXT_PUBLIC_ANALYTICS_BAIDU_ID || '', // e.g 只需要填写百度统计的id，[baidu_id] -> https://hm.baidu.com/hm.js?[baidu_id]
  ANALYTICS_CNZZ_ID: process.env.NEXT_PUBLIC_ANALYTICS_CNZZ_ID || '', // 只需要填写站长统计的id, [cnzz_id] -> https://s9.cnzz.com/z_stat.php?id=[cnzz_id]&web_id=[cnzz_id]
  ANALYTICS_GOOGLE_ID: process.env.NEXT_PUBLIC_ANALYTICS_GOOGLE_ID || '', // 谷歌Analytics的id e.g: G-XXXXXXXXXX

  // 51la 站点统计 https://www.51.la/
  ANALYTICS_51LA_ID: process.env.NEXT_PUBLIC_ANALYTICS_51LA_ID || '', // id，在51la后台获取 参阅 https://docs.tangly1024.com/article/notion-next-51-la
  ANALYTICS_51LA_CK: process.env.NEXT_PUBLIC_ANALYTICS_51LA_CK || '', // ck，在51la后台获取

  // Matomo 网站统计
  MATOMO_HOST_URL: process.env.NEXT_PUBLIC_MATOMO_HOST_URL || '', // Matomo服务器地址，不带斜杠
  MATOMO_SITE_ID: process.env.NEXT_PUBLIC_MATOMO_SITE_ID || '', // Matomo网站ID
  // ACKEE网站访客统计工具
  ANALYTICS_ACKEE_TRACKER:
    process.env.NEXT_PUBLIC_ANALYTICS_ACKEE_TRACKER || '', // e.g 'https://ackee.tangly1024.com/tracker.js'
  ANALYTICS_ACKEE_DATA_SERVER:
    process.env.NEXT_PUBLIC_ANALYTICS_ACKEE_DATA_SERVER || '', // e.g https://ackee.tangly1024.com , don't end with a slash
  ANALYTICS_ACKEE_DOMAIN_ID:
    process.env.NEXT_PUBLIC_ANALYTICS_ACKEE_DOMAIN_ID || '', // e.g '82e51db6-dec2-423a-b7c9-b4ff7ebb3302'

  SEO_GOOGLE_SITE_VERIFICATION:
    process.env.NEXT_PUBLIC_SEO_GOOGLE_SITE_VERIFICATION || '', // Remove the value or replace it with your own google site verification code

  SEO_BAIDU_SITE_VERIFICATION:
    process.env.NEXT_PUBLIC_SEO_BAIDU_SITE_VERIFICATION || '', // Remove the value or replace it with your own google site verification code

  // 微软 Clarity 站点分析
  CLARITY_ID: process.env.NEXT_PUBLIC_CLARITY_ID || null, // 只需要复制Clarity脚本中的ID部分，ID是一个十位的英文数字组合

  // <---- 站点统计

  // START---->营收相关

  // 谷歌广告
  ADSENSE_GOOGLE_ID: process.env.NEXT_PUBLIC_ADSENSE_GOOGLE_ID || '', // 谷歌广告ID e.g ca-pub-xxxxxxxxxxxxxxxx
  ADSENSE_GOOGLE_TEST: process.env.NEXT_PUBLIC_ADSENSE_GOOGLE_TEST || false, // 谷歌广告ID测试模式，这种模式获取假的测试广告，用于开发 https://www.tangly1024.com/article/local-dev-google-adsense
  ADSENSE_GOOGLE_SLOT_IN_ARTICLE:
    process.env.NEXT_PUBLIC_ADSENSE_GOOGLE_SLOT_IN_ARTICLE || '3806269138', // Google AdScene>广告>按单元广告>新建文章内嵌广告 粘贴html代码中的data-ad-slot值
  ADSENSE_GOOGLE_SLOT_FLOW:
    process.env.NEXT_PUBLIC_ADSENSE_GOOGLE_SLOT_FLOW || '1510444138', // Google AdScene>广告>按单元广告>新建信息流广告
  ADSENSE_GOOGLE_SLOT_NATIVE:
    process.env.NEXT_PUBLIC_ADSENSE_GOOGLE_SLOT_NATIVE || '4980048999', // Google AdScene>广告>按单元广告>新建原生广告
  ADSENSE_GOOGLE_SLOT_AUTO:
    process.env.NEXT_PUBLIC_ADSENSE_GOOGLE_SLOT_AUTO || '8807314373', // Google AdScene>广告>按单元广告>新建展示广告 （自动广告）

  // 万维广告
  AD_WWADS_ID: process.env.NEXT_PUBLIC_WWAD_ID || null, // https://wwads.cn/ 创建您的万维广告单元ID
  AD_WWADS_BLOCK_DETECT: process.env.NEXT_PUBLIC_WWADS_AD_BLOCK_DETECT || false, // 是否开启WWADS广告屏蔽插件检测,开启后会在广告位上以文字提示 @see https://github.com/bytegravity/whitelist-wwads

  // END<----营收相关

  // 自定义配置notion数据库字段名
  NOTION_PROPERTY_NAME: {
    password: process.env.NEXT_PUBLIC_NOTION_PROPERTY_PASSWORD || 'password',
    type: process.env.NEXT_PUBLIC_NOTION_PROPERTY_TYPE || 'type', // 文章类型，
    type_post: process.env.NEXT_PUBLIC_NOTION_PROPERTY_TYPE_POST || 'Post', // 当type文章类型与此值相同时，为博文。
    type_page: process.env.NEXT_PUBLIC_NOTION_PROPERTY_TYPE_PAGE || 'Page', // 当type文章类型与此值相同时，为单页。
    type_notice:
      process.env.NEXT_PUBLIC_NOTION_PROPERTY_TYPE_NOTICE || 'Notice', // 当type文章类型与此值相同时，为公告。
    type_menu: process.env.NEXT_PUBLIC_NOTION_PROPERTY_TYPE_MENU || 'Menu', // 当type文章类型与此值相同时，为菜单。
    type_sub_menu:
      process.env.NEXT_PUBLIC_NOTION_PROPERTY_TYPE_SUB_MENU || 'SubMenu', // 当type文章类型与此值相同时，为子菜单。
    title: process.env.NEXT_PUBLIC_NOTION_PROPERTY_TITLE || 'title', // 文章标题
    status: process.env.NEXT_PUBLIC_NOTION_PROPERTY_STATUS || 'status',
    status_publish:
      process.env.NEXT_PUBLIC_NOTION_PROPERTY_STATUS_PUBLISH || 'Published', // 当status状态值与此相同时为发布，可以为中文
    status_invisible:
      process.env.NEXT_PUBLIC_NOTION_PROPERTY_STATUS_INVISIBLE || 'Invisible', // 当status状态值与此相同时为隐藏发布，可以为中文 ， 除此之外其他页面状态不会显示在博客上
    summary: process.env.NEXT_PUBLIC_NOTION_PROPERTY_SUMMARY || 'summary',
    slug: process.env.NEXT_PUBLIC_NOTION_PROPERTY_SLUG || 'slug',
    category: process.env.NEXT_PUBLIC_NOTION_PROPERTY_CATEGORY || 'category',
    date: process.env.NEXT_PUBLIC_NOTION_PROPERTY_DATE || 'date',
    tags: process.env.NEXT_PUBLIC_NOTION_PROPERTY_TAGS || 'tags',
    icon: process.env.NEXT_PUBLIC_NOTION_PROPERTY_ICON || 'icon',
    ext: process.env.NEXT_PUBLIC_NOTION_PROPERTY_EXT || 'ext' // 扩展字段，存放json-string，用于复杂业务
  },

  // RSS订阅
  ENABLE_RSS: process.env.NEXT_PUBLIC_ENABLE_RSS || true, // 是否开启RSS订阅功能
  MAILCHIMP_LIST_ID: process.env.MAILCHIMP_LIST_ID || null, // 开启mailichimp邮件订阅 客户列表ID ，具体使用方法参阅文档
  MAILCHIMP_API_KEY: process.env.MAILCHIMP_API_KEY || null, // 开启mailichimp邮件订阅 APIkey

  // ANIMATE.css 动画
  ANIMATE_CSS_URL:
    process.env.NEXT_PUBLIC_ANIMATE_CSS_URL ||
    'https://cdnjs.cloudflare.com/ajax/libs/animate.css/4.1.1/animate.min.css', // 动画CDN

  // 网站图片
  IMG_LAZY_LOAD_PLACEHOLDER:
    process.env.NEXT_PUBLIC_IMG_LAZY_LOAD_PLACEHOLDER ||
    'data:image/gif;base64,R0lGODlhAQABAIAAAP///wAAACH5BAEAAAAALAAAAAABAAEAAAICRAEAOw==', // 懒加载占位图片地址，支持base64或url
  IMG_URL_TYPE: process.env.NEXT_PUBLIC_IMG_TYPE || 'Notion', // 此配置已失效，请勿使用；AMAZON方案不再支持，仅支持Notion方案。 ['Notion','AMAZON'] 站点图片前缀 默认 Notion:(https://notion.so/images/xx) ， AMAZON(https://s3.us-west-2.amazonaws.com/xxx)
  IMG_SHADOW: process.env.NEXT_PUBLIC_IMG_SHADOW || false, // 文章图片是否自动添加阴影
  IMG_COMPRESS_WIDTH: process.env.NEXT_PUBLIC_IMG_COMPRESS_WIDTH || 800, // Notion图片压缩宽度

  // 作废配置
  AVATAR: process.env.NEXT_PUBLIC_AVATAR || '/avatar.svg', // 作者头像，被notion中的ICON覆盖。若无ICON则取public目录下的avatar.png
  TITLE: process.env.NEXT_PUBLIC_TITLE || 'NotionNext BLOG', // 站点标题 ，被notion中的页面标题覆盖；此处请勿留空白，否则服务器无法编译
  HOME_BANNER_IMAGE:
    process.env.NEXT_PUBLIC_HOME_BANNER_IMAGE || '/bg_image.jpg', // 首页背景大图, 会被notion中的封面图覆盖，若无封面图则会使用代码中的 /public/bg_image.jpg 文件
  DESCRIPTION:
    process.env.NEXT_PUBLIC_DESCRIPTION || '这是一个由NotionNext生成的站点', // 站点描述，被notion中的页面描述覆盖

  // 开发相关
  NOTION_ACCESS_TOKEN: process.env.NOTION_ACCESS_TOKEN || '', // Useful if you prefer not to make your database public
  DEBUG: process.env.NEXT_PUBLIC_DEBUG || false, // 是否显示调试按钮
  ENABLE_CACHE:
    process.env.ENABLE_CACHE ||
    process.env.npm_lifecycle_event === 'build' ||
    process.env.npm_lifecycle_event === 'export', // 在打包过程中默认开启缓存，开发或运行时开启此功能意义不大。
  isProd: process.env.VERCEL_ENV === 'production', // distinguish between development and production environment (ref: https://vercel.com/docs/environment-variables#system-environment-variables)  isProd: process.env.VERCEL_ENV === 'production' // distinguish between development and production environment (ref: https://vercel.com/docs/environment-variables#system-environment-variables)
  BUNDLE_ANALYZER: process.env.ANALYZE === 'true' || false, // 是否展示编译依赖内容与大小
  VERSION: process.env.NEXT_PUBLIC_VERSION // 版本号
}

module.exports = BLOG<|MERGE_RESOLUTION|>--- conflicted
+++ resolved
@@ -9,13 +9,9 @@
   THEME: process.env.NEXT_PUBLIC_THEME || 'simple', // 当前主题，在themes文件夹下可找到所有支持的主题；主题名称就是文件夹名，例如 example,fukasawa,gitbook,heo,hexo,landing,matery,medium,next,nobelium,plog,simple
   THEME_SWITCH: process.env.NEXT_PUBLIC_THEME_SWITCH || false, // 是否显示切换主题按钮
   LANG: process.env.NEXT_PUBLIC_LANG || 'zh-CN', // e.g 'zh-CN','en-US'  see /lib/lang.js for more.
-<<<<<<< HEAD
   SINCE: 2010, // e.g if leave this empty, current year will be used.
   APPEARANCE: process.env.NEXT_PUBLIC_APPEARANCE || 'auto', // ['light', 'dark', 'auto'], // light 日间模式 ， dark夜间模式， auto根据时间和主题自动夜间模式
-=======
-  SINCE: process.env.NEXT_SINCE || 2021, // e.g if leave this empty, current year will be used.
-  APPEARANCE: process.env.NEXT_PUBLIC_APPEARANCE || 'light', // ['light', 'dark', 'auto'], // light 日间模式 ， dark夜间模式， auto根据时间和主题自动夜间模式
->>>>>>> 542f372e
+
   APPEARANCE_DARK_TIME: process.env.NEXT_PUBLIC_APPEARANCE_DARK_TIME || [18, 6], // 夜间模式起至时间，false时关闭根据时间自动切换夜间模式
 
   IS_TAG_COLOR_DISTINGUISHED:
