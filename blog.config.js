// 注: process.env.XX是Vercel的环境变量，配置方式见：https://docs.tangly1024.com/zh/features/personality
const BLOG = {
  // Important page_id！！！Duplicate Template from  https://www.notion.so/tanghh/02ab3b8678004aa69e9e415905ef32a5
  NOTION_PAGE_ID:
    
    process.env.NOTION_PAGE_ID || 'b78676201b634a07815da5c1b324009f',
  PSEUDO_STATIC: false, // 伪静态路径，开启后所有文章URL都以 .html 结尾。
  NEXT_REVALIDATE_SECOND: process.env.NEXT_PUBLIC_REVALIDATE_SECOND || 5, // 更新内容缓存间隔 单位(秒)；即每个页面有5秒的纯静态期、此期间无论多少次访问都不会抓取notion数据；调大该值有助于节省Vercel资源、同时提升访问速率，但也会使文章更新有延迟。
<<<<<<< HEAD
  THEME: process.env.NEXT_PUBLIC_THEME || 'hexo', // 主题， 支持 ['next','hexo',"fukasawa','medium','example','matery','gitbook','simple'] @see https://preview.tangly1024.com
=======

  THEME: process.env.NEXT_PUBLIC_THEME || 'fukasawa', // 主题， 支持 ['next','hexo',"fukasawa','medium','example','matery','gitbook','simple'] @see https://preview.tangly1024.com

>>>>>>> 68e25b53
  THEME_SWITCH: process.env.NEXT_PUBLIC_THEME_SWITCH || false, // 是否显示切换主题按钮
  LANG: process.env.NEXT_PUBLIC_LANG || 'zh-CN', // e.g 'zh-CN','en-US'  see /lib/lang.js for more.
  SINCE: 2022, // e.g if leave this empty, current year will be used.
  APPEARANCE: process.env.NEXT_PUBLIC_APPEARANCE || 'auto', // ['light', 'dark', 'auto'], // light 日间模式 ， dark夜间模式， auto根据时间和主题自动夜间模式
  APPEARANCE_DARK_TIME: process.env.NEXT_PUBLIC_APPEARANCE_DARK_TIME || [18, 6], // 夜间模式起至时间，false时关闭根据时间自动切换夜间模式

  // 3.14.1版本后，欢迎语在此配置，英文逗号隔开 ,  即可支持多个欢迎语打字效果。
  GREETING_WORDS: process.env.NEXT_PUBLIC_GREETING_WORDS || 'Hi，我是一个向往Rust、C++和Go的家伙👾, Hi，我是一个干饭人🦤, 欢迎来到我的博客🎉', // 首页大图标语文字',

  CUSTOM_MENU: process.env.NEXT_PUBLIC_CUSTOM_MENU || false, // 支持Menu 类型，从3.12.0版本起，各主题将逐步支持灵活的二级菜单配置，替代了原来的Page类型，此配置是试验功能、默认关闭。

  AUTHOR: process.env.NEXT_PUBLIC_AUTHOR || 'axiszql', // 您的昵称 例如 tangly1024
  BIO: process.env.NEXT_PUBLIC_BIO || '向往Rust、C++和Go的家伙!🐧', // 作者简介
  LINK: process.env.NEXT_PUBLIC_LINK || 'https://axiszql.com', // 网站地址
  KEYWORDS: process.env.NEXT_PUBLIC_KEYWORD || "axiszql's learning note", // 网站关键词 英文逗号隔开
  // 社交链接，不需要可留空白，例如 CONTACT_WEIBO:''
  CONTACT_EMAIL: process.env.NEXT_PUBLIC_CONTACT_EMAIL || 'axiszql@qq.com', // 邮箱地址 例如mail@tangly1024.com
  CONTACT_WEIBO: process.env.NEXT_PUBLIC_CONTACT_WEIBO || '', // 你的微博个人主页
  CONTACT_TWITTER: process.env.NEXT_PUBLIC_CONTACT_TWITTER || 'https://twitter.com/axiszql', // 你的twitter个人主页
  CONTACT_GITHUB: process.env.NEXT_PUBLIC_CONTACT_GITHUB || 'https://github.com/AxisZql', // 你的github个人主页 例如 https://github.com/tangly1024
  CONTACT_TELEGRAM: process.env.NEXT_PUBLIC_CONTACT_TELEGRAM || '', // 你的telegram 地址 例如 https://t.me/tangly_1024
  CONTACT_LINKEDIN: process.env.NEXT_PUBLIC_CONTACT_LINKEDIN || '', // 你的linkedIn 首页
  CONTACT_INSTAGRAM: process.env.NEXT_PUBLIC_CONTACT_INSTAGRAM || '', // 您的instagram地址

  NOTION_HOST: process.env.NEXT_PUBLIC_NOTION_HOST || 'https://www.notion.so', // Notion域名，您可以选择用自己的域名进行反向代理，如果不懂得什么是反向代理，请勿修改此项

  // 网站字体
  FONT_STYLE: process.env.NEXT_PUBLIC_FONT_STYLE || 'font-serif', // ['font-serif','font-sans'] 两种可选，分别是衬线和无衬线: 参考 https://www.jianshu.com/p/55e410bd2115
  FONT_URL: [
    // 字体CSS 例如 https://npm.elemecdn.com/lxgw-wenkai-webfont@1.6.0/style.css
    'https://fonts.googleapis.com/css?family=Bitter&display=swap',
    'https://fonts.googleapis.com/css2?family=Noto+Sans+SC:wght@300&display=swap',
    'https://fonts.googleapis.com/css2?family=Noto+Serif+SC:wght@300&display=swap'
  ],
  FONT_SANS: [
    // 无衬线字体 例如'LXGW WenKai'
    'Bitter',
    '"PingFang SC"',
    '-apple-system',
    'BlinkMacSystemFont',
    '"Hiragino Sans GB"',
    '"Segoe UI Emoji"',
    '"Segoe UI Symbol"',
    '"Segoe UI"',
    '"Noto Sans SC"',
    'HarmonyOS_Regular',
    '"Microsoft YaHei"',
    '"Helvetica Neue"',
    'Helvetica',
    '"Source Han Sans SC"',
    'Arial',
    'sans-serif',
    '"Apple Color Emoji"'
  ],
  FONT_SERIF: [
    // 衬线字体 例如'LXGW WenKai'
    'Bitter',
    '"Noto Serif SC"',
    'SimSun',
    '"Times New Roman"',
    'Times',
    'serif',
    '"Segoe UI Emoji"',
    '"Segoe UI Symbol"',
    '"Apple Color Emoji"'
  ],
  FONT_AWESOME: process.env.NEXT_PUBLIC_FONT_AWESOME_PATH || '/css/all.min.css', // font-awesome 字体图标地址、默认读取本地; 可选 https://lf9-cdn-tos.bytecdntp.com/cdn/expire-1-M/font-awesome/6.0.0/css/all.min.css

  // 自定义外部脚本，外部样式
  CUSTOM_EXTERNAL_JS: [''], // e.g. ['http://xx.com/script.js','http://xx.com/script.js']
  CUSTOM_EXTERNAL_CSS: [''], // e.g. ['http://xx.com/style.css','http://xx.com/style.css']

  // 侧栏布局 是否反转(左变右,右变左) 已支持主题: hexo next medium fukasawa example
  LAYOUT_SIDEBAR_REVERSE: false,

  // 一个小插件展示你的facebook fan page~ @see https://tw.andys.pro/article/add-facebook-fanpage-notionnext
  FACEBOOK_PAGE_TITLE: process.env.NEXT_PUBLIC_FACEBOOK_PAGE_TITLE || null, // 邊欄 Facebook Page widget 的標題欄，填''則無標題欄 e.g FACEBOOK 粉絲團'
  FACEBOOK_PAGE: process.env.NEXT_PUBLIC_FACEBOOK_PAGE || null, // Facebook Page 的連結 e.g https://www.facebook.com/tw.andys.pro
  FACEBOOK_PAGE_ID: process.env.NEXT_PUBLIC_FACEBOOK_PAGE_ID || '', // Facebook Page ID 來啟用 messenger 聊天功能
  FACEBOOK_APP_ID: process.env.NEXT_PUBLIC_FACEBOOK_APP_ID || '', // Facebook App ID 來啟用 messenger 聊天功能 获取: https://developers.facebook.com/

  BEI_AN: process.env.NEXT_PUBLIC_BEI_AN || '', // 备案号 闽ICP备XXXXXXX

  // PrismJs 代码相关
  PRISM_JS_AUTO_LOADER:
      'https://npm.elemecdn.com/prismjs@1.29.0/plugins/autoloader/prism-autoloader.min.js',
  PRISM_JS_PATH: 'https://npm.elemecdn.com/prismjs@1.29.0/components/',
  PRISM_THEME_PATH:
      'https://npm.elemecdn.com/prism-themes/themes/prism-a11y-dark.min.css', // 代码样式主题 更多参考 https://github.com/PrismJS/prism-themes
  CODE_MAC_BAR: true, // 代码左上角显示mac的红黄绿图标
  CODE_LINE_NUMBERS: process.env.NEXT_PUBLIC_CODE_LINE_NUMBERS || 'false', // 是否显示行号

  // Mermaid 图表CDN
  MERMAID_CDN: process.env.NEXT_PUBLIC_MERMAID_CDN || 'https://cdn.jsdelivr.net/npm/mermaid@10.2.2/dist/mermaid.min.js', // CDN

  BACKGROUND_LIGHT: '#eeeeee', // use hex value, don't forget '#' e.g #fffefc
  BACKGROUND_DARK: '#000000', // use hex value, don't forget '#'
  SUB_PATH: '', // leave this empty unless you want to deploy in a folder

  POST_SHARE_BAR_ENABLE: process.env.NEXT_PUBLIC_POST_SHARE_BAR || 'true', // 文章分享功能 ，将在底部显示一个分享条
  POSTS_SHARE_SERVICES: process.env.NEXT_PUBLIC_POST_SHARE_SERVICES || 'link,wechat,qq,weibo,email,facebook,twitter,telegram,messenger,line,reddit,whatsapp,linkedin', // 分享的服務，按顺序显示,逗号隔开
  // 所有支持的分享服务：link(复制链接),wechat(微信),qq,weibo(微博),email(邮件),facebook,twitter,telegram,messenger,line,reddit,whatsapp,linkedin,vkshare,okshare,tumblr,livejournal,mailru,viber,workplace,pocket,instapaper,hatena

  POST_URL_PREFIX: process.env.NEXT_PUBLIC_POST_URL_PREFIX || 'article',
  // POST类型文章的默认路径前缀，例如默认POST类型的路径是  /article/[slug]
  // 如果此项配置为 '' 空， 则文章将没有前缀路径，使用场景： 希望文章前缀路径为 /post 的情况 支持多级
  // 支援類似 WP 可自訂文章連結格式的功能：https://wordpress.org/documentation/article/customize-permalinks/，目前只先實作 %year%/%month%/%day%
  // 例：如想連結改成前綴 article + 時間戳記，可變更為： 'article/%year%/%month%/%day%'

  POST_LIST_STYLE: process.env.NEXT_PUBLIC_PPOST_LIST_STYLE || 'page', // ['page','scroll] 文章列表样式:页码分页、单页滚动加载
  POST_LIST_PREVIEW: process.env.NEXT_PUBLIC_POST_PREVIEW || 'false', //  是否在列表加载文章预览
  POST_PREVIEW_LINES: 12, // 预览博客行数
  POST_RECOMMEND_COUNT: 6, // 推荐文章数量
  POSTS_PER_PAGE: 12, // post counts per page
  POSTS_SORT_BY: process.env.NEXT_PUBLIC_POST_SORT_BY || 'notion', // 排序方式 'date'按时间,'notion'由notion控制

  PREVIEW_CATEGORY_COUNT: 16, // 首页最多展示的分类数量，0为不限制
  PREVIEW_TAG_COUNT: 16, // 首页最多展示的标签数量，0为不限制

  // 鼠标点击烟花特效
  FIREWORKS: process.env.NEXT_PUBLIC_FIREWORKS || true, // 开关
  // 烟花色彩，感谢 https://github.com/Vixcity 提交的色彩
  FIREWORKS_COLOR: [
    '255, 20, 97',
    '24, 255, 146',
    '90, 135, 255',
    '251, 243, 140'
  ],

  // 樱花飘落特效
  SAKURA: process.env.NEXT_PUBLIC_SAKURA || false, // 开关

  // 漂浮线段特效
  NEST: process.env.NEXT_PUBLIC_NEST || false, // 开关

  // 动态彩带特效
  FLUTTERINGRIBBON: process.env.NEXT_PUBLIC_FLUTTERINGRIBBON || false, // 开关
  // 静态彩带特效
  RIBBON: process.env.NEXT_PUBLIC_RIBBON || false, // 开关

  // 星空雨特效 黑夜模式才会生效
  STARRY_SKY: process.env.NEXT_PUBLIC_STARRY_SKY || false, // 开关

  // 悬浮挂件
  WIDGET_PET: process.env.NEXT_PUBLIC_WIDGET_PET || true, // 是否显示宠物挂件
  WIDGET_PET_LINK:
<<<<<<< HEAD
      process.env.NEXT_PUBLIC_WIDGET_PET_LINK ||
      'https://cdn.jsdelivr.net/npm/live2d-widget-model-wanko@1.0.5/assets/wanko.model.json', // 挂件模型地址 @see https://github.com/xiazeyu/live2d-widget-models
  WIDGET_PET_SWITCH_THEME: process.env.NEXT_PUBLIC_WIDGET_PET_SWITCH_THEME || true, // 点击宠物挂件切换博客主题
=======

    process.env.NEXT_PUBLIC_WIDGET_PET_LINK ||
    'https://cdn.jsdelivr.net/npm/live2d-widget-model-wanko@1.0.5/assets/wanko.model.json', // 挂件模型地址 @see https://github.com/xiazeyu/live2d-widget-models
  WIDGET_PET_SWITCH_THEME: false, // 点击宠物挂件切换博客主题
>>>>>>> 68e25b53

  // 音乐播放插件
  MUSIC_PLAYER: process.env.NEXT_PUBLIC_MUSIC_PLAYER || true, // 是否使用音乐播放插件
  MUSIC_PLAYER_VISIBLE: process.env.NEXT_PUBLIC_MUSIC_PLAYER_VISIBLE || true, // 是否在左下角显示播放和切换，如果使用播放器，打开自动播放再隐藏，就会以类似背景音乐的方式播放，无法取消和暂停
  MUSIC_PLAYER_AUTO_PLAY:
      process.env.NEXT_PUBLIC_MUSIC_PLAYER_AUTO_PLAY || true, // 是否自动播放，不过自动播放时常不生效（移动设备不支持自动播放）
  MUSIC_PLAYER_LRC_TYPE: process.env.NEXT_PUBLIC_MUSIC_PLAYER_LRC_TYPE || '0', // 歌词显示类型，可选值： 3 | 1 | 0（0：禁用 lrc 歌词，1：lrc 格式的字符串，3：lrc 文件 url）（前提是有配置歌词路径，对 meting 无效）
  MUSIC_PLAYER_CDN_URL:

    process.env.NEXT_PUBLIC_MUSIC_PLAYER_CDN_URL ||
    'https://lf9-cdn-tos.bytecdntp.com/cdn/expire-1-M/aplayer/1.10.1/APlayer.min.js',
  MUSIC_PLAYER_ORDER: process.env.NEXT_PUBLIC_MUSIC_PLAYER_ORDER || 'random', // 默认播放方式，顺序 list，随机 random

  MUSIC_PLAYER_AUDIO_LIST: [
    // 示例音乐列表。除了以下配置外，还可配置歌词，具体配置项看此文档 https://aplayer.js.org/#/zh-Hans/
    {
      name: '风を共に舞う気持ち',
      artist: 'Falcom Sound Team jdk',
      url: 'https://music.163.com/song/media/outer/url?id=731419.mp3',
      cover:
          'https://p2.music.126.net/kn6ugISTonvqJh3LHLaPtQ==/599233837187278.jpg'
    },
    {
      name: '王都グランセル',
      artist: 'Falcom Sound Team jdk',
      url: 'https://music.163.com/song/media/outer/url?id=731355.mp3',
      cover:
          'https://p1.music.126.net/kn6ugISTonvqJh3LHLaPtQ==/599233837187278.jpg'
    }
  ],
  MUSIC_PLAYER_METING: process.env.NEXT_PUBLIC_MUSIC_PLAYER_METING || true, // 是否要开启 MetingJS，从平台获取歌单。会覆盖自定义的 MUSIC_PLAYER_AUDIO_LIST，更多配置信息：https://github.com/metowolf/MetingJS
  MUSIC_PLAYER_METING_SERVER:
      process.env.NEXT_PUBLIC_MUSIC_PLAYER_METING_SERVER || 'netease', // 音乐平台，[netease, tencent, kugou, xiami, baidu]
  MUSIC_PLAYER_METING_ID:

    process.env.NEXT_PUBLIC_MUSIC_PLAYER_METING_ID || '2319189362', // 对应歌单的 id

  MUSIC_PLAYER_METING_LRC_TYPE:
      process.env.NEXT_PUBLIC_MUSIC_PLAYER_METING_LRC_TYPE || '1', // 可选值： 3 | 1 | 0（0：禁用 lrc 歌词，1：lrc 格式的字符串，3：lrc 文件 url）

  // ----> 评论互动 可同时开启多个支持 WALINE VALINE GISCUS CUSDIS UTTERRANCES GITALK

  // twikoo

  COMMENT_TWIKOO_ENV_ID: process.env.NEXT_PUBLIC_COMMENT_ENV_ID || 'https://twikoo.axiszql.com/', // TWIKOO后端地址 腾讯云环境填envId；Vercel环境填域名，教程：https://tangly1024.com/article/notionnext-twikoo
  COMMENT_TWIKOO_COUNT_ENABLE: process.env.NEXT_PUBLIC_COMMENT_TWIKOO_COUNT_ENABLE || false, // 博客列表是否显示评论数
  COMMENT_TWIKOO_CDN_URL: process.env.NEXT_PUBLIC_COMMENT_TWIKOO_CDN_URL || 'https://cdn.staticfile.org/twikoo/1.6.16/twikoo.all.min.js', // twikoo客户端cdn


  // utterance
  COMMENT_UTTERRANCES_REPO:
      process.env.NEXT_PUBLIC_COMMENT_UTTERRANCES_REPO || '', // 你的代码仓库名， 例如我是 'tangly1024/NotionNext'； 更多文档参考 https://utteranc.es/

  // giscus @see https://giscus.app/
  COMMENT_GISCUS_REPO: process.env.NEXT_PUBLIC_COMMENT_GISCUS_REPO || 'AxisZql/NotionNext', // 你的Github仓库名 e.g 'tangly1024/NotionNext'
  COMMENT_GISCUS_REPO_ID: process.env.NEXT_PUBLIC_COMMENT_GISCUS_REPO_ID || 'R_kgDOIjQbZg', // 你的Github Repo ID e.g ( 設定完 giscus 即可看到 )
  COMMENT_GISCUS_CATEGORY_ID:

    process.env.NEXT_PUBLIC_COMMENT_GISCUS_CATEGORY_ID || 'DIC_kwDOIjQbZs4CS5II', // 你的Github Discussions 內的 Category ID ( 設定完 giscus 即可看到 )

  COMMENT_GISCUS_MAPPING:
      process.env.NEXT_PUBLIC_COMMENT_GISCUS_MAPPING || 'pathname', // 你的Github Discussions 使用哪種方式來標定文章, 預設 'pathname'
  COMMENT_GISCUS_REACTIONS_ENABLED:
      process.env.NEXT_PUBLIC_COMMENT_GISCUS_REACTIONS_ENABLED || '1', // 你的 Giscus 是否開啟文章表情符號 '1' 開啟 "0" 關閉 預設開啟
  COMMENT_GISCUS_EMIT_METADATA:
      process.env.NEXT_PUBLIC_COMMENT_GISCUS_EMIT_METADATA || '0', // 你的 Giscus 是否提取 Metadata '1' 開啟 '0' 關閉 預設關閉
  COMMENT_GISCUS_INPUT_POSITION:
      process.env.NEXT_PUBLIC_COMMENT_GISCUS_INPUT_POSITION || 'bottom', // 你的 Giscus 發表留言位置 'bottom' 尾部 'top' 頂部, 預設 'bottom'
  COMMENT_GISCUS_LANG: process.env.NEXT_PUBLIC_COMMENT_GISCUS_LANG || 'zh-CN', // 你的 Giscus 語言 e.g 'en', 'zh-TW', 'zh-CN', 預設 'en'
  COMMENT_GISCUS_LOADING:
      process.env.NEXT_PUBLIC_COMMENT_GISCUS_LOADING || 'lazy', // 你的 Giscus 載入是否漸進式載入, 預設 'lazy'
  COMMENT_GISCUS_CROSSORIGIN:
      process.env.NEXT_PUBLIC_COMMENT_GISCUS_CROSSORIGIN || 'anonymous', // 你的 Giscus 可以跨網域, 預設 'anonymous'

  COMMENT_CUSDIS_APP_ID: process.env.NEXT_PUBLIC_COMMENT_CUSDIS_APP_ID || '', // data-app-id 36位 see https://cusdis.com/
  COMMENT_CUSDIS_HOST:
      process.env.NEXT_PUBLIC_COMMENT_CUSDIS_HOST || 'https://cusdis.com', // data-host, change this if you're using self-hosted version
  COMMENT_CUSDIS_SCRIPT_SRC:
      process.env.NEXT_PUBLIC_COMMENT_CUSDIS_SCRIPT_SRC ||
      'https://cusdis.com/js/cusdis.es.js', // change this if you're using self-hosted version

  // gitalk评论插件 更多参考 https://gitalk.github.io/
  COMMENT_GITALK_REPO: process.env.NEXT_PUBLIC_COMMENT_GITALK_REPO || '', // 你的Github仓库名，例如 'NotionNext'
  COMMENT_GITALK_OWNER: process.env.NEXT_PUBLIC_COMMENT_GITALK_OWNER || '', // 你的用户名 e.g tangly1024
  COMMENT_GITALK_ADMIN: process.env.NEXT_PUBLIC_COMMENT_GITALK_ADMIN || '', // 管理员用户名、一般是自己 e.g 'tangly1024'
  COMMENT_GITALK_CLIENT_ID:
      process.env.NEXT_PUBLIC_COMMENT_GITALK_CLIENT_ID || '', // e.g 20位ID ， 在gitalk后台获取
  COMMENT_GITALK_CLIENT_SECRET:
      process.env.NEXT_PUBLIC_COMMENT_GITALK_CLIENT_SECRET || '', // e.g 40位ID， 在gitalk后台获取
  COMMENT_GITALK_DISTRACTION_FREE_MODE: false, // 类似facebook的无干扰模式
  COMMENT_GITALK_JS_CDN_URL: process.env.NEXT_PUBLIC_COMMENT_GITALK_JS_CDN_URL || 'https://cdn.jsdelivr.net/npm/gitalk@1/dist/gitalk.min.js', // gitalk客户端 js cdn
  COMMENT_GITALK_CSS_CDN_URL: process.env.NEXT_PUBLIC_COMMENT_GITALK_CSS_CDN_URL || 'https://cdn.jsdelivr.net/npm/gitalk@1/dist/gitalk.css', // gitalk客户端 css cdn

  COMMENT_GITTER_ROOM: process.env.NEXT_PUBLIC_COMMENT_GITTER_ROOM || '', // gitter聊天室 see https://gitter.im/ 不需要则留空
  COMMENT_DAO_VOICE_ID: process.env.NEXT_PUBLIC_COMMENT_DAO_VOICE_ID || '', // DaoVoice http://dashboard.daovoice.io/get-started
  COMMENT_TIDIO_ID: process.env.NEXT_PUBLIC_COMMENT_TIDIO_ID || '', // [tidio_id] -> //code.tidio.co/[tidio_id].js

  COMMENT_VALINE_CDN: process.env.NEXT_PUBLIC_VALINE_CDN || 'https://unpkg.com/valine@1.5.1/dist/Valine.min.js',
  COMMENT_VALINE_APP_ID: process.env.NEXT_PUBLIC_VALINE_ID || '', // Valine @see https://valine.js.org/quickstart.html 或 https://github.com/stonehank/react-valine#%E8%8E%B7%E5%8F%96app-id-%E5%92%8C-app-key
  COMMENT_VALINE_APP_KEY: process.env.NEXT_PUBLIC_VALINE_KEY || '',
  COMMENT_VALINE_SERVER_URLS: process.env.NEXT_PUBLIC_VALINE_SERVER_URLS || '', // 该配置适用于国内自定义域名用户, 海外版本会自动检测(无需手动填写) @see https://valine.js.org/configuration.html#serverURLs
  COMMENT_VALINE_PLACEHOLDER:
      process.env.NEXT_PUBLIC_VALINE_PLACEHOLDER || '抢个沙发吧~', // 可以搭配后台管理评论 https://github.com/DesertsP/Valine-Admin  便于查看评论，以及邮件通知，垃圾评论过滤等功能

  COMMENT_WALINE_SERVER_URL: process.env.NEXT_PUBLIC_WALINE_SERVER_URL || '', // 请配置完整的Waline评论地址 例如 hhttps://preview-waline.tangly1024.com @see https://waline.js.org/guide/get-started.html
  COMMENT_WALINE_RECENT: process.env.NEXT_PUBLIC_WALINE_RECENT || false, // 最新评论

  // 此评论系统基于WebMention，细节可参考https://webmention.io
  // 它是一个基于IndieWeb理念的开放式评论系统，下方COMMENT_WEBMENTION包含的属性皆需配置：
  // ENABLE: 是否开启
  // AUTH: Webmention使用的IndieLogin，可使用Twitter或Github个人页面连结
  // HOSTNAME: Webmention绑定之网域，通常即为本站网址
  // TWITTER_USERNAME: 评论显示区域需要的资讯
  // TOKEN: Webmention的API token
  COMMENT_WEBMENTION: {
    ENABLE: process.env.NEXT_PUBLIC_WEBMENTION_ENABLE || false,
    AUTH: process.env.NEXT_PUBLIC_WEBMENTION_AUTH || '',
    HOSTNAME: process.env.NEXT_PUBLIC_WEBMENTION_HOSTNAME || '',
    TWITTER_USERNAME: process.env.NEXT_PUBLIC_TWITTER_USERNAME || '',
    TOKEN: process.env.NEXT_PUBLIC_WEBMENTION_TOKEN || ''
  },

  // <---- 评论插件

  // ----> 站点统计
  ANALYTICS_VERCEL: process.env.NEXT_PUBLIC_ANALYTICS_VERCEL || false, // vercel自带的统计 https://vercel.com/docs/concepts/analytics/quickstart https://github.com/tangly1024/NotionNext/issues/897
  ANALYTICS_BUSUANZI_ENABLE: true, // 展示网站阅读量、访问数 see http://busuanzi.ibruce.info/
  ANALYTICS_BAIDU_ID: process.env.NEXT_PUBLIC_ANALYTICS_BAIDU_ID || '', // e.g 只需要填写百度统计的id，[baidu_id] -> https://hm.baidu.com/hm.js?[baidu_id]
  ANALYTICS_CNZZ_ID: process.env.NEXT_PUBLIC_ANALYTICS_CNZZ_ID || '', // 只需要填写站长统计的id, [cnzz_id] -> https://s9.cnzz.com/z_stat.php?id=[cnzz_id]&web_id=[cnzz_id]
  ANALYTICS_GOOGLE_ID: process.env.NEXT_PUBLIC_ANALYTICS_GOOGLE_ID || '', // 谷歌Analytics的id e.g: G-XXXXXXXXXX

  ANALYTICS_ACKEE_TRACKER:
      process.env.NEXT_PUBLIC_ANALYTICS_ACKEE_TRACKER || '', // e.g 'https://ackee.tangly1024.net/tracker.js'
  ANALYTICS_ACKEE_DATA_SERVER:
      process.env.NEXT_PUBLIC_ANALYTICS_ACKEE_DATA_SERVER || '', // e.g https://ackee.tangly1024.net , don't end with a slash
  ANALYTICS_ACKEE_DOMAIN_ID:
      process.env.NEXT_PUBLIC_ANALYTICS_ACKEE_DOMAIN_ID || '', // e.g '0e2257a8-54d4-4847-91a1-0311ea48cc7b'

  SEO_GOOGLE_SITE_VERIFICATION:
      process.env.NEXT_PUBLIC_SEO_GOOGLE_SITE_VERIFICATION || '', // Remove the value or replace it with your own google site verification code

  // <---- 站点统计

  // 谷歌广告
  ADSENSE_GOOGLE_ID: process.env.NEXT_PUBLIC_ADSENSE_GOOGLE_ID || '', // 谷歌广告ID e.g ca-pub-xxxxxxxxxxxxxxxx
  ADSENSE_GOOGLE_TEST: process.env.NEXT_PUBLIC_ADSENSE_GOOGLE_TEST || false, // 谷歌广告ID测试模式，这种模式获取假的测试广告，用于开发 https://www.tangly1024.com/article/local-dev-google-adsense

  // 自定义配置notion数据库字段名
  NOTION_PROPERTY_NAME: {
    password: process.env.NEXT_PUBLIC_NOTION_PROPERTY_PASSWORD || 'password',
    type: process.env.NEXT_PUBLIC_NOTION_PROPERTY_TYPE || 'type', // 文章类型，
    type_post: process.env.NEXT_PUBLIC_NOTION_PROPERTY_TYPE_POST || 'Post', // 当type文章类型与此值相同时，为博文。
    type_page: process.env.NEXT_PUBLIC_NOTION_PROPERTY_TYPE_PAGE || 'Page', // 当type文章类型与此值相同时，为单页。
    type_notice:
        process.env.NEXT_PUBLIC_NOTION_PROPERTY_TYPE_NOTICE || 'Notice', // 当type文章类型与此值相同时，为公告。
    type_menu: process.env.NEXT_PUBLIC_NOTION_PROPERTY_TYPE_MENU || 'Menu', // 当type文章类型与此值相同时，为菜单。
    type_sub_menu:
        process.env.NEXT_PUBLIC_NOTION_PROPERTY_TYPE_SUB_MENU || 'SubMenu', // 当type文章类型与此值相同时，为子菜单。
    title: process.env.NEXT_PUBLIC_NOTION_PROPERTY_TITLE || 'title', // 文章标题
    status: process.env.NEXT_PUBLIC_NOTION_PROPERTY_STATUS || 'status',
    status_publish:
        process.env.NEXT_PUBLIC_NOTION_PROPERTY_STATUS_PUBLISH || 'Published', // 当status状态值与此相同时为发布，可以为中文
    status_invisible:
        process.env.NEXT_PUBLIC_NOTION_PROPERTY_STATUS_INVISIBLE || 'Invisible', // 当status状态值与此相同时为隐藏发布，可以为中文 ， 除此之外其他页面状态不会显示在博客上
    summary: process.env.NEXT_PUBLIC_NOTION_PROPERTY_SUMMARY || 'summary',
    slug: process.env.NEXT_PUBLIC_NOTION_PROPERTY_SLUG || 'slug',
    category: process.env.NEXT_PUBLIC_NOTION_PROPERTY_CATEGORY || 'category',
    date: process.env.NEXT_PUBLIC_NOTION_PROPERTY_DATE || 'date',
    tags: process.env.NEXT_PUBLIC_NOTION_PROPERTY_TAGS || 'tags',
    icon: process.env.NEXT_PUBLIC_NOTION_PROPERTY_ICON || 'icon'
  },

  // RSS
  ENABLE_RSS: process.env.NEXT_PUBLIC_ENABLE_RSS || true, // 是否开启RSS订阅功能

  // 作废配置
  AVATAR: process.env.NEXT_PUBLIC_AVATAR || '/avatar.svg', // 作者头像，被notion中的ICON覆盖。若无ICON则取public目录下的avatar.png

  TITLE: process.env.NEXT_PUBLIC_TITLE || "axiszql's learning note", // 站点标题 ，被notion中的页面标题覆盖

  HOME_BANNER_IMAGE:
      process.env.NEXT_PUBLIC_HOME_BANNER_IMAGE || './bg_image.jpg', // 首页背景大图, 会被notion中的封面图覆盖，若无封面图则会使用代码中的 /public/bg_image.jpg 文件
  DESCRIPTION:

    process.env.NEXT_PUBLIC_DESCRIPTION || "axiszql's learning note", // 站点描述，被notion中的页面描述覆盖


  // 网站图片
  IMG_URL_TYPE: process.env.NEXT_PUBLIC_IMG_TYPE || 'Notion', // 此配置已失效，请勿使用；AMAZON方案不再支持，仅支持Notion方案。 ['Notion','AMAZON'] 站点图片前缀 默认 Notion:(https://notion.so/images/xx) ， AMAZON(https://s3.us-west-2.amazonaws.com/xxx)
  IMG_SHADOW: process.env.NEXT_PUBLIC_IMG_SHADOW || false, // 文章图片是否自动添加阴影

  // 开发相关
  NOTION_ACCESS_TOKEN: process.env.NOTION_ACCESS_TOKEN || '', // Useful if you prefer not to make your database public
  DEBUG: process.env.NEXT_PUBLIC_DEBUG || false, // 是否显示调试按钮
  ENABLE_CACHE: process.env.ENABLE_CACHE || false, // 开启缓存会将Notion数据缓存在内存中，通常在开发调试中使用，正式部署开启此功能意义不大。
  isProd: process.env.VERCEL_ENV === 'production', // distinguish between development and production environment (ref: https://vercel.com/docs/environment-variables#system-environment-variables)  isProd: process.env.VERCEL_ENV === 'production' // distinguish between development and production environment (ref: https://vercel.com/docs/environment-variables#system-environment-variables)
  VERSION: process.env.NEXT_PUBLIC_VERSION // 版本号
}

module.exports = BLOG<|MERGE_RESOLUTION|>--- conflicted
+++ resolved
@@ -6,13 +6,10 @@
     process.env.NOTION_PAGE_ID || 'b78676201b634a07815da5c1b324009f',
   PSEUDO_STATIC: false, // 伪静态路径，开启后所有文章URL都以 .html 结尾。
   NEXT_REVALIDATE_SECOND: process.env.NEXT_PUBLIC_REVALIDATE_SECOND || 5, // 更新内容缓存间隔 单位(秒)；即每个页面有5秒的纯静态期、此期间无论多少次访问都不会抓取notion数据；调大该值有助于节省Vercel资源、同时提升访问速率，但也会使文章更新有延迟。
-<<<<<<< HEAD
-  THEME: process.env.NEXT_PUBLIC_THEME || 'hexo', // 主题， 支持 ['next','hexo',"fukasawa','medium','example','matery','gitbook','simple'] @see https://preview.tangly1024.com
-=======
+
 
   THEME: process.env.NEXT_PUBLIC_THEME || 'fukasawa', // 主题， 支持 ['next','hexo',"fukasawa','medium','example','matery','gitbook','simple'] @see https://preview.tangly1024.com
 
->>>>>>> 68e25b53
   THEME_SWITCH: process.env.NEXT_PUBLIC_THEME_SWITCH || false, // 是否显示切换主题按钮
   LANG: process.env.NEXT_PUBLIC_LANG || 'zh-CN', // e.g 'zh-CN','en-US'  see /lib/lang.js for more.
   SINCE: 2022, // e.g if leave this empty, current year will be used.
@@ -159,16 +156,12 @@
   // 悬浮挂件
   WIDGET_PET: process.env.NEXT_PUBLIC_WIDGET_PET || true, // 是否显示宠物挂件
   WIDGET_PET_LINK:
-<<<<<<< HEAD
-      process.env.NEXT_PUBLIC_WIDGET_PET_LINK ||
-      'https://cdn.jsdelivr.net/npm/live2d-widget-model-wanko@1.0.5/assets/wanko.model.json', // 挂件模型地址 @see https://github.com/xiazeyu/live2d-widget-models
-  WIDGET_PET_SWITCH_THEME: process.env.NEXT_PUBLIC_WIDGET_PET_SWITCH_THEME || true, // 点击宠物挂件切换博客主题
-=======
+
 
     process.env.NEXT_PUBLIC_WIDGET_PET_LINK ||
     'https://cdn.jsdelivr.net/npm/live2d-widget-model-wanko@1.0.5/assets/wanko.model.json', // 挂件模型地址 @see https://github.com/xiazeyu/live2d-widget-models
   WIDGET_PET_SWITCH_THEME: false, // 点击宠物挂件切换博客主题
->>>>>>> 68e25b53
+
 
   // 音乐播放插件
   MUSIC_PLAYER: process.env.NEXT_PUBLIC_MUSIC_PLAYER || true, // 是否使用音乐播放插件
