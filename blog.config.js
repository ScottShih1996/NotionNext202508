// 注: process.env.XX是Vercel的环境变量，配置方式见：https://docs.tangly1024.com/zh/features/personality
const BLOG = {
<<<<<<< HEAD
  AUTHOR: '老胡', // 作者
  BIO: '华强北搬砖人', // 作者简介
  LINK: 'https://madeinhqb.com', // 网站地址
  KEYWORDS: 'laohu, 博客', // 网站关键词 英文逗号隔开
  NOTION_PAGE_ID:
  process.env.NOTION_PAGE_ID || '4c7d20a37dd5489287f98d63f938c712', // Important page_id！！！Duplicate Template from  https://www.notion.so/tanghh/02ab3b8678004aa69e9e415905ef32a5
  NOTION_ACCESS_TOKEN: process.env.NOTION_ACCESS_TOKEN || '', // Useful if you prefer not to make your database public
  DEBUG: process.env.NEXT_PUBLIC_DEBUG || false, // 是否显示调试按钮
=======
  // Important page_id！！！Duplicate Template from  https://www.notion.so/tanghh/02ab3b8678004aa69e9e415905ef32a5
  NOTION_PAGE_ID: process.env.NOTION_PAGE_ID || '02ab3b8678004aa69e9e415905ef32a5',
  PSEUDO_STATIC: false, // 伪静态路径，开启后所有文章URL都以 .html 结尾。
  NEXT_REVALIDATE_SECOND: process.env.NEXT_PUBLIC_REVALIDATE_SECOND || 5, // 更新内容缓存间隔 单位(秒)；即每个页面有5秒的纯静态期、此期间无论多少次访问都不会抓取notion数据；调大该值有助于节省Vercel资源、同时提升访问速率，但也会使文章更新有延迟。
  THEME: process.env.NEXT_PUBLIC_THEME || 'hexo', // 主题， 支持 ['next','hexo',"fukasawa','medium','example'] @see https://preview.tangly1024.com
  THEME_SWITCH: process.env.NEXT_PUBLIC_THEME_SWITCH || false, // 是否显示切换主题按钮
  LANG: process.env.NEXT_PUBLIC_LANG || 'zh-CN', // e.g 'zh-CN','en-US'  see /lib/lang.js for more.
  SINCE: 2021, // e.g if leave this empty, current year will be used.
  APPEARANCE: process.env.NEXT_PUBLIC_APPEARANCE || 'light', // ['light', 'dark', 'auto'], // light 日间模式 ， dark夜间模式， auto根据时间和主题自动夜间模式

  CUSTOM_MENU: process.env.NEXT_PUBLIC_CUSTOM_MENU || false, // 支持Menu 类型，从3.12.0版本起，各主题将逐步支持灵活的二级菜单配置，替代了原来的Page类型，此配置是试验功能、默认关闭。

  AUTHOR: process.env.NEXT_PUBLIC_AUTHOR || 'NotionNext', // 您的昵称 例如 tangly1024
  BIO: process.env.NEXT_PUBLIC_BIO || '一个普通的干饭人🍚', // 作者简介
  LINK: process.env.NEXT_PUBLIC_LINK || 'https://tangly1024.com', // 网站地址
  KEYWORDS: process.env.NEXT_PUBLIC_KEYWORD || 'Notion, 博客', // 网站关键词 英文逗号隔开
  // 社交链接，不需要可留空白，例如 CONTACT_WEIBO:''
  CONTACT_EMAIL: process.env.NEXT_PUBLIC_CONTACT_EMAIL || '', // 邮箱地址 例如mail@tangly1024.com
  CONTACT_WEIBO: process.env.NEXT_PUBLIC_CONTACT_WEIBO || '', // 你的微博个人主页
  CONTACT_TWITTER: process.env.NEXT_PUBLIC_CONTACT_TWITTER || '', // 你的twitter个人主页
  CONTACT_GITHUB: process.env.NEXT_PUBLIC_CONTACT_GITHUB || '', // 你的github个人主页 例如 https://github.com/tangly1024
  CONTACT_TELEGRAM: process.env.NEXT_PUBLIC_CONTACT_TELEGRAM || '', // 你的telegram 地址 例如 https://t.me/tangly_1024
  CONTACT_LINKEDIN: process.env.NEXT_PUBLIC_CONTACT_LINKEDIN || '', // 你的linkedIn 首页

  // 网站字体
  FONT_STYLE: process.env.NEXT_PUBLIC_FONT_STYLE || 'font-serif', // ['font-serif','font-sans'] 两种可选，分别是衬线和无衬线: 参考 https://www.jianshu.com/p/55e410bd2115
  FONT_URL: [// 字体CSS 例如 https://npm.elemecdn.com/lxgw-wenkai-webfont@1.6.0/style.css
    'https://fonts.googleapis.com/css?family=Bitter&display=swap',
    'https://fonts.googleapis.com/css2?family=Noto+Sans+SC:wght@500&display=swap',
    'https://fonts.googleapis.com/css2?family=Noto+Serif+SC:wght@500&display=swap'
  ],
  FONT_SANS: [// 无衬线字体 例如'LXGW WenKai'
    'Bitter', '"PingFang SC"', '-apple-system', 'BlinkMacSystemFont', '"Hiragino Sans GB"',
    '"Segoe UI Emoji"', '"Segoe UI Symbol"', '"Segoe UI"', '"Noto Sans SC"', 'HarmonyOS_Regular',
    '"Microsoft YaHei"', '"Helvetica Neue"', 'Helvetica', '"Source Han Sans SC"',
    'Arial', 'sans-serif', '"Apple Color Emoji"'],
  FONT_SERIF: [// 衬线字体 例如'LXGW WenKai'
    'Bitter', '"Noto Serif SC"', 'SimSun', '"Times New Roman"', 'Times', 'serif',
    '"Segoe UI Emoji"', '"Segoe UI Symbol"', '"Apple Color Emoji"'],
  FONT_AWESOME: '/css/all.min.css', // font-awesome 字体图标地址

  // 自定义外部脚本，外部样式
  CUSTOM_EXTERNAL_JS: [''], // e.g. ['http://xx.com/script.js','http://xx.com/script.js']
  CUSTOM_EXTERNAL_CSS: [''], // e.g. ['http://xx.com/style.css','http://xx.com/style.css']

  // 侧栏布局 是否反转(左变右,右变左) 已支持主题: hexo next medium fukasawa example
  LAYOUT_SIDEBAR_REVERSE: false,
>>>>>>> d5d92533

  // 一个小插件展示你的facebook fan page~ @see https://tw.andys.pro/article/add-facebook-fanpage-notionnext
  FACEBOOK_PAGE_TITLE: process.env.NEXT_PUBLIC_FACEBOOK_PAGE_TITLE || null, // 邊欄 Facebook Page widget 的標題欄，填''則無標題欄 e.g FACEBOOK 粉絲團'
  FACEBOOK_PAGE: process.env.NEXT_PUBLIC_FACEBOOK_PAGE || null, // Facebook Page 的連結 e.g https://www.facebook.com/tw.andys.pro
  FACEBOOK_PAGE_ID: process.env.NEXT_PUBLIC_FACEBOOK_PAGE_ID || '', // Facebook Page ID 來啟用 messenger 聊天功能
  FACEBOOK_APP_ID: process.env.NEXT_PUBLIC_FACEBOOK_APP_ID || '', // Facebook App ID 來啟用 messenger 聊天功能 获取: https://developers.facebook.com/

  BEI_AN: process.env.NEXT_PUBLIC_BEI_AN || '', // 备案号 闽ICP备XXXXXXX

  // PrismJs 代码相关
  PRISM_JS_AUTO_LOADER: 'https://npm.elemecdn.com/prismjs@1.29.0/plugins/autoloader/prism-autoloader.min.js',
  PRISM_JS_PATH: 'https://npm.elemecdn.com/prismjs@1.29.0/components/',
  PRISM_THEME_PATH: 'https://npm.elemecdn.com/prism-themes/themes/prism-a11y-dark.min.css', // 代码样式主题 更多参考 https://github.com/PrismJS/prism-themes
  CODE_MAC_BAR: true, // 代码左上角显示mac的红黄绿图标
  CODE_LINE_NUMBERS: process.env.NEXT_PUBLIC_CODE_LINE_NUMBERS || 'false', // 是否显示行号

  BACKGROUND_LIGHT: '#eeeeee', // use hex value, don't forget '#' e.g #fffefc
  BACKGROUND_DARK: '#000000', // use hex value, don't forget '#'
  SUB_PATH: '', // leave this empty unless you want to deploy in a folder

  POST_URL_PREFIX: process.env.NEXT_PUBLIC_POST_URL_PREFIX || 'article',
  // POST类型文章的默认路径前缀，例如默认POST类型的路径是  /article/[slug]
  // 如果此项配置为 '' 空， 则文章将没有前缀路径，使用场景： 希望文章前缀路径为 /post 的情况 支持多级
  // 支援類似 WP 可自訂文章連結格式的功能：https://wordpress.org/documentation/article/customize-permalinks/，目前只先實作 %year%/%month%/%day%
  // 例：如想連結改成前綴 article + 時間戳記，可變更為： 'article/%year%/%month%/%day%'

  POST_LIST_STYLE: process.env.NEXT_PUBLIC_PPOST_LIST_STYLE || 'page', // ['page','scroll] 文章列表样式:页码分页、单页滚动加载
  POST_LIST_PREVIEW: process.env.NEXT_PUBLIC_POST_PREVIEW || 'false', //  是否在列表加载文章预览
  POST_PREVIEW_LINES: 12, // 预览博客行数
  POST_RECOMMEND_COUNT: 6, // 推荐文章数量
  POSTS_PER_PAGE: 12, // post counts per page
  POSTS_SORT_BY: process.env.NEXT_PUBLIC_POST_SORT_BY || 'notion', // 排序方式 'date'按时间,'notion'由notion控制

  PREVIEW_CATEGORY_COUNT: 16, // 首页最多展示的分类数量，0为不限制
  PREVIEW_TAG_COUNT: 16, // 首页最多展示的标签数量，0为不限制

<<<<<<< HEAD
  // 社交链接，不需要可留空白，例如 CONTACT_WEIBO:''
  CONTACT_EMAIL: 'laohu@madeinhqb.com', // 邮箱
  CONTACT_WEIBO: '', // 你的微博个人主页
  CONTACT_TWITTER: 'https://twitter.com/hqb_in', // 你的twitter个人主页
  CONTACT_GITHUB: '', // 你的github个人主页
  CONTACT_TELEGRAM: 'https://t.me/laohu2049', // 你的telegram 地址 例如 https://t.me/tangly_1024
  CONTACT_LINKEDIN: '', // 你的linkedIn 首页
=======
  // 鼠标点击烟花特效
  FIREWORKS: process.env.NEXT_PUBLIC_FIREWORKS || false, // 开关
  // 烟花色彩，感谢 https://github.com/Vixcity 提交的色彩
  FIREWORKS_COLOR: ['255, 20, 97', '24, 255, 146', '90, 135, 255', '251, 243, 140'],
>>>>>>> d5d92533

  // 樱花飘落特效
  SAKURA: process.env.NEXT_PUBLIC_SAKURA || false, // 开关

  // 漂浮线段特效
  NEST: process.env.NEXT_PUBLIC_NEST || false, // 开关

  // 动态彩带特效
  FLUTTERINGRIBBON: process.env.NEXT_PUBLIC_FLUTTERINGRIBBON || false, // 开关
  // 静态彩带特效
  RIBBON: process.env.NEXT_PUBLIC_RIBBON || false, // 开关

  // 星空雨特效 黑夜模式才会生效
  STARRY_SKY: process.env.NEXT_PUBLIC_STARRY_SKY || false, // 开关

  // 悬浮挂件
<<<<<<< HEAD
  WIDGET_PET: process.env.NEXT_PUBLIC_WIDGET_PET || false, // 是否显示宠物挂件
  WIDGET_PET_LINK:
    'https://cdn.jsdelivr.net/npm/live2d-widget-model-wanko@1.0.5/assets/wanko.model.json', // 挂件模型地址 @see https://github.com/xiazeyu/live2d-widget-models
=======
  WIDGET_PET: process.env.NEXT_PUBLIC_WIDGET_PET || true, // 是否显示宠物挂件
  WIDGET_PET_LINK: process.env.NEXT_PUBLIC_WIDGET_PET_LINK || 'https://cdn.jsdelivr.net/npm/live2d-widget-model-wanko@1.0.5/assets/wanko.model.json', // 挂件模型地址 @see https://github.com/xiazeyu/live2d-widget-models
>>>>>>> d5d92533
  WIDGET_PET_SWITCH_THEME: true, // 点击宠物挂件切换博客主题

  // 音乐播放插件
  MUSIC_PLAYER: process.env.NEXT_PUBLIC_MUSIC_PLAYER || false, // 是否使用音乐播放插件
  MUSIC_PLAYER_VISIBLE: process.env.NEXT_PUBLIC_MUSIC_PLAYER_VISIBLE || true, // 是否在左下角显示播放和切换，如果使用播放器，打开自动播放再隐藏，就会以类似背景音乐的方式播放，无法取消和暂停
  MUSIC_PLAYER_AUTO_PLAY: process.env.NEXT_PUBLIC_MUSIC_PLAYER_AUTO_PLAY || true, // 是否自动播放，不过自动播放时常不生效（移动设备不支持自动播放）
  MUSIC_PLAYER_SHOW_LRC: process.env.NEXT_PUBLIC_MUSIC_PLAYER_SHOW_LRC || false, // 是否展示歌词（前提是有配置歌词路径，对 meting 无效）
  MUSIC_PLAYER_CDN_URL: process.env.NEXT_PUBLIC_MUSIC_PLAYER_CDN_URL || 'https://lf9-cdn-tos.bytecdntp.com/cdn/expire-1-M/aplayer/1.10.1/APlayer.min.js',
  MUSIC_PLAYER_ORDER: process.env.NEXT_PUBLIC_MUSIC_PLAYER_ORDER || 'list', // 默认播放方式，顺序 list，随机 random
  MUSIC_PLAYER_AUDIO_LIST: [ // 示例音乐列表。除了以下配置外，还可配置歌词，具体配置项看此文档 https://aplayer.js.org/#/zh-Hans/
    {
      name: '风を共に舞う気持ち',
      artist: 'Falcom Sound Team jdk',
      url: 'https://music.163.com/song/media/outer/url?id=731419.mp3',
      cover: 'https://p2.music.126.net/kn6ugISTonvqJh3LHLaPtQ==/599233837187278.jpg'
    },
    {
      name: '王都グランセル',
      artist: 'Falcom Sound Team jdk',
      url: 'https://music.163.com/song/media/outer/url?id=731355.mp3',
      cover: 'https://p1.music.126.net/kn6ugISTonvqJh3LHLaPtQ==/599233837187278.jpg'
    }
  ],
  MUSIC_PLAYER_METING: process.env.NEXT_PUBLIC_MUSIC_PLAYER_METING || false, // 是否要开启 MetingJS，从平台获取歌单。会覆盖自定义的 MUSIC_PLAYER_AUDIO_LIST，更多配置信息：https://github.com/metowolf/MetingJS
  MUSIC_PLAYER_METING_SERVER: process.env.NEXT_PUBLIC_MUSIC_PLAYER_METING_SERVER || 'netease', // 音乐平台，[netease, tencent, kugou, xiami, baidu]
  MUSIC_PLAYER_METING_ID: process.env.NEXT_PUBLIC_MUSIC_PLAYER_METING_ID || '60198', // 对应歌单的 id
  MUSIC_PLAYER_METING_LRC_TYPE: process.env.NEXT_PUBLIC_MUSIC_PLAYER_METING_LRC_TYPE || '1', // 可选值： 3 | 1 | 0（0：禁用 lrc 歌词，1：lrc 格式的字符串，3：lrc 文件 url）

  // ----> 评论互动 可同时开启多个支持 WALINE VALINE GISCUS CUSDIS UTTERRANCES GITALK

  // twikoo
  COMMENT_TWIKOO_ENV_ID: process.env.NEXT_PUBLIC_COMMENT_ENV_ID || '', // TWIKOO地址 腾讯云环境填 envId；Vercel 环境域名地址（https://xxx.vercel.app)

  // utterance
  COMMENT_UTTERRANCES_REPO: process.env.NEXT_PUBLIC_COMMENT_UTTERRANCES_REPO || '', // 你的代码仓库名， 例如我是 'tangly1024/NotionNext'； 更多文档参考 https://utteranc.es/

  // giscus @see https://giscus.app/
  COMMENT_GISCUS_REPO: process.env.NEXT_PUBLIC_COMMENT_GISCUS_REPO || '', // 你的Github仓库名 e.g 'tangly1024/NotionNext'
  COMMENT_GISCUS_REPO_ID: process.env.NEXT_PUBLIC_COMMENT_GISCUS_REPO_ID || '', // 你的Github Repo ID e.g ( 設定完 giscus 即可看到 )
  COMMENT_GISCUS_CATEGORY_ID: process.env.NEXT_PUBLIC_COMMENT_GISCUS_CATEGORY_ID || '', // 你的Github Discussions 內的 Category ID ( 設定完 giscus 即可看到 )
  COMMENT_GISCUS_MAPPING: process.env.NEXT_PUBLIC_COMMENT_GISCUS_MAPPING || 'pathname', // 你的Github Discussions 使用哪種方式來標定文章, 預設 'pathname'
  COMMENT_GISCUS_REACTIONS_ENABLED: process.env.NEXT_PUBLIC_COMMENT_GISCUS_REACTIONS_ENABLED || '1', // 你的 Giscus 是否開啟文章表情符號 '1' 開啟 "0" 關閉 預設開啟
  COMMENT_GISCUS_EMIT_METADATA: process.env.NEXT_PUBLIC_COMMENT_GISCUS_EMIT_METADATA || '0', // 你的 Giscus 是否提取 Metadata '1' 開啟 '0' 關閉 預設關閉
  COMMENT_GISCUS_INPUT_POSITION: process.env.NEXT_PUBLIC_COMMENT_GISCUS_INPUT_POSITION || 'bottom', // 你的 Giscus 發表留言位置 'bottom' 尾部 'top' 頂部, 預設 'bottom'
  COMMENT_GISCUS_LANG: process.env.NEXT_PUBLIC_COMMENT_GISCUS_LANG || 'zh-CN', // 你的 Giscus 語言 e.g 'en', 'zh-TW', 'zh-CN', 預設 'en'
  COMMENT_GISCUS_LOADING: process.env.NEXT_PUBLIC_COMMENT_GISCUS_LOADING || 'lazy', // 你的 Giscus 載入是否漸進式載入, 預設 'lazy'
  COMMENT_GISCUS_CROSSORIGIN: process.env.NEXT_PUBLIC_COMMENT_GISCUS_CROSSORIGIN || 'anonymous', // 你的 Giscus 可以跨網域, 預設 'anonymous'

<<<<<<< HEAD
  COMMENT_CUSDIS_APP_ID: process.env.NEXT_PUBLIC_COMMENT_CUSDIS_APP_ID || '222af4ac-b656-4c5c-810d-9a8b1a1bc4e5', // data-app-id 36位 see https://cusdis.com/
  COMMENT_CUSDIS_HOST:
    process.env.NEXT_PUBLIC_COMMENT_CUSDIS_HOST || 'https://cusdis.com', // data-host, change this if you're using self-hosted version
  COMMENT_CUSDIS_SCRIPT_SRC:
    process.env.NEXT_PUBLIC_COMMENT_CUSDIS_SCRIPT_SRC ||
    'https://cusdis.com/js/cusdis.es.js', // change this if you're using self-hosted version

  COMMENT_UTTERRANCES_REPO:
    process.env.NEXT_PUBLIC_COMMENT_UTTERRANCES_REPO || '', // 你的代码仓库名， 例如我是 'tangly1024/NotionNext'； 更多文档参考 https://utteranc.es/
=======
  COMMENT_CUSDIS_APP_ID: process.env.NEXT_PUBLIC_COMMENT_CUSDIS_APP_ID || '', // data-app-id 36位 see https://cusdis.com/
  COMMENT_CUSDIS_HOST: process.env.NEXT_PUBLIC_COMMENT_CUSDIS_HOST || 'https://cusdis.com', // data-host, change this if you're using self-hosted version
  COMMENT_CUSDIS_SCRIPT_SRC: process.env.NEXT_PUBLIC_COMMENT_CUSDIS_SCRIPT_SRC || 'https://cusdis.com/js/cusdis.es.js', // change this if you're using self-hosted version
>>>>>>> d5d92533

  // gitalk评论插件 更多参考 https://gitalk.github.io/
  COMMENT_GITALK_REPO: process.env.NEXT_PUBLIC_COMMENT_GITALK_REPO || '', // 你的Github仓库名，例如 'NotionNext'
  COMMENT_GITALK_OWNER: process.env.NEXT_PUBLIC_COMMENT_GITALK_OWNER || '', // 你的用户名 e.g tangly1024
  COMMENT_GITALK_ADMIN: process.env.NEXT_PUBLIC_COMMENT_GITALK_ADMIN || '', // 管理员用户名、一般是自己 e.g 'tangly1024'
  COMMENT_GITALK_CLIENT_ID: process.env.NEXT_PUBLIC_COMMENT_GITALK_CLIENT_ID || '', // e.g 20位ID ， 在gitalk后台获取
  COMMENT_GITALK_CLIENT_SECRET: process.env.NEXT_PUBLIC_COMMENT_GITALK_CLIENT_SECRET || '', // e.g 40位ID， 在gitalk后台获取
  COMMENT_GITALK_DISTRACTION_FREE_MODE: false, // 类似facebook的无干扰模式

  COMMENT_GITTER_ROOM: process.env.NEXT_PUBLIC_COMMENT_GITTER_ROOM || '', // gitter聊天室 see https://gitter.im/ 不需要则留空
  COMMENT_DAO_VOICE_ID: process.env.NEXT_PUBLIC_COMMENT_DAO_VOICE_ID || '', // DaoVoice http://dashboard.daovoice.io/get-started
  COMMENT_TIDIO_ID: process.env.NEXT_PUBLIC_COMMENT_TIDIO_ID || '', // [tidio_id] -> //code.tidio.co/[tidio_id].js

  COMMENT_VALINE_APP_ID: process.env.NEXT_PUBLIC_VALINE_ID || '', // Valine @see https://valine.js.org/quickstart.html 或 https://github.com/stonehank/react-valine#%E8%8E%B7%E5%8F%96app-id-%E5%92%8C-app-key
  COMMENT_VALINE_APP_KEY: process.env.NEXT_PUBLIC_VALINE_KEY || '',
  COMMENT_VALINE_SERVER_URLS: process.env.NEXT_PUBLIC_VALINE_SERVER_URLS || '', // 该配置适用于国内自定义域名用户, 海外版本会自动检测(无需手动填写) @see https://valine.js.org/configuration.html#serverURLs
  COMMENT_VALINE_PLACEHOLDER: process.env.NEXT_PUBLIC_VALINE_PLACEHOLDER || '抢个沙发吧~', // 可以搭配后台管理评论 https://github.com/DesertsP/Valine-Admin  便于查看评论，以及邮件通知，垃圾评论过滤等功能

  COMMENT_WALINE_SERVER_URL: process.env.NEXT_PUBLIC_WALINE_SERVER_URL || '', // 请配置完整的Waline评论地址 例如 hhttps://preview-waline.tangly1024.com @see https://waline.js.org/guide/get-started.html
  COMMENT_WALINE_RECENT: process.env.NEXT_PUBLIC_WALINE_RECENT || false, // 最新评论

  // <---- 评论插件

  // ----> 站点统计
  ANALYTICS_BUSUANZI_ENABLE: true, // 展示网站阅读量、访问数 see http://busuanzi.ibruce.info/
  ANALYTICS_BAIDU_ID: process.env.NEXT_PUBLIC_ANALYTICS_BAIDU_ID || '', // e.g 只需要填写百度统计的id，[baidu_id] -> https://hm.baidu.com/hm.js?[baidu_id]
  ANALYTICS_CNZZ_ID: process.env.NEXT_PUBLIC_ANALYTICS_CNZZ_ID || '', // 只需要填写站长统计的id, [cnzz_id] -> https://s9.cnzz.com/z_stat.php?id=[cnzz_id]&web_id=[cnzz_id]
  ANALYTICS_GOOGLE_ID: process.env.NEXT_PUBLIC_ANALYTICS_GOOGLE_ID || '', // 谷歌Analytics的id e.g: G-XXXXXXXXXX

  ANALYTICS_ACKEE_TRACKER: process.env.NEXT_PUBLIC_ANALYTICS_ACKEE_TRACKER || '', // e.g 'https://ackee.tangly1024.net/tracker.js'
  ANALYTICS_ACKEE_DATA_SERVER: process.env.NEXT_PUBLIC_ANALYTICS_ACKEE_DATA_SERVER || '', // e.g https://ackee.tangly1024.net , don't end with a slash
  ANALYTICS_ACKEE_DOMAIN_ID: process.env.NEXT_PUBLIC_ANALYTICS_ACKEE_DOMAIN_ID || '', // e.g '0e2257a8-54d4-4847-91a1-0311ea48cc7b'

  SEO_GOOGLE_SITE_VERIFICATION: process.env.NEXT_PUBLIC_SEO_GOOGLE_SITE_VERIFICATION || '', // Remove the value or replace it with your own google site verification code

  // <---- 站点统计

  // 谷歌广告
  ADSENSE_GOOGLE_ID: process.env.NEXT_PUBLIC_ADSENSE_GOOGLE_ID || '', // 谷歌广告ID e.g ca-pub-xxxxxxxxxxxxxxxx

  // 自定义配置notion数据库字段名
  NOTION_PROPERTY_NAME: {
    password: process.env.NEXT_PUBLIC_NOTION_PROPERTY_PASSWORD || 'password',
    type: process.env.NEXT_PUBLIC_NOTION_PROPERTY_TYPE || 'type', // 文章类型，
    type_post: process.env.NEXT_PUBLIC_NOTION_PROPERTY_TYPE_POST || 'Post', // 当type文章类型与此值相同时，为博文。
    type_page: process.env.NEXT_PUBLIC_NOTION_PROPERTY_TYPE_PAGE || 'Page', // 当type文章类型与此值相同时，为单页。
    type_notice: process.env.NEXT_PUBLIC_NOTION_PROPERTY_TYPE_NOTICE || 'Notice', // 当type文章类型与此值相同时，为公告。
    type_menu: process.env.NEXT_PUBLIC_NOTION_PROPERTY_TYPE_MENU || 'Menu', // 当type文章类型与此值相同时，为菜单。
    type_sub_menu: process.env.NEXT_PUBLIC_NOTION_PROPERTY_TYPE_SUB_MENU || 'SubMenu', // 当type文章类型与此值相同时，为子菜单。
    title: process.env.NEXT_PUBLIC_NOTION_PROPERTY_TITLE || 'title', // 文章标题
    status: process.env.NEXT_PUBLIC_NOTION_PROPERTY_STATUS || 'status',
    status_publish: process.env.NEXT_PUBLIC_NOTION_PROPERTY_STATUS_PUBLISH || 'Published', // 当status状态值与此相同时为发布，可以为中文
    status_invisible: process.env.NEXT_PUBLIC_NOTION_PROPERTY_STATUS_INVISIBLE || 'Invisible', // 当status状态值与此相同时为隐藏发布，可以为中文 ， 除此之外其他页面状态不会显示在博客上
    summary: process.env.NEXT_PUBLIC_NOTION_PROPERTY_SUMMARY || 'summary',
    slug: process.env.NEXT_PUBLIC_NOTION_PROPERTY_SLUG || 'slug',
    category: process.env.NEXT_PUBLIC_NOTION_PROPERTY_CATEGORY || 'category',
    date: process.env.NEXT_PUBLIC_NOTION_PROPERTY_DATE || 'date',
    tags: process.env.NEXT_PUBLIC_NOTION_PROPERTY_TAGS || 'tags',
    icon: process.env.NEXT_PUBLIC_NOTION_PROPERTY_ICON || 'icon'
  },

  // RSS
  ENABLE_RSS: process.env.NEXT_PUBLIC_ENABLE_RSS || true, // 是否开启RSS订阅功能

  // 作废配置
  AVATAR: process.env.NEXT_PUBLIC_AVATAR || '/avatar.svg', // 作者头像，被notion中的ICON覆盖。若无ICON则取public目录下的avatar.png
  TITLE: process.env.NEXT_PUBLIC_TITLE || 'NotionNext BLOG', // 站点标题 ，被notion中的页面标题覆盖
  HOME_BANNER_IMAGE: process.env.NEXT_PUBLIC_HOME_BANNER_IMAGE || './bg_image.jpg', // 首页背景大图, 会被notion中的封面图覆盖，若无封面图则会使用代码中的 /public/bg_image.jpg 文件
  DESCRIPTION: process.env.NEXT_PUBLIC_DESCRIPTION || '这是一个由NotionNext生成的站点', // 站点描述，被notion中的页面描述覆盖

  // 网站图片
  IMG_URL_TYPE: process.env.NEXT_PUBLIC_IMG_TYPE || 'Notion', // ['Notion','AMAZON'] 站点图片前缀 默认 Notion:(https://notion.so/images/xx) ， AMAZON(https://s3.us-west-2.amazonaws.com/xxx)
  IMG_SHADOW: process.env.NEXT_PUBLIC_IMG_SHADOW || false, // 文章图片是否自动添加阴影

  // 开发相关
  NOTION_ACCESS_TOKEN: process.env.NOTION_ACCESS_TOKEN || '', // Useful if you prefer not to make your database public
  DEBUG: process.env.NEXT_PUBLIC_DEBUG || false, // 是否显示调试按钮
  ENABLE_CACHE: process.env.ENABLE_CACHE || false, // 开启缓存会将Notion数据缓存在内存中，通常在开发调试中使用，正式部署开启此功能意义不大。
  isProd: process.env.VERCEL_ENV === 'production', // distinguish between development and production environment (ref: https://vercel.com/docs/environment-variables#system-environment-variables)  isProd: process.env.VERCEL_ENV === 'production' // distinguish between development and production environment (ref: https://vercel.com/docs/environment-variables#system-environment-variables)
  VERSION: process.env.NEXT_PUBLIC_VERSION // 版本号
}

module.exports = BLOG<|MERGE_RESOLUTION|>--- conflicted
+++ resolved
@@ -1,38 +1,28 @@
 // 注: process.env.XX是Vercel的环境变量，配置方式见：https://docs.tangly1024.com/zh/features/personality
 const BLOG = {
-<<<<<<< HEAD
+  NOTION_PAGE_ID: process.env.NOTION_PAGE_ID || '4c7d20a37dd5489287f98d63f938c712', // Important page_id！！！Duplicate Template from  https://www.notion.so/tanghh/02ab3b8678004aa69e9e415905ef32a5
+  PSEUDO_STATIC: false, // 伪静态路径，开启后所有文章URL都以 .html 结尾。
+  LANG: process.env.NEXT_PUBLIC_LANG || 'zh-CN', // e.g 'zh-CN','en-US'  see /lib/lang.js for more.
+  NEXT_REVALIDATE_SECOND: process.env.NEXT_PUBLIC_REVALIDATE_SECOND || 5, // 更新内容缓存间隔 单位(秒)；即每个页面有5秒的纯静态期、此期间无论多少次访问都不会抓取notion数据；调大该值有助于节省Vercel资源、同时提升访问速率，但也会使文章更新有延迟。
+  THEME: process.env.NEXT_PUBLIC_THEME || 'hexo', // 主题， 支持 ['next','hexo',"fukasawa','medium','example'] @see https://preview.tangly1024.com
+  THEME_SWITCH: process.env.NEXT_PUBLIC_THEME_SWITCH || false, // 是否显示切换主题按钮
+  SINCE: 2021, // e.g if leave this empty, current year will be used.
+  APPEARANCE: process.env.NEXT_PUBLIC_APPEARANCE || 'light', // ['light', 'dark', 'auto'], // light 日间模式 ， dark夜间模式， auto根据时间和主题自动夜间模式
+
+  CUSTOM_MENU: process.env.NEXT_PUBLIC_CUSTOM_MENU || false, // 支持Menu 类型，从3.12.0版本起，各主题将逐步支持灵活的二级菜单配置，替代了原来的Page类型，此配置是试验功能、默认关闭。
+
   AUTHOR: '老胡', // 作者
   BIO: '华强北搬砖人', // 作者简介
   LINK: 'https://madeinhqb.com', // 网站地址
   KEYWORDS: 'laohu, 博客', // 网站关键词 英文逗号隔开
-  NOTION_PAGE_ID:
-  process.env.NOTION_PAGE_ID || '4c7d20a37dd5489287f98d63f938c712', // Important page_id！！！Duplicate Template from  https://www.notion.so/tanghh/02ab3b8678004aa69e9e415905ef32a5
-  NOTION_ACCESS_TOKEN: process.env.NOTION_ACCESS_TOKEN || '', // Useful if you prefer not to make your database public
-  DEBUG: process.env.NEXT_PUBLIC_DEBUG || false, // 是否显示调试按钮
-=======
-  // Important page_id！！！Duplicate Template from  https://www.notion.so/tanghh/02ab3b8678004aa69e9e415905ef32a5
-  NOTION_PAGE_ID: process.env.NOTION_PAGE_ID || '02ab3b8678004aa69e9e415905ef32a5',
-  PSEUDO_STATIC: false, // 伪静态路径，开启后所有文章URL都以 .html 结尾。
-  NEXT_REVALIDATE_SECOND: process.env.NEXT_PUBLIC_REVALIDATE_SECOND || 5, // 更新内容缓存间隔 单位(秒)；即每个页面有5秒的纯静态期、此期间无论多少次访问都不会抓取notion数据；调大该值有助于节省Vercel资源、同时提升访问速率，但也会使文章更新有延迟。
-  THEME: process.env.NEXT_PUBLIC_THEME || 'hexo', // 主题， 支持 ['next','hexo',"fukasawa','medium','example'] @see https://preview.tangly1024.com
-  THEME_SWITCH: process.env.NEXT_PUBLIC_THEME_SWITCH || false, // 是否显示切换主题按钮
-  LANG: process.env.NEXT_PUBLIC_LANG || 'zh-CN', // e.g 'zh-CN','en-US'  see /lib/lang.js for more.
-  SINCE: 2021, // e.g if leave this empty, current year will be used.
-  APPEARANCE: process.env.NEXT_PUBLIC_APPEARANCE || 'light', // ['light', 'dark', 'auto'], // light 日间模式 ， dark夜间模式， auto根据时间和主题自动夜间模式
-
-  CUSTOM_MENU: process.env.NEXT_PUBLIC_CUSTOM_MENU || false, // 支持Menu 类型，从3.12.0版本起，各主题将逐步支持灵活的二级菜单配置，替代了原来的Page类型，此配置是试验功能、默认关闭。
-
-  AUTHOR: process.env.NEXT_PUBLIC_AUTHOR || 'NotionNext', // 您的昵称 例如 tangly1024
-  BIO: process.env.NEXT_PUBLIC_BIO || '一个普通的干饭人🍚', // 作者简介
-  LINK: process.env.NEXT_PUBLIC_LINK || 'https://tangly1024.com', // 网站地址
-  KEYWORDS: process.env.NEXT_PUBLIC_KEYWORD || 'Notion, 博客', // 网站关键词 英文逗号隔开
+
   // 社交链接，不需要可留空白，例如 CONTACT_WEIBO:''
-  CONTACT_EMAIL: process.env.NEXT_PUBLIC_CONTACT_EMAIL || '', // 邮箱地址 例如mail@tangly1024.com
-  CONTACT_WEIBO: process.env.NEXT_PUBLIC_CONTACT_WEIBO || '', // 你的微博个人主页
-  CONTACT_TWITTER: process.env.NEXT_PUBLIC_CONTACT_TWITTER || '', // 你的twitter个人主页
-  CONTACT_GITHUB: process.env.NEXT_PUBLIC_CONTACT_GITHUB || '', // 你的github个人主页 例如 https://github.com/tangly1024
-  CONTACT_TELEGRAM: process.env.NEXT_PUBLIC_CONTACT_TELEGRAM || '', // 你的telegram 地址 例如 https://t.me/tangly_1024
-  CONTACT_LINKEDIN: process.env.NEXT_PUBLIC_CONTACT_LINKEDIN || '', // 你的linkedIn 首页
+  CONTACT_EMAIL: 'laohu@madeinhqb.com', // 邮箱
+  CONTACT_WEIBO: '', // 你的微博个人主页
+  CONTACT_TWITTER: 'https://twitter.com/hqb_in', // 你的twitter个人主页
+  CONTACT_GITHUB: '', // 你的github个人主页
+  CONTACT_TELEGRAM: 'https://t.me/laohu2049', // 你的telegram 地址 例如 https://t.me/tangly_1024
+  CONTACT_LINKEDIN: '', // 你的linkedIn 首页
 
   // 网站字体
   FONT_STYLE: process.env.NEXT_PUBLIC_FONT_STYLE || 'font-serif', // ['font-serif','font-sans'] 两种可选，分别是衬线和无衬线: 参考 https://www.jianshu.com/p/55e410bd2115
@@ -57,7 +47,6 @@
 
   // 侧栏布局 是否反转(左变右,右变左) 已支持主题: hexo next medium fukasawa example
   LAYOUT_SIDEBAR_REVERSE: false,
->>>>>>> d5d92533
 
   // 一个小插件展示你的facebook fan page~ @see https://tw.andys.pro/article/add-facebook-fanpage-notionnext
   FACEBOOK_PAGE_TITLE: process.env.NEXT_PUBLIC_FACEBOOK_PAGE_TITLE || null, // 邊欄 Facebook Page widget 的標題欄，填''則無標題欄 e.g FACEBOOK 粉絲團'
@@ -94,20 +83,10 @@
   PREVIEW_CATEGORY_COUNT: 16, // 首页最多展示的分类数量，0为不限制
   PREVIEW_TAG_COUNT: 16, // 首页最多展示的标签数量，0为不限制
 
-<<<<<<< HEAD
-  // 社交链接，不需要可留空白，例如 CONTACT_WEIBO:''
-  CONTACT_EMAIL: 'laohu@madeinhqb.com', // 邮箱
-  CONTACT_WEIBO: '', // 你的微博个人主页
-  CONTACT_TWITTER: 'https://twitter.com/hqb_in', // 你的twitter个人主页
-  CONTACT_GITHUB: '', // 你的github个人主页
-  CONTACT_TELEGRAM: 'https://t.me/laohu2049', // 你的telegram 地址 例如 https://t.me/tangly_1024
-  CONTACT_LINKEDIN: '', // 你的linkedIn 首页
-=======
   // 鼠标点击烟花特效
   FIREWORKS: process.env.NEXT_PUBLIC_FIREWORKS || false, // 开关
   // 烟花色彩，感谢 https://github.com/Vixcity 提交的色彩
   FIREWORKS_COLOR: ['255, 20, 97', '24, 255, 146', '90, 135, 255', '251, 243, 140'],
->>>>>>> d5d92533
 
   // 樱花飘落特效
   SAKURA: process.env.NEXT_PUBLIC_SAKURA || false, // 开关
@@ -124,14 +103,8 @@
   STARRY_SKY: process.env.NEXT_PUBLIC_STARRY_SKY || false, // 开关
 
   // 悬浮挂件
-<<<<<<< HEAD
   WIDGET_PET: process.env.NEXT_PUBLIC_WIDGET_PET || false, // 是否显示宠物挂件
-  WIDGET_PET_LINK:
-    'https://cdn.jsdelivr.net/npm/live2d-widget-model-wanko@1.0.5/assets/wanko.model.json', // 挂件模型地址 @see https://github.com/xiazeyu/live2d-widget-models
-=======
-  WIDGET_PET: process.env.NEXT_PUBLIC_WIDGET_PET || true, // 是否显示宠物挂件
   WIDGET_PET_LINK: process.env.NEXT_PUBLIC_WIDGET_PET_LINK || 'https://cdn.jsdelivr.net/npm/live2d-widget-model-wanko@1.0.5/assets/wanko.model.json', // 挂件模型地址 @see https://github.com/xiazeyu/live2d-widget-models
->>>>>>> d5d92533
   WIDGET_PET_SWITCH_THEME: true, // 点击宠物挂件切换博客主题
 
   // 音乐播放插件
@@ -180,21 +153,9 @@
   COMMENT_GISCUS_LOADING: process.env.NEXT_PUBLIC_COMMENT_GISCUS_LOADING || 'lazy', // 你的 Giscus 載入是否漸進式載入, 預設 'lazy'
   COMMENT_GISCUS_CROSSORIGIN: process.env.NEXT_PUBLIC_COMMENT_GISCUS_CROSSORIGIN || 'anonymous', // 你的 Giscus 可以跨網域, 預設 'anonymous'
 
-<<<<<<< HEAD
   COMMENT_CUSDIS_APP_ID: process.env.NEXT_PUBLIC_COMMENT_CUSDIS_APP_ID || '222af4ac-b656-4c5c-810d-9a8b1a1bc4e5', // data-app-id 36位 see https://cusdis.com/
-  COMMENT_CUSDIS_HOST:
-    process.env.NEXT_PUBLIC_COMMENT_CUSDIS_HOST || 'https://cusdis.com', // data-host, change this if you're using self-hosted version
-  COMMENT_CUSDIS_SCRIPT_SRC:
-    process.env.NEXT_PUBLIC_COMMENT_CUSDIS_SCRIPT_SRC ||
-    'https://cusdis.com/js/cusdis.es.js', // change this if you're using self-hosted version
-
-  COMMENT_UTTERRANCES_REPO:
-    process.env.NEXT_PUBLIC_COMMENT_UTTERRANCES_REPO || '', // 你的代码仓库名， 例如我是 'tangly1024/NotionNext'； 更多文档参考 https://utteranc.es/
-=======
-  COMMENT_CUSDIS_APP_ID: process.env.NEXT_PUBLIC_COMMENT_CUSDIS_APP_ID || '', // data-app-id 36位 see https://cusdis.com/
   COMMENT_CUSDIS_HOST: process.env.NEXT_PUBLIC_COMMENT_CUSDIS_HOST || 'https://cusdis.com', // data-host, change this if you're using self-hosted version
   COMMENT_CUSDIS_SCRIPT_SRC: process.env.NEXT_PUBLIC_COMMENT_CUSDIS_SCRIPT_SRC || 'https://cusdis.com/js/cusdis.es.js', // change this if you're using self-hosted version
->>>>>>> d5d92533
 
   // gitalk评论插件 更多参考 https://gitalk.github.io/
   COMMENT_GITALK_REPO: process.env.NEXT_PUBLIC_COMMENT_GITALK_REPO || '', // 你的Github仓库名，例如 'NotionNext'
