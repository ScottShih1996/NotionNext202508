// 注: process.env.XX是Vercel的环境变量，配置方式见：https://docs.tangly1024.com/zh/features/personality
const BLOG = {
  AUTHOR: 'ELIAS', // 作者
  BIO: 'Live Free Or Die', // 作者简介
  LINK: 'https://tangly1024.com', // 网站地址
<<<<<<< HEAD
  AVATAR: '/avatar.png', // 个人头像 默认取public目录下的avatar.png
  KEYWORDS: 'Notion,博客,ELIAS', // 网站关键词 英文逗号隔开
  NOTION_PAGE_ID:
    process.env.NOTION_PAGE_ID || 'f6f8c5b2ef984a84b943924f780d0977', // Important page_id！！！Duplicate Template from  https://www.notion.so/tanghh/02ab3b8678004aa69e9e415905ef32a5
=======
  KEYWORDS: 'Notion, 博客', // 网站关键词 英文逗号隔开
  NOTION_PAGE_ID:
  process.env.NOTION_PAGE_ID || '02ab3b8678004aa69e9e415905ef32a5', // Important page_id！！！Duplicate Template from  https://www.notion.so/tanghh/02ab3b8678004aa69e9e415905ef32a5
>>>>>>> 3a4c1d38
  NOTION_ACCESS_TOKEN: process.env.NOTION_ACCESS_TOKEN || '', // Useful if you prefer not to make your database public
  DEBUG: process.env.NEXT_PUBLIC_DEBUG || false, // 是否显示调试按钮

  // 一个小插件展示你的facebook fan page~ @see https://tw.andys.pro/article/add-facebook-fanpage-notionnext
  FACEBOOK_PAGE_TITLE:
    process.env.NEXT_PUBLIC_FACEBOOK_PAGE_TITLE || null, // 邊欄 Facebook Page widget 的標題欄，填''則無標題欄 e.g FACEBOOK 粉絲團'
  FACEBOOK_PAGE:
    process.env.NEXT_PUBLIC_FACEBOOK_PAGE || null, // Facebook Page 的連結 e.g https://www.facebook.com/tw.andys.pro
  FACEBOOK_PAGE_ID: process.env.NEXT_PUBLIC_FACEBOOK_PAGE_ID || '', // Facebook Page ID 來啟用 messenger 聊天功能
  FACEBOOK_APP_ID: process.env.NEXT_PUBLIC_FACEBOOK_APP_ID || '', // Facebook App ID 來啟用 messenger 聊天功能 获取: https://developers.facebook.com/

  THEME: process.env.NEXT_PUBLIC_THEME || 'hexo', // 主题， 支持 ['next','hexo',"fukasawa','medium','example'] @see https://preview.tangly1024.com
  THEME_SWITCH: process.env.NEXT_PUBLIC_THEME_SWITCH || false, // 是否显示切换主题按钮
  LANG: 'zh-CN', // e.g 'zh-CN','en-US'  see /lib/lang.js for more.
  HOME_BANNER_IMAGE: './bg_image.jpg', // 首页背景大图，默认文件：/public/bg_image.jpg 。会被Notion中的封面图覆盖。
  SINCE: 2021, // e.g if leave this empty, current year will be used.
  BEI_AN: process.env.NEXT_PUBLIC_BEI_AN || '', // 备案号 闽ICP备XXXXXXX
  APPEARANCE: 'dark', // ['light', 'dark', 'auto'], // light 日间模式 ， dark夜间模式， auto根据时间和主题自动夜间模式
  FONT: 'font-serif tracking-wider subpixel-antialiased', // 文章字体 ['font-sans', 'font-serif', 'font-mono'] @see https://www.tailwindcss.cn/docs/font-family
  FONT_AWESOME_PATH:
    'https://cdn.bootcdn.net/ajax/libs/font-awesome/5.15.4/css/all.min.css', // 图标库CDN ，国内推荐BootCDN，国外推荐 CloudFlare https://cdnjs.cloudflare.com/ajax/libs/font-awesome/5.15.4/css/all.min.css
  BACKGROUND_LIGHT: '#eeeeee', // use hex value, don't forget '#' e.g #fffefc
  BACKGROUND_DARK: '#000000', // use hex value, don't forget '#'
  SUB_PATH: '', // leave this empty unless you want to deploy in a folder

  POST_LIST_STYLE: 'page', // ['page','scroll] 文章列表样式:页码分页、单页滚动加载
  POST_LIST_PREVIEW: process.env.NEXT_PUBLIC_POST_PREVIEW || 'false', //  是否在列表加载文章预览
  POST_PREVIEW_LINES: 12, // 预览博客行数
  POST_RECOMMEND_COUNT: 6, // 推荐文章数量
  POSTS_PER_PAGE: 6, // post counts per page
  POSTS_SORT_BY: 'notion', // 排序方式 'date'按时间,'notion'由notion控制

  PREVIEW_CATEGORY_COUNT: 16, // 首页最多展示的分类数量，0为不限制
  PREVIEW_TAG_COUNT: 16, // 首页最多展示的标签数量，0为不限制

  // 社交链接，不需要可留空白，例如 CONTACT_WEIBO:''
  CONTACT_EMAIL: 'eliaszon3@gmail.com',
  CONTACT_WEIBO: '',
  CONTACT_TWITTER: '',
  CONTACT_GITHUB: 'https://github.com/eliaszon',
  CONTACT_TELEGRAM: '',

  // 鼠标点击烟花特效
  FIREWORKS: process.env.NEXT_PUBLIC_FIREWORKS || true, // 鼠标点击烟花特效

  // 悬浮挂件
  WIDGET_PET: process.env.NEXT_PUBLIC_WIDGET_PET || false, // 是否显示宠物挂件
  WIDGET_PET_LINK:
    'https://cdn.jsdelivr.net/npm/live2d-widget-model-wanko@1.0.5/assets/wanko.model.json', // 挂件模型地址 @see https://github.com/xiazeyu/live2d-widget-models
  WIDGET_PET_SWITCH_THEME: false, // 点击宠物挂件切换博客主题

  // 评论互动 可同时开启多个支持 GISCUS CUSDIS UTTERRANCES GITALK

  // giscus @see https://giscus.app/
  COMMENT_GISCUS_REPO: process.env.NEXT_PUBLIC_COMMENT_GISCUS_REPO || 'eliaszon/NotionNext', // 你的Github仓库名 e.g 'tangly1024/NotionNext'
  COMMENT_GISCUS_REPO_ID: process.env.NEXT_PUBLIC_COMMENT_GISCUS_REPO_ID || 'R_kgDOHSbQdQ', // 你的Github Repo ID e.g ( 設定完 giscus 即可看到 )
  COMMENT_GISCUS_CATEGORY_ID:
    process.env.NEXT_PUBLIC_COMMENT_GISCUS_CATEGORY_ID || 'DIC_kwDOHSbQdc4CPSdD', // 你的Github Discussions 內的 Category ID ( 設定完 giscus 即可看到 )
  COMMENT_GISCUS_MAPPING:
    process.env.NEXT_PUBLIC_COMMENT_GISCUS_MAPPING || 'url', // 你的Github Discussions 使用哪種方式來標定文章, 預設 'pathname'
  COMMENT_GISCUS_REACTIONS_ENABLED:
    process.env.NEXT_PUBLIC_COMMENT_GISCUS_REACTIONS_ENABLED || '1', // 你的 Giscus 是否開啟文章表情符號 '1' 開啟 "0" 關閉 預設開啟
  COMMENT_GISCUS_EMIT_METADATA:
    process.env.NEXT_PUBLIC_COMMENT_GISCUS_EMIT_METADATA || '1', // 你的 Giscus 是否提取 Metadata '1' 開啟 '0' 關閉 預設關閉
  COMMENT_GISCUS_INPUT_POSITION:
    process.env.NEXT_PUBLIC_COMMENT_GISCUS_INPUT_POSITION || 'top', // 你的 Giscus 發表留言位置 'bottom' 尾部 'top' 頂部, 預設 'bottom'
  COMMENT_GISCUS_LANG: process.env.NEXT_PUBLIC_COMMENT_GISCUS_LANG || 'zh-CN', // 你的 Giscus 語言 e.g 'en', 'zh-TW', 'zh-CN', 預設 'en'
  COMMENT_GISCUS_LOADING:
    process.env.NEXT_PUBLIC_COMMENT_GISCUS_LOADING || 'lazy', // 你的 Giscus 載入是否漸進式載入, 預設 'lazy'
  COMMENT_GISCUS_CROSSORIGIN:
    process.env.NEXT_PUBLIC_COMMENT_GISCUS_CROSSORIGIN || 'anonymous', // 你的 Giscus 可以跨網域, 預設 'anonymous'

  COMMENT_CUSDIS_APP_ID: process.env.NEXT_PUBLIC_COMMENT_CUSDIS_APP_ID || '', // data-app-id 36位 see https://cusdis.com/
  COMMENT_CUSDIS_HOST:
    process.env.NEXT_PUBLIC_COMMENT_CUSDIS_HOST || 'https://cusdis.com', // data-host, change this if you're using self-hosted version
  COMMENT_CUSDIS_SCRIPT_SRC:
    process.env.NEXT_PUBLIC_COMMENT_CUSDIS_SCRIPT_SRC ||
    'https://cusdis.com/js/cusdis.es.js', // change this if you're using self-hosted version

  COMMENT_UTTERRANCES_REPO:
    process.env.NEXT_PUBLIC_COMMENT_UTTERRANCES_REPO || '', // 你的代码仓库名， 例如我是 'tangly1024/NotionNext'； 更多文档参考 https://utteranc.es/

  // gitalk评论插件 更多参考 https://gitalk.github.io/
  COMMENT_GITALK_REPO: process.env.NEXT_PUBLIC_COMMENT_GITALK_REPO || '', // 你的Github仓库名，例如 'NotionNext'
  COMMENT_GITALK_OWNER: process.env.NEXT_PUBLIC_COMMENT_GITALK_OWNER || '', // 你的用户名 e.g tangly1024
  COMMENT_GITALK_ADMIN: process.env.NEXT_PUBLIC_COMMENT_GITALK_ADMIN || '', // 管理员用户名、一般是自己 e.g 'tangly1024'
  COMMENT_GITALK_CLIENT_ID:
    process.env.NEXT_PUBLIC_COMMENT_GITALK_CLIENT_ID || '', // e.g 20位ID ， 在gitalk后台获取
  COMMENT_GITALK_CLIENT_SECRET:
    process.env.NEXT_PUBLIC_COMMENT_GITALK_CLIENT_SECRET || '', // e.g 40位ID， 在gitalk后台获取
  COMMENT_GITALK_DISTRACTION_FREE_MODE: false, // 类似facebook的无干扰模式

  COMMENT_GITTER_ROOM: process.env.NEXT_PUBLIC_COMMENT_GITTER_ROOM || '', // gitter聊天室 see https://gitter.im/ 不需要则留空
  COMMENT_DAO_VOICE_ID: process.env.NEXT_PUBLIC_COMMENT_DAO_VOICE_ID || '', // DaoVoice http://dashboard.daovoice.io/get-started
  COMMENT_TIDIO_ID: process.env.NEXT_PUBLIC_COMMENT_TIDIO_ID || '', // [tidio_id] -> //code.tidio.co/[tidio_id].js

  COMMENT_VALINE_APP_ID: process.env.NEXT_PUBLIC_VALINE_ID || '', // Valine @see https://valine.js.org/quickstart.html 或 https://github.com/stonehank/react-valine#%E8%8E%B7%E5%8F%96app-id-%E5%92%8C-app-key
  COMMENT_VALINE_APP_KEY: process.env.NEXT_PUBLIC_VALINE_KEY || '',
  COMMENT_VALINE_SERVER_URLS: process.env.NEXT_PUBLIC_VALINE_SERVER_URLS || '', // 该配置适用于国内自定义域名用户, 海外版本会自动检测(无需手动填写) @see https://valine.js.org/configuration.html#serverURLs
  COMMENT_VALINE_PLACEHOLDER: process.env.NEXT_PUBLIC_VALINE_PLACEHOLDER || '抢个沙发吧~', // 可以搭配后台管理评论 https://github.com/DesertsP/Valine-Admin  便于查看评论，以及邮件通知，垃圾评论过滤等功能

  COMMENT_WALINE_SERVER_URL: process.env.NEXT_PUBLIC_WALINE_SERVER_URL || '', // Waline 评论 @see https://waline.js.org/guide/get-started.html
  COMMENT_WALINE_RECENT: process.env.NEXT_PUBLIC_WALINE_RECENT || false, // 最新评论

  // 站点统计
  ANALYTICS_BUSUANZI_ENABLE: true, // 展示网站阅读量、访问数 see http://busuanzi.ibruce.info/
  ANALYTICS_BAIDU_ID: process.env.NEXT_PUBLIC_ANALYTICS_BAIDU_ID || '', // e.g 只需要填写百度统计的id，[baidu_id] -> https://hm.baidu.com/hm.js?[baidu_id]
  ANALYTICS_CNZZ_ID: process.env.NEXT_PUBLIC_ANALYTICS_CNZZ_ID || '', // 只需要填写站长统计的id, [cnzz_id] -> https://s9.cnzz.com/z_stat.php?id=[cnzz_id]&web_id=[cnzz_id]
  ANALYTICS_GOOGLE_ID: process.env.NEXT_PUBLIC_ANALYTICS_GOOGLE_ID || '', // 谷歌Analytics的id e.g: G-XXXXXXXXXX

  ANALYTICS_ACKEE_TRACKER:
    process.env.NEXT_PUBLIC_ANALYTICS_ACKEE_TRACKER || '', // e.g 'https://ackee.tangly1024.net/tracker.js'
  ANALYTICS_ACKEE_DATA_SERVER:
    process.env.NEXT_PUBLIC_ANALYTICS_ACKEE_DATA_SERVER || '', // e.g https://ackee.tangly1024.net , don't end with a slash
  ANALYTICS_ACKEE_DOMAIN_ID:
    process.env.NEXT_PUBLIC_ANALYTICS_ACKEE_DOMAIN_ID || '', // e.g '0e2257a8-54d4-4847-91a1-0311ea48cc7b'

  SEO_GOOGLE_SITE_VERIFICATION:
    process.env.NEXT_PUBLIC_SEO_GOOGLE_SITE_VERIFICATION || '', // Remove the value or replace it with your own google site verification code

  ADSENSE_GOOGLE_ID: process.env.NEXT_PUBLIC_ADSENSE_GOOGLE_ID || '', // 谷歌广告ID e.g ca-pub-xxxxxxxxxxxxxxxx

  // 无关紧要的配置
<<<<<<< HEAD
  TITLE: process.env.NEXT_PUBLIC_TITLE || 'ELIAS`s BLOG', // 站点标题 ，被notion中的页面标题覆盖
=======
  AVATAR: '/avatar.png', // 作者头像，被notion中的ICON覆盖。如果没有ICON则取public目录下的avatar.png
  TITLE: process.env.NEXT_PUBLIC_TITLE || 'NotionNext BLOG', // 站点标题 ，被notion中的页面标题覆盖
>>>>>>> 3a4c1d38
  DESCRIPTION:
    process.env.NEXT_PUBLIC_DESCRIPTION || '这是ELIAS ZON的个人博客，由NotionNext生成', // 站点描述，被notion中的页面描述覆盖

  isProd: process.env.VERCEL_ENV === 'production', // distinguish between development and production environment (ref: https://vercel.com/docs/environment-variables#system-environment-variables)  isProd: process.env.VERCEL_ENV === 'production' // distinguish between development and production environment (ref: https://vercel.com/docs/environment-variables#system-environment-variables)
  VERSION: process.env.NEXT_PUBLIC_VERSION // 版本号
}

module.exports = BLOG<|MERGE_RESOLUTION|>--- conflicted
+++ resolved
@@ -3,16 +3,10 @@
   AUTHOR: 'ELIAS', // 作者
   BIO: 'Live Free Or Die', // 作者简介
   LINK: 'https://tangly1024.com', // 网站地址
-<<<<<<< HEAD
   AVATAR: '/avatar.png', // 个人头像 默认取public目录下的avatar.png
   KEYWORDS: 'Notion,博客,ELIAS', // 网站关键词 英文逗号隔开
   NOTION_PAGE_ID:
     process.env.NOTION_PAGE_ID || 'f6f8c5b2ef984a84b943924f780d0977', // Important page_id！！！Duplicate Template from  https://www.notion.so/tanghh/02ab3b8678004aa69e9e415905ef32a5
-=======
-  KEYWORDS: 'Notion, 博客', // 网站关键词 英文逗号隔开
-  NOTION_PAGE_ID:
-  process.env.NOTION_PAGE_ID || '02ab3b8678004aa69e9e415905ef32a5', // Important page_id！！！Duplicate Template from  https://www.notion.so/tanghh/02ab3b8678004aa69e9e415905ef32a5
->>>>>>> 3a4c1d38
   NOTION_ACCESS_TOKEN: process.env.NOTION_ACCESS_TOKEN || '', // Useful if you prefer not to make your database public
   DEBUG: process.env.NEXT_PUBLIC_DEBUG || false, // 是否显示调试按钮
 
@@ -136,12 +130,7 @@
   ADSENSE_GOOGLE_ID: process.env.NEXT_PUBLIC_ADSENSE_GOOGLE_ID || '', // 谷歌广告ID e.g ca-pub-xxxxxxxxxxxxxxxx
 
   // 无关紧要的配置
-<<<<<<< HEAD
   TITLE: process.env.NEXT_PUBLIC_TITLE || 'ELIAS`s BLOG', // 站点标题 ，被notion中的页面标题覆盖
-=======
-  AVATAR: '/avatar.png', // 作者头像，被notion中的ICON覆盖。如果没有ICON则取public目录下的avatar.png
-  TITLE: process.env.NEXT_PUBLIC_TITLE || 'NotionNext BLOG', // 站点标题 ，被notion中的页面标题覆盖
->>>>>>> 3a4c1d38
   DESCRIPTION:
     process.env.NEXT_PUBLIC_DESCRIPTION || '这是ELIAS ZON的个人博客，由NotionNext生成', // 站点描述，被notion中的页面描述覆盖
 
