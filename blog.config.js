--- conflicted
+++ resolved
@@ -1,19 +1,10 @@
 // 注: process.env.XX是Vercel的环境变量，配置方式见：https://docs.tangly1024.com/zh/features/personality
 const BLOG = {
-<<<<<<< HEAD
   AUTHOR: 'Spac', // 作者
-  BIO: 'Hi ~ ', // 作者简介
+  BIO: 'Hi~,Welcome here!', // 作者简介
   LINK: 'https://spac.ml', // 网站地址
-  AVATAR: '/avatar.png', // 个人头像 默认取public目录下的avatar.png
-  KEYWORDS: 'Notion, Blog', // 网站关键词 英文逗号隔开
-  NOTION_PAGE_ID: 
-=======
-  AUTHOR: 'tangly1024', // 作者
-  BIO: '一个普通的干饭人🍚', // 作者简介
-  LINK: 'https://tangly1024.com', // 网站地址
   KEYWORDS: 'Notion, 博客', // 网站关键词 英文逗号隔开
   NOTION_PAGE_ID:
->>>>>>> ad32f1e4
     process.env.NOTION_PAGE_ID || '02ab3b8678004aa69e9e415905ef32a5', // Important page_id！！！Duplicate Template from  https://www.notion.so/tanghh/02ab3b8678004aa69e9e415905ef32a5
   NOTION_ACCESS_TOKEN: process.env.NOTION_ACCESS_TOKEN || '', // Useful if you prefer not to make your database public
   DEBUG: process.env.NEXT_PUBLIC_DEBUG || false, // 是否显示调试按钮
@@ -130,18 +121,11 @@
   ADSENSE_GOOGLE_ID: process.env.NEXT_PUBLIC_ADSENSE_GOOGLE_ID || '', // 谷歌广告ID e.g ca-pub-xxxxxxxxxxxxxxxx
 
   // 无关紧要的配置
-<<<<<<< HEAD
-  TITLE: process.env.NEXT_PUBLIC_TITLE || ' ', // 站点标题 ，被notion中的页面标题覆盖
-  DESCRIPTION: 
-    process.env.NEXT_PUBLIC_DESCRIPTION || ' ', // 站点描述，被notion中的页面描述覆盖
-    
-=======
   AVATAR: '/avatar.png', // 作者头像，被notion中的ICON覆盖。如果没有ICON则取public目录下的avatar.png
   TITLE: process.env.NEXT_PUBLIC_TITLE || 'NotionNext BLOG', // 站点标题 ，被notion中的页面标题覆盖
   DESCRIPTION:
     process.env.NEXT_PUBLIC_DESCRIPTION || '这是一个由NotionNext生成的站点', // 站点描述，被notion中的页面描述覆盖
 
->>>>>>> ad32f1e4
   isProd: process.env.VERCEL_ENV === 'production', // distinguish between development and production environment (ref: https://vercel.com/docs/environment-variables#system-environment-variables)  isProd: process.env.VERCEL_ENV === 'production' // distinguish between development and production environment (ref: https://vercel.com/docs/environment-variables#system-environment-variables)
   VERSION: process.env.NEXT_PUBLIC_VERSION // 版本号
 }
