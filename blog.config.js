// 注: process.env.XX是Vercel的环境变量，配置方式见：https://docs.tangly1024.com/zh/features/personality
const BLOG = {
  // Important page_id！！！Duplicate Template from  https://www.notion.so/tanghh/02ab3b8678004aa69e9e415905ef32a5
  NOTION_PAGE_ID:
      process.env.NOTION_PAGE_ID || '02ab3b8678004aa69e9e415905ef32a5',
  PSEUDO_STATIC: process.env.NEXT_PUBLIC_PSEUDO_STATIC || false, // 伪静态路径，开启后所有文章URL都以 .html 结尾。
  NEXT_REVALIDATE_SECOND: process.env.NEXT_PUBLIC_REVALIDATE_SECOND || 5, // 更新内容缓存间隔 单位(秒)；即每个页面有5秒的纯静态期、此期间无论多少次访问都不会抓取notion数据；调大该值有助于节省Vercel资源、同时提升访问速率，但也会使文章更新有延迟。
  THEME: process.env.NEXT_PUBLIC_THEME || 'hexo', // 主题， 支持 ['next','hexo',"fukasawa','medium','example','matery','gitbook','simple'] @see https://preview.tangly1024.com
  THEME_SWITCH: process.env.NEXT_PUBLIC_THEME_SWITCH || false, // 是否显示切换主题按钮
<<<<<<< HEAD
  LANG: 'zh-CN', // e.g 'zh-CN','en-US'  see /lib/lang.js for more.
  SINCE: 2020, // e.g if leave this empty, current year will be used.
  APPEARANCE: 'light', // ['light', 'dark', 'auto'], // light 日间模式 ， dark夜间模式， auto根据时间和主题自动夜间模式

  AUTHOR: 'Spac', // 作者
  BIO: 'Hi~,Welcome here!', // 作者简介
  LINK: 'https://spac.ml', // 网站地址
  KEYWORDS: 'Notion, 博客', // 网站关键词 英文逗号隔开
  // 社交链接，不需要可留空白，例如 CONTACT_WEIBO:''
  CONTACT_EMAIL: 'hi@spac.ml', // 邮箱
  CONTACT_WEIBO: '', // 你的微博个人主页
  CONTACT_TWITTER: '', // 你的twitter个人主页
  CONTACT_GITHUB: 'https://github.com/spacding/NotionNext', // 你的github个人主页
  CONTACT_TELEGRAM: '', // 你的telegram 地址 例如 https://t.me/tangly_1024
  CONTACT_LINKEDIN: '', // 你的linkedIn 首页
=======
  LANG: process.env.NEXT_PUBLIC_LANG || 'zh-CN', // e.g 'zh-CN','en-US'  see /lib/lang.js for more.
  SINCE: 2021, // e.g if leave this empty, current year will be used.
  APPEARANCE: process.env.NEXT_PUBLIC_APPEARANCE || 'light', // ['light', 'dark', 'auto'], // light 日间模式 ， dark夜间模式， auto根据时间和主题自动夜间模式
  APPEARANCE_DARK_TIME: process.env.NEXT_PUBLIC_APPEARANCE_DARK_TIME || [18, 6], // 夜间模式起至时间，false时关闭根据时间自动切换夜间模式

  // 3.14.1版本后，欢迎语在此配置，英文逗号隔开 ,  即可支持多个欢迎语打字效果。
  GREETING_WORDS: process.env.NEXT_PUBLIC_GREETING_WORDS || 'Hi，我是一个程序员, Hi，我是一个打工人,Hi，我是一个干饭人,欢迎来到我的博客🎉',

  CUSTOM_MENU: process.env.NEXT_PUBLIC_CUSTOM_MENU || false, // 支持Menu 类型，从3.12.0版本起，各主题将逐步支持灵活的二级菜单配置，替代了原来的Page类型，此配置是试验功能、默认关闭。

  AUTHOR: process.env.NEXT_PUBLIC_AUTHOR || 'NotionNext', // 您的昵称 例如 tangly1024
  BIO: process.env.NEXT_PUBLIC_BIO || '一个普通的干饭人🍚', // 作者简介
  LINK: process.env.NEXT_PUBLIC_LINK || 'https://tangly1024.com', // 网站地址
  KEYWORDS: process.env.NEXT_PUBLIC_KEYWORD || 'Notion, 博客', // 网站关键词 英文逗号隔开
  // 社交链接，不需要可留空白，例如 CONTACT_WEIBO:''
  CONTACT_EMAIL: process.env.NEXT_PUBLIC_CONTACT_EMAIL || '', // 邮箱地址 例如mail@tangly1024.com
  CONTACT_WEIBO: process.env.NEXT_PUBLIC_CONTACT_WEIBO || '', // 你的微博个人主页
  CONTACT_TWITTER: process.env.NEXT_PUBLIC_CONTACT_TWITTER || '', // 你的twitter个人主页
  CONTACT_GITHUB: process.env.NEXT_PUBLIC_CONTACT_GITHUB || '', // 你的github个人主页 例如 https://github.com/tangly1024
  CONTACT_TELEGRAM: process.env.NEXT_PUBLIC_CONTACT_TELEGRAM || '', // 你的telegram 地址 例如 https://t.me/tangly_1024
  CONTACT_LINKEDIN: process.env.NEXT_PUBLIC_CONTACT_LINKEDIN || '', // 你的linkedIn 首页
  CONTACT_INSTAGRAM: process.env.NEXT_PUBLIC_CONTACT_INSTAGRAM || '', // 您的instagram地址
  CONTACT_BILIBILI: process.env.NEXT_PUBLIC_CONTACT_BILIBILI || '', // B站主页
  CONTACT_YOUTUBE: process.env.NEXT_PUBLIC_CONTACT_YOUTUBE || '', // Youtube主页

  NOTION_HOST: process.env.NEXT_PUBLIC_NOTION_HOST || 'https://www.notion.so', // Notion域名，您可以选择用自己的域名进行反向代理，如果不懂得什么是反向代理，请勿修改此项
>>>>>>> b6af2e44

  // 网站字体
  FONT_STYLE: process.env.NEXT_PUBLIC_FONT_STYLE || 'font-sans', // ['font-serif','font-sans'] 两种可选，分别是衬线和无衬线: 参考 https://www.jianshu.com/p/55e410bd2115
  FONT_URL: [
    // 字体CSS 例如 https://npm.elemecdn.com/lxgw-wenkai-webfont@1.6.0/style.css
    'https://fonts.googleapis.com/css?family=Bitter&display=swap',
    'https://fonts.googleapis.com/css2?family=Noto+Sans+SC:wght@300&display=swap',
    'https://fonts.googleapis.com/css2?family=Noto+Serif+SC:wght@300&display=swap'
  ],
  FONT_SANS: [
    // 无衬线字体 例如'LXGW WenKai'
    '"PingFang SC"',
    '-apple-system',
    'BlinkMacSystemFont',
    '"Hiragino Sans GB"',
    '"Microsoft YaHei"',
    '"Segoe UI Emoji"',
    '"Segoe UI Symbol"',
    '"Segoe UI"',
    '"Noto Sans SC"',
    'HarmonyOS_Regular',
    '"Helvetica Neue"',
    'Helvetica',
    '"Source Han Sans SC"',
    'Arial',
    'sans-serif',
    '"Apple Color Emoji"'
  ],
  FONT_SERIF: [
    // 衬线字体 例如'LXGW WenKai'
    'Bitter',
    '"Noto Serif SC"',
    'SimSun',
    '"Times New Roman"',
    'Times',
    'serif',
    '"Segoe UI Emoji"',
    '"Segoe UI Symbol"',
    '"Apple Color Emoji"'
  ],
  FONT_AWESOME: process.env.NEXT_PUBLIC_FONT_AWESOME_PATH || '/css/all.min.css', // font-awesome 字体图标地址、默认读取本地; 可选 https://lf9-cdn-tos.bytecdntp.com/cdn/expire-1-M/font-awesome/6.0.0/css/all.min.css

  // 自定义外部脚本，外部样式
  CUSTOM_EXTERNAL_JS: [''], // e.g. ['http://xx.com/script.js','http://xx.com/script.js']
  CUSTOM_EXTERNAL_CSS: [''], // e.g. ['http://xx.com/style.css','http://xx.com/style.css']

  // 侧栏布局 是否反转(左变右,右变左) 已支持主题: hexo next medium fukasawa example
  LAYOUT_SIDEBAR_REVERSE: false,

  // 一个小插件展示你的facebook fan page~ @see https://tw.andys.pro/article/add-facebook-fanpage-notionnext
  FACEBOOK_PAGE_TITLE: process.env.NEXT_PUBLIC_FACEBOOK_PAGE_TITLE || null, // 邊欄 Facebook Page widget 的標題欄，填''則無標題欄 e.g FACEBOOK 粉絲團'
  FACEBOOK_PAGE: process.env.NEXT_PUBLIC_FACEBOOK_PAGE || null, // Facebook Page 的連結 e.g https://www.facebook.com/tw.andys.pro
  FACEBOOK_PAGE_ID: process.env.NEXT_PUBLIC_FACEBOOK_PAGE_ID || '', // Facebook Page ID 來啟用 messenger 聊天功能
  FACEBOOK_APP_ID: process.env.NEXT_PUBLIC_FACEBOOK_APP_ID || '', // Facebook App ID 來啟用 messenger 聊天功能 获取: https://developers.facebook.com/

  BEI_AN: process.env.NEXT_PUBLIC_BEI_AN || '', // 备案号 闽ICP备XXXXXXX

  // PrismJs 代码相关
  PRISM_JS_AUTO_LOADER:
      'https://npm.elemecdn.com/prismjs@1.29.0/plugins/autoloader/prism-autoloader.min.js',
  PRISM_JS_PATH: 'https://npm.elemecdn.com/prismjs@1.29.0/components/',
  PRISM_THEME_PATH:
      'https://npm.elemecdn.com/prism-themes/themes/prism-a11y-dark.min.css', // 代码样式主题 更多参考 https://github.com/PrismJS/prism-themes
  CODE_MAC_BAR: process.env.NEXT_PUBLIC_CODE_MAC_BAR || true, // 代码左上角显示mac的红黄绿图标
  CODE_LINE_NUMBERS: process.env.NEXT_PUBLIC_CODE_LINE_NUMBERS || 'false', // 是否显示行号
  CODE_COLLAPSE: process.env.NEXT_PUBLIC_CODE_COLLAPSE || 'false', // 是否折叠代码框

  // Mermaid 图表CDN
  MERMAID_CDN: process.env.NEXT_PUBLIC_MERMAID_CDN || 'https://cdn.jsdelivr.net/npm/mermaid@10.2.2/dist/mermaid.min.js', // CDN

  BACKGROUND_LIGHT: '#eeeeee', // use hex value, don't forget '#' e.g #fffefc
  BACKGROUND_DARK: '#000000', // use hex value, don't forget '#'
  SUB_PATH: '', // leave this empty unless you want to deploy in a folder

  POST_SHARE_BAR_ENABLE: process.env.NEXT_PUBLIC_POST_SHARE_BAR || 'true', // 文章分享功能 ，将在底部显示一个分享条
  POSTS_SHARE_SERVICES: process.env.NEXT_PUBLIC_POST_SHARE_SERVICES || 'link,wechat,qq,weibo,email,facebook,twitter,telegram,messenger,line,reddit,whatsapp,linkedin', // 分享的服務，按顺序显示,逗号隔开
  // 所有支持的分享服务：link(复制链接),wechat(微信),qq,weibo(微博),email(邮件),facebook,twitter,telegram,messenger,line,reddit,whatsapp,linkedin,vkshare,okshare,tumblr,livejournal,mailru,viber,workplace,pocket,instapaper,hatena

  POST_URL_PREFIX: process.env.NEXT_PUBLIC_POST_URL_PREFIX || 'article',
  // POST类型文章的默认路径前缀，例如默认POST类型的路径是  /article/[slug]
  // 如果此项配置为 '' 空， 则文章将没有前缀路径，使用场景： 希望文章前缀路径为 /post 的情况 支持多级
  // 支援類似 WP 可自訂文章連結格式的功能：https://wordpress.org/documentation/article/customize-permalinks/，目前只先實作 %year%/%month%/%day%
  // 例：如想連結改成前綴 article + 時間戳記，可變更為： 'article/%year%/%month%/%day%'

  POST_LIST_STYLE: process.env.NEXT_PUBLIC_POST_LIST_STYLE || 'page', // ['page','scroll] 文章列表样式:页码分页、单页滚动加载
  POST_LIST_PREVIEW: process.env.NEXT_PUBLIC_POST_PREVIEW || 'false', //  是否在列表加载文章预览
  POST_PREVIEW_LINES: 4, // 预览博客行数
  POST_RECOMMEND_COUNT: 6, // 推荐文章数量
  POSTS_PER_PAGE: 12, // post counts per page
  POSTS_SORT_BY: process.env.NEXT_PUBLIC_POST_SORT_BY || 'notion', // 排序方式 'date'按时间,'notion'由notion控制

  PREVIEW_CATEGORY_COUNT: 6, // 首页最多展示的分类数量，0为不限制
  PREVIEW_TAG_COUNT: 16, // 首页最多展示的标签数量，0为不限制

  POST_DISABLE_GALLERY_CLICK: process.env.NEXT_PUBLIC_POST_DISABLE_GALLERY_CLICK || false, // 画册视图禁止点击，方便在友链页面的画册插入链接

  //   ********动态特效相关********
  // 鼠标点击烟花特效
  FIREWORKS: process.env.NEXT_PUBLIC_FIREWORKS || false, // 开关
  // 烟花色彩，感谢 https://github.com/Vixcity 提交的色彩
  FIREWORKS_COLOR: [
    '255, 20, 97',
    '24, 255, 146',
    '90, 135, 255',
    '251, 243, 140'
  ],

  // 樱花飘落特效
  SAKURA: process.env.NEXT_PUBLIC_SAKURA || false, // 开关
  // 漂浮线段特效
  NEST: process.env.NEXT_PUBLIC_NEST || false, // 开关
  // 动态彩带特效
  FLUTTERINGRIBBON: process.env.NEXT_PUBLIC_FLUTTERINGRIBBON || false, // 开关
  // 静态彩带特效
  RIBBON: process.env.NEXT_PUBLIC_RIBBON || false, // 开关
  // 星空雨特效 黑夜模式才会生效
  STARRY_SKY: process.env.NEXT_PUBLIC_STARRY_SKY || false, // 开关

  //   ********挂件组件相关********
  // Chatbase
  CHATBASE_ID: process.env.NEXT_PUBLIC_CHATBASE_ID || null, // 是否显示chatbase机器人 https://www.chatbase.co/
  // 悬浮挂件
  WIDGET_PET: process.env.NEXT_PUBLIC_WIDGET_PET || true, // 是否显示宠物挂件
  WIDGET_PET_LINK:
      process.env.NEXT_PUBLIC_WIDGET_PET_LINK ||
      'https://cdn.jsdelivr.net/npm/live2d-widget-model-wanko@1.0.5/assets/wanko.model.json', // 挂件模型地址 @see https://github.com/xiazeyu/live2d-widget-models
  WIDGET_PET_SWITCH_THEME: process.env.NEXT_PUBLIC_WIDGET_PET_SWITCH_THEME || true, // 点击宠物挂件切换博客主题

  // 音乐播放插件
  MUSIC_PLAYER: process.env.NEXT_PUBLIC_MUSIC_PLAYER || false, // 是否使用音乐播放插件
  MUSIC_PLAYER_VISIBLE: process.env.NEXT_PUBLIC_MUSIC_PLAYER_VISIBLE || true, // 是否在左下角显示播放和切换，如果使用播放器，打开自动播放再隐藏，就会以类似背景音乐的方式播放，无法取消和暂停
  MUSIC_PLAYER_AUTO_PLAY:
      process.env.NEXT_PUBLIC_MUSIC_PLAYER_AUTO_PLAY || true, // 是否自动播放，不过自动播放时常不生效（移动设备不支持自动播放）
  MUSIC_PLAYER_LRC_TYPE: process.env.NEXT_PUBLIC_MUSIC_PLAYER_LRC_TYPE || '0', // 歌词显示类型，可选值： 3 | 1 | 0（0：禁用 lrc 歌词，1：lrc 格式的字符串，3：lrc 文件 url）（前提是有配置歌词路径，对 meting 无效）
  MUSIC_PLAYER_CDN_URL:
      process.env.NEXT_PUBLIC_MUSIC_PLAYER_CDN_URL ||
      'https://lf9-cdn-tos.bytecdntp.com/cdn/expire-1-M/aplayer/1.10.1/APlayer.min.js',
  MUSIC_PLAYER_ORDER: process.env.NEXT_PUBLIC_MUSIC_PLAYER_ORDER || 'list', // 默认播放方式，顺序 list，随机 random
  MUSIC_PLAYER_AUDIO_LIST: [
    // 示例音乐列表。除了以下配置外，还可配置歌词，具体配置项看此文档 https://aplayer.js.org/#/zh-Hans/
    {
      name: '风を共に舞う気持ち',
      artist: 'Falcom Sound Team jdk',
      url: 'https://music.163.com/song/media/outer/url?id=731419.mp3',
      cover:
          'https://p2.music.126.net/kn6ugISTonvqJh3LHLaPtQ==/599233837187278.jpg'
    },
    {
      name: '王都グランセル',
      artist: 'Falcom Sound Team jdk',
      url: 'https://music.163.com/song/media/outer/url?id=731355.mp3',
      cover:
          'https://p1.music.126.net/kn6ugISTonvqJh3LHLaPtQ==/599233837187278.jpg'
    }
  ],
  MUSIC_PLAYER_METING: process.env.NEXT_PUBLIC_MUSIC_PLAYER_METING || false, // 是否要开启 MetingJS，从平台获取歌单。会覆盖自定义的 MUSIC_PLAYER_AUDIO_LIST，更多配置信息：https://github.com/metowolf/MetingJS
  MUSIC_PLAYER_METING_SERVER:
      process.env.NEXT_PUBLIC_MUSIC_PLAYER_METING_SERVER || 'netease', // 音乐平台，[netease, tencent, kugou, xiami, baidu]
  MUSIC_PLAYER_METING_ID:
      process.env.NEXT_PUBLIC_MUSIC_PLAYER_METING_ID || '60198', // 对应歌单的 id
  MUSIC_PLAYER_METING_LRC_TYPE:
      process.env.NEXT_PUBLIC_MUSIC_PLAYER_METING_LRC_TYPE || '1', // 可选值： 3 | 1 | 0（0：禁用 lrc 歌词，1：lrc 格式的字符串，3：lrc 文件 url）

  //   ********挂件组件相关********
  // ----> 评论互动 可同时开启多个支持 WALINE VALINE GISCUS CUSDIS UTTERRANCES GITALK

  // twikoo
  COMMENT_TWIKOO_ENV_ID: process.env.NEXT_PUBLIC_COMMENT_ENV_ID || '', // TWIKOO后端地址 腾讯云环境填envId；Vercel环境填域名，教程：https://tangly1024.com/article/notionnext-twikoo
  COMMENT_TWIKOO_COUNT_ENABLE: process.env.NEXT_PUBLIC_COMMENT_TWIKOO_COUNT_ENABLE || false, // 博客列表是否显示评论数
  COMMENT_TWIKOO_CDN_URL: process.env.NEXT_PUBLIC_COMMENT_TWIKOO_CDN_URL || 'https://cdn.staticfile.org/twikoo/1.6.16/twikoo.all.min.js', // twikoo客户端cdn

  // utterance
  COMMENT_UTTERRANCES_REPO:
      process.env.NEXT_PUBLIC_COMMENT_UTTERRANCES_REPO || '', // 你的代码仓库名， 例如我是 'tangly1024/NotionNext'； 更多文档参考 https://utteranc.es/

  // giscus @see https://giscus.app/
  COMMENT_GISCUS_REPO: process.env.NEXT_PUBLIC_COMMENT_GISCUS_REPO || '', // 你的Github仓库名 e.g 'tangly1024/NotionNext'
  COMMENT_GISCUS_REPO_ID: process.env.NEXT_PUBLIC_COMMENT_GISCUS_REPO_ID || '', // 你的Github Repo ID e.g ( 設定完 giscus 即可看到 )
  COMMENT_GISCUS_CATEGORY_ID:
      process.env.NEXT_PUBLIC_COMMENT_GISCUS_CATEGORY_ID || '', // 你的Github Discussions 內的 Category ID ( 設定完 giscus 即可看到 )
  COMMENT_GISCUS_MAPPING:
      process.env.NEXT_PUBLIC_COMMENT_GISCUS_MAPPING || 'pathname', // 你的Github Discussions 使用哪種方式來標定文章, 預設 'pathname'
  COMMENT_GISCUS_REACTIONS_ENABLED:
      process.env.NEXT_PUBLIC_COMMENT_GISCUS_REACTIONS_ENABLED || '1', // 你的 Giscus 是否開啟文章表情符號 '1' 開啟 "0" 關閉 預設開啟
  COMMENT_GISCUS_EMIT_METADATA:
      process.env.NEXT_PUBLIC_COMMENT_GISCUS_EMIT_METADATA || '0', // 你的 Giscus 是否提取 Metadata '1' 開啟 '0' 關閉 預設關閉
  COMMENT_GISCUS_INPUT_POSITION:
      process.env.NEXT_PUBLIC_COMMENT_GISCUS_INPUT_POSITION || 'bottom', // 你的 Giscus 發表留言位置 'bottom' 尾部 'top' 頂部, 預設 'bottom'
  COMMENT_GISCUS_LANG: process.env.NEXT_PUBLIC_COMMENT_GISCUS_LANG || 'zh-CN', // 你的 Giscus 語言 e.g 'en', 'zh-TW', 'zh-CN', 預設 'en'
  COMMENT_GISCUS_LOADING:
      process.env.NEXT_PUBLIC_COMMENT_GISCUS_LOADING || 'lazy', // 你的 Giscus 載入是否漸進式載入, 預設 'lazy'
  COMMENT_GISCUS_CROSSORIGIN:
      process.env.NEXT_PUBLIC_COMMENT_GISCUS_CROSSORIGIN || 'anonymous', // 你的 Giscus 可以跨網域, 預設 'anonymous'

  COMMENT_CUSDIS_APP_ID: process.env.NEXT_PUBLIC_COMMENT_CUSDIS_APP_ID || '', // data-app-id 36位 see https://cusdis.com/
  COMMENT_CUSDIS_HOST:
      process.env.NEXT_PUBLIC_COMMENT_CUSDIS_HOST || 'https://cusdis.com', // data-host, change this if you're using self-hosted version
  COMMENT_CUSDIS_SCRIPT_SRC:
      process.env.NEXT_PUBLIC_COMMENT_CUSDIS_SCRIPT_SRC ||
      'https://cusdis.com/js/cusdis.es.js', // change this if you're using self-hosted version

  // gitalk评论插件 更多参考 https://gitalk.github.io/
  COMMENT_GITALK_REPO: process.env.NEXT_PUBLIC_COMMENT_GITALK_REPO || '', // 你的Github仓库名，例如 'NotionNext'
  COMMENT_GITALK_OWNER: process.env.NEXT_PUBLIC_COMMENT_GITALK_OWNER || '', // 你的用户名 e.g tangly1024
  COMMENT_GITALK_ADMIN: process.env.NEXT_PUBLIC_COMMENT_GITALK_ADMIN || '', // 管理员用户名、一般是自己 e.g 'tangly1024'
  COMMENT_GITALK_CLIENT_ID:
      process.env.NEXT_PUBLIC_COMMENT_GITALK_CLIENT_ID || '', // e.g 20位ID ， 在gitalk后台获取
  COMMENT_GITALK_CLIENT_SECRET:
      process.env.NEXT_PUBLIC_COMMENT_GITALK_CLIENT_SECRET || '', // e.g 40位ID， 在gitalk后台获取
  COMMENT_GITALK_DISTRACTION_FREE_MODE: false, // 类似facebook的无干扰模式
  COMMENT_GITALK_JS_CDN_URL: process.env.NEXT_PUBLIC_COMMENT_GITALK_JS_CDN_URL || 'https://cdn.jsdelivr.net/npm/gitalk@1/dist/gitalk.min.js', // gitalk客户端 js cdn
  COMMENT_GITALK_CSS_CDN_URL: process.env.NEXT_PUBLIC_COMMENT_GITALK_CSS_CDN_URL || 'https://cdn.jsdelivr.net/npm/gitalk@1/dist/gitalk.css', // gitalk客户端 css cdn

  COMMENT_GITTER_ROOM: process.env.NEXT_PUBLIC_COMMENT_GITTER_ROOM || '', // gitter聊天室 see https://gitter.im/ 不需要则留空
  COMMENT_DAO_VOICE_ID: process.env.NEXT_PUBLIC_COMMENT_DAO_VOICE_ID || '', // DaoVoice http://dashboard.daovoice.io/get-started
  COMMENT_TIDIO_ID: process.env.NEXT_PUBLIC_COMMENT_TIDIO_ID || '', // [tidio_id] -> //code.tidio.co/[tidio_id].js

  COMMENT_VALINE_CDN: process.env.NEXT_PUBLIC_VALINE_CDN || 'https://unpkg.com/valine@1.5.1/dist/Valine.min.js',
  COMMENT_VALINE_APP_ID: process.env.NEXT_PUBLIC_VALINE_ID || '', // Valine @see https://valine.js.org/quickstart.html 或 https://github.com/stonehank/react-valine#%E8%8E%B7%E5%8F%96app-id-%E5%92%8C-app-key
  COMMENT_VALINE_APP_KEY: process.env.NEXT_PUBLIC_VALINE_KEY || '',
  COMMENT_VALINE_SERVER_URLS: process.env.NEXT_PUBLIC_VALINE_SERVER_URLS || '', // 该配置适用于国内自定义域名用户, 海外版本会自动检测(无需手动填写) @see https://valine.js.org/configuration.html#serverURLs
  COMMENT_VALINE_PLACEHOLDER:
      process.env.NEXT_PUBLIC_VALINE_PLACEHOLDER || '抢个沙发吧~', // 可以搭配后台管理评论 https://github.com/DesertsP/Valine-Admin  便于查看评论，以及邮件通知，垃圾评论过滤等功能

  COMMENT_WALINE_SERVER_URL: process.env.NEXT_PUBLIC_WALINE_SERVER_URL || 'https://waline-plum-rho.vercel.app/', // Waline 评论 @see https://waline.js.org/guide/get-started.html
  COMMENT_WALINE_RECENT: process.env.NEXT_PUBLIC_WALINE_RECENT || false, // 最新评论

  // 此评论系统基于WebMention，细节可参考https://webmention.io
  // 它是一个基于IndieWeb理念的开放式评论系统，下方COMMENT_WEBMENTION包含的属性皆需配置：
  // ENABLE: 是否开启
  // AUTH: Webmention使用的IndieLogin，可使用Twitter或Github个人页面连结
  // HOSTNAME: Webmention绑定之网域，通常即为本站网址
  // TWITTER_USERNAME: 评论显示区域需要的资讯
  // TOKEN: Webmention的API token
  COMMENT_WEBMENTION: {
    ENABLE: process.env.NEXT_PUBLIC_WEBMENTION_ENABLE || false,
    AUTH: process.env.NEXT_PUBLIC_WEBMENTION_AUTH || '',
    HOSTNAME: process.env.NEXT_PUBLIC_WEBMENTION_HOSTNAME || '',
    TWITTER_USERNAME: process.env.NEXT_PUBLIC_TWITTER_USERNAME || '',
    TOKEN: process.env.NEXT_PUBLIC_WEBMENTION_TOKEN || ''
  },

  // <---- 评论插件

  // ----> 站点统计
  ANALYTICS_VERCEL: process.env.NEXT_PUBLIC_ANALYTICS_VERCEL || false, // vercel自带的统计 https://vercel.com/docs/concepts/analytics/quickstart https://github.com/tangly1024/NotionNext/issues/897
  ANALYTICS_BUSUANZI_ENABLE: true, // 展示网站阅读量、访问数 see http://busuanzi.ibruce.info/
  ANALYTICS_BAIDU_ID: process.env.NEXT_PUBLIC_ANALYTICS_BAIDU_ID || '', // e.g 只需要填写百度统计的id，[baidu_id] -> https://hm.baidu.com/hm.js?[baidu_id]
  ANALYTICS_CNZZ_ID: process.env.NEXT_PUBLIC_ANALYTICS_CNZZ_ID || '', // 只需要填写站长统计的id, [cnzz_id] -> https://s9.cnzz.com/z_stat.php?id=[cnzz_id]&web_id=[cnzz_id]
  ANALYTICS_GOOGLE_ID: process.env.NEXT_PUBLIC_ANALYTICS_GOOGLE_ID || '', // 谷歌Analytics的id e.g: G-XXXXXXXXXX

  ANALYTICS_ACKEE_TRACKER:
      process.env.NEXT_PUBLIC_ANALYTICS_ACKEE_TRACKER || '', // e.g 'https://ackee.tangly1024.net/tracker.js'
  ANALYTICS_ACKEE_DATA_SERVER:
      process.env.NEXT_PUBLIC_ANALYTICS_ACKEE_DATA_SERVER || '', // e.g https://ackee.tangly1024.net , don't end with a slash
  ANALYTICS_ACKEE_DOMAIN_ID:
      process.env.NEXT_PUBLIC_ANALYTICS_ACKEE_DOMAIN_ID || '', // e.g '0e2257a8-54d4-4847-91a1-0311ea48cc7b'

  SEO_GOOGLE_SITE_VERIFICATION:
      process.env.NEXT_PUBLIC_SEO_GOOGLE_SITE_VERIFICATION || '', // Remove the value or replace it with your own google site verification code

  // <---- 站点统计

  // 谷歌广告
  ADSENSE_GOOGLE_ID: process.env.NEXT_PUBLIC_ADSENSE_GOOGLE_ID || '', // 谷歌广告ID e.g ca-pub-xxxxxxxxxxxxxxxx
  ADSENSE_GOOGLE_TEST: process.env.NEXT_PUBLIC_ADSENSE_GOOGLE_TEST || false, // 谷歌广告ID测试模式，这种模式获取假的测试广告，用于开发 https://www.tangly1024.com/article/local-dev-google-adsense

  // 自定义配置notion数据库字段名
  NOTION_PROPERTY_NAME: {
    password: process.env.NEXT_PUBLIC_NOTION_PROPERTY_PASSWORD || 'password',
    type: process.env.NEXT_PUBLIC_NOTION_PROPERTY_TYPE || 'type', // 文章类型，
    type_post: process.env.NEXT_PUBLIC_NOTION_PROPERTY_TYPE_POST || 'Post', // 当type文章类型与此值相同时，为博文。
    type_page: process.env.NEXT_PUBLIC_NOTION_PROPERTY_TYPE_PAGE || 'Page', // 当type文章类型与此值相同时，为单页。
    type_notice:
        process.env.NEXT_PUBLIC_NOTION_PROPERTY_TYPE_NOTICE || 'Notice', // 当type文章类型与此值相同时，为公告。
    type_menu: process.env.NEXT_PUBLIC_NOTION_PROPERTY_TYPE_MENU || 'Menu', // 当type文章类型与此值相同时，为菜单。
    type_sub_menu:
        process.env.NEXT_PUBLIC_NOTION_PROPERTY_TYPE_SUB_MENU || 'SubMenu', // 当type文章类型与此值相同时，为子菜单。
    title: process.env.NEXT_PUBLIC_NOTION_PROPERTY_TITLE || 'title', // 文章标题
    status: process.env.NEXT_PUBLIC_NOTION_PROPERTY_STATUS || 'status',
    status_publish:
        process.env.NEXT_PUBLIC_NOTION_PROPERTY_STATUS_PUBLISH || 'Published', // 当status状态值与此相同时为发布，可以为中文
    status_invisible:
        process.env.NEXT_PUBLIC_NOTION_PROPERTY_STATUS_INVISIBLE || 'Invisible', // 当status状态值与此相同时为隐藏发布，可以为中文 ， 除此之外其他页面状态不会显示在博客上
    summary: process.env.NEXT_PUBLIC_NOTION_PROPERTY_SUMMARY || 'summary',
    slug: process.env.NEXT_PUBLIC_NOTION_PROPERTY_SLUG || 'slug',
    category: process.env.NEXT_PUBLIC_NOTION_PROPERTY_CATEGORY || 'category',
    date: process.env.NEXT_PUBLIC_NOTION_PROPERTY_DATE || 'date',
    tags: process.env.NEXT_PUBLIC_NOTION_PROPERTY_TAGS || 'tags',
    icon: process.env.NEXT_PUBLIC_NOTION_PROPERTY_ICON || 'icon'
  },

  // RSS订阅
  ENABLE_RSS: process.env.NEXT_PUBLIC_ENABLE_RSS || true, // 是否开启RSS订阅功能
  MAILCHIMP_LIST_ID: process.env.MAILCHIMP_LIST_ID || null, // 开启mailichimp邮件订阅 客户列表ID ，具体使用方法参阅文档
  MAILCHIMP_API_KEY: process.env.MAILCHIMP_API_KEY || null, // 开启mailichimp邮件订阅 APIkey

  // 作废配置
<<<<<<< HEAD
  AVATAR: '/avatar.png', // 作者头像，被notion中的ICON覆盖。若无ICON则取public目录下的avatar.png
  TITLE: process.env.NEXT_PUBLIC_TITLE || 'NotionNext BLOG', // 站点标题 ，被notion中的页面标题覆盖
  HOME_BANNER_IMAGE: './bg_image.png', // 首页背景大图, 会被notion中的封面图覆盖，若无封面图则会使用代码中的 /public/bg_image.jpg 文件
  DESCRIPTION: process.env.NEXT_PUBLIC_DESCRIPTION || '这是一个由NotionNext生成的站点', // 站点描述，被notion中的页面描述覆盖
=======
  AVATAR: process.env.NEXT_PUBLIC_AVATAR || '/avatar.svg', // 作者头像，被notion中的ICON覆盖。若无ICON则取public目录下的avatar.png
  TITLE: process.env.NEXT_PUBLIC_TITLE || 'NotionNext BLOG', // 站点标题 ，被notion中的页面标题覆盖；此处请勿留空白，否则服务器无法编译
  HOME_BANNER_IMAGE:
      process.env.NEXT_PUBLIC_HOME_BANNER_IMAGE || '/bg_image.jpg', // 首页背景大图, 会被notion中的封面图覆盖，若无封面图则会使用代码中的 /public/bg_image.jpg 文件
  DESCRIPTION:
      process.env.NEXT_PUBLIC_DESCRIPTION || '这是一个由NotionNext生成的站点', // 站点描述，被notion中的页面描述覆盖

  // 网站图片
  IMG_URL_TYPE: process.env.NEXT_PUBLIC_IMG_TYPE || 'Notion', // 此配置已失效，请勿使用；AMAZON方案不再支持，仅支持Notion方案。 ['Notion','AMAZON'] 站点图片前缀 默认 Notion:(https://notion.so/images/xx) ， AMAZON(https://s3.us-west-2.amazonaws.com/xxx)
  IMG_SHADOW: process.env.NEXT_PUBLIC_IMG_SHADOW || false, // 文章图片是否自动添加阴影
>>>>>>> b6af2e44

  // 开发相关
  NOTION_ACCESS_TOKEN: process.env.NOTION_ACCESS_TOKEN || '', // Useful if you prefer not to make your database public
  DEBUG: process.env.NEXT_PUBLIC_DEBUG || false, // 是否显示调试按钮
  ENABLE_CACHE: process.env.ENABLE_CACHE || false, // 开启缓存会将Notion数据缓存在内存中，通常在开发调试中使用，正式部署开启此功能意义不大。
  isProd: process.env.VERCEL_ENV === 'production', // distinguish between development and production environment (ref: https://vercel.com/docs/environment-variables#system-environment-variables)  isProd: process.env.VERCEL_ENV === 'production' // distinguish between development and production environment (ref: https://vercel.com/docs/environment-variables#system-environment-variables)
  VERSION: process.env.NEXT_PUBLIC_VERSION // 版本号
}

module.exports = BLOG<|MERGE_RESOLUTION|>--- conflicted
+++ resolved
@@ -7,23 +7,6 @@
   NEXT_REVALIDATE_SECOND: process.env.NEXT_PUBLIC_REVALIDATE_SECOND || 5, // 更新内容缓存间隔 单位(秒)；即每个页面有5秒的纯静态期、此期间无论多少次访问都不会抓取notion数据；调大该值有助于节省Vercel资源、同时提升访问速率，但也会使文章更新有延迟。
   THEME: process.env.NEXT_PUBLIC_THEME || 'hexo', // 主题， 支持 ['next','hexo',"fukasawa','medium','example','matery','gitbook','simple'] @see https://preview.tangly1024.com
   THEME_SWITCH: process.env.NEXT_PUBLIC_THEME_SWITCH || false, // 是否显示切换主题按钮
-<<<<<<< HEAD
-  LANG: 'zh-CN', // e.g 'zh-CN','en-US'  see /lib/lang.js for more.
-  SINCE: 2020, // e.g if leave this empty, current year will be used.
-  APPEARANCE: 'light', // ['light', 'dark', 'auto'], // light 日间模式 ， dark夜间模式， auto根据时间和主题自动夜间模式
-
-  AUTHOR: 'Spac', // 作者
-  BIO: 'Hi~,Welcome here!', // 作者简介
-  LINK: 'https://spac.ml', // 网站地址
-  KEYWORDS: 'Notion, 博客', // 网站关键词 英文逗号隔开
-  // 社交链接，不需要可留空白，例如 CONTACT_WEIBO:''
-  CONTACT_EMAIL: 'hi@spac.ml', // 邮箱
-  CONTACT_WEIBO: '', // 你的微博个人主页
-  CONTACT_TWITTER: '', // 你的twitter个人主页
-  CONTACT_GITHUB: 'https://github.com/spacding/NotionNext', // 你的github个人主页
-  CONTACT_TELEGRAM: '', // 你的telegram 地址 例如 https://t.me/tangly_1024
-  CONTACT_LINKEDIN: '', // 你的linkedIn 首页
-=======
   LANG: process.env.NEXT_PUBLIC_LANG || 'zh-CN', // e.g 'zh-CN','en-US'  see /lib/lang.js for more.
   SINCE: 2021, // e.g if leave this empty, current year will be used.
   APPEARANCE: process.env.NEXT_PUBLIC_APPEARANCE || 'light', // ['light', 'dark', 'auto'], // light 日间模式 ， dark夜间模式， auto根据时间和主题自动夜间模式
@@ -34,15 +17,15 @@
 
   CUSTOM_MENU: process.env.NEXT_PUBLIC_CUSTOM_MENU || false, // 支持Menu 类型，从3.12.0版本起，各主题将逐步支持灵活的二级菜单配置，替代了原来的Page类型，此配置是试验功能、默认关闭。
 
-  AUTHOR: process.env.NEXT_PUBLIC_AUTHOR || 'NotionNext', // 您的昵称 例如 tangly1024
-  BIO: process.env.NEXT_PUBLIC_BIO || '一个普通的干饭人🍚', // 作者简介
-  LINK: process.env.NEXT_PUBLIC_LINK || 'https://tangly1024.com', // 网站地址
+  AUTHOR: process.env.NEXT_PUBLIC_AUTHOR || 'Spac', // 您的昵称 例如 tangly1024
+  BIO: process.env.NEXT_PUBLIC_BIO || 'Hi~,Welcome here!', // 作者简介
+  LINK: process.env.NEXT_PUBLIC_LINK || 'https://spac.ml', // 网站地址
   KEYWORDS: process.env.NEXT_PUBLIC_KEYWORD || 'Notion, 博客', // 网站关键词 英文逗号隔开
   // 社交链接，不需要可留空白，例如 CONTACT_WEIBO:''
-  CONTACT_EMAIL: process.env.NEXT_PUBLIC_CONTACT_EMAIL || '', // 邮箱地址 例如mail@tangly1024.com
+  CONTACT_EMAIL: process.env.NEXT_PUBLIC_CONTACT_EMAIL || 'hi@spac.ml', // 邮箱地址 例如mail@tangly1024.com
   CONTACT_WEIBO: process.env.NEXT_PUBLIC_CONTACT_WEIBO || '', // 你的微博个人主页
   CONTACT_TWITTER: process.env.NEXT_PUBLIC_CONTACT_TWITTER || '', // 你的twitter个人主页
-  CONTACT_GITHUB: process.env.NEXT_PUBLIC_CONTACT_GITHUB || '', // 你的github个人主页 例如 https://github.com/tangly1024
+  CONTACT_GITHUB: process.env.NEXT_PUBLIC_CONTACT_GITHUB || 'https://github.com/spacding/NotionNext', // 你的github个人主页 例如 https://github.com/tangly1024
   CONTACT_TELEGRAM: process.env.NEXT_PUBLIC_CONTACT_TELEGRAM || '', // 你的telegram 地址 例如 https://t.me/tangly_1024
   CONTACT_LINKEDIN: process.env.NEXT_PUBLIC_CONTACT_LINKEDIN || '', // 你的linkedIn 首页
   CONTACT_INSTAGRAM: process.env.NEXT_PUBLIC_CONTACT_INSTAGRAM || '', // 您的instagram地址
@@ -50,7 +33,6 @@
   CONTACT_YOUTUBE: process.env.NEXT_PUBLIC_CONTACT_YOUTUBE || '', // Youtube主页
 
   NOTION_HOST: process.env.NEXT_PUBLIC_NOTION_HOST || 'https://www.notion.so', // Notion域名，您可以选择用自己的域名进行反向代理，如果不懂得什么是反向代理，请勿修改此项
->>>>>>> b6af2e44
 
   // 网站字体
   FONT_STYLE: process.env.NEXT_PUBLIC_FONT_STYLE || 'font-sans', // ['font-serif','font-sans'] 两种可选，分别是衬线和无衬线: 参考 https://www.jianshu.com/p/55e410bd2115
@@ -349,23 +331,16 @@
   MAILCHIMP_API_KEY: process.env.MAILCHIMP_API_KEY || null, // 开启mailichimp邮件订阅 APIkey
 
   // 作废配置
-<<<<<<< HEAD
-  AVATAR: '/avatar.png', // 作者头像，被notion中的ICON覆盖。若无ICON则取public目录下的avatar.png
-  TITLE: process.env.NEXT_PUBLIC_TITLE || 'NotionNext BLOG', // 站点标题 ，被notion中的页面标题覆盖
-  HOME_BANNER_IMAGE: './bg_image.png', // 首页背景大图, 会被notion中的封面图覆盖，若无封面图则会使用代码中的 /public/bg_image.jpg 文件
-  DESCRIPTION: process.env.NEXT_PUBLIC_DESCRIPTION || '这是一个由NotionNext生成的站点', // 站点描述，被notion中的页面描述覆盖
-=======
-  AVATAR: process.env.NEXT_PUBLIC_AVATAR || '/avatar.svg', // 作者头像，被notion中的ICON覆盖。若无ICON则取public目录下的avatar.png
+  AVATAR: process.env.NEXT_PUBLIC_AVATAR || '/avatar.png', // 作者头像，被notion中的ICON覆盖。若无ICON则取public目录下的avatar.png
   TITLE: process.env.NEXT_PUBLIC_TITLE || 'NotionNext BLOG', // 站点标题 ，被notion中的页面标题覆盖；此处请勿留空白，否则服务器无法编译
   HOME_BANNER_IMAGE:
-      process.env.NEXT_PUBLIC_HOME_BANNER_IMAGE || '/bg_image.jpg', // 首页背景大图, 会被notion中的封面图覆盖，若无封面图则会使用代码中的 /public/bg_image.jpg 文件
+      process.env.NEXT_PUBLIC_HOME_BANNER_IMAGE || '/bg_image.png', // 首页背景大图, 会被notion中的封面图覆盖，若无封面图则会使用代码中的 /public/bg_image.jpg 文件
   DESCRIPTION:
       process.env.NEXT_PUBLIC_DESCRIPTION || '这是一个由NotionNext生成的站点', // 站点描述，被notion中的页面描述覆盖
 
   // 网站图片
   IMG_URL_TYPE: process.env.NEXT_PUBLIC_IMG_TYPE || 'Notion', // 此配置已失效，请勿使用；AMAZON方案不再支持，仅支持Notion方案。 ['Notion','AMAZON'] 站点图片前缀 默认 Notion:(https://notion.so/images/xx) ， AMAZON(https://s3.us-west-2.amazonaws.com/xxx)
   IMG_SHADOW: process.env.NEXT_PUBLIC_IMG_SHADOW || false, // 文章图片是否自动添加阴影
->>>>>>> b6af2e44
 
   // 开发相关
   NOTION_ACCESS_TOKEN: process.env.NOTION_ACCESS_TOKEN || '', // Useful if you prefer not to make your database public
