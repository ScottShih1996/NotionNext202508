// 注: process.env.XX是Vercel的环境变量，配置方式见：https://docs.tangly1024.com/zh/features/personality
const BLOG = {
  // Important page_id！！！Duplicate Template from  https://www.notion.so/tanghh/02ab3b8678004aa69e9e415905ef32a5
  NOTION_PAGE_ID: process.env.NOTION_PAGE_ID || 'e39a8757aa1b44268c7a6f99b6bfd5d2',
  PSEUDO_STATIC: false, // 伪静态路径，开启后所有文章URL都以 .html 结尾。
  NEXT_REVALIDATE_SECOND: process.env.NEXT_PUBLIC_REVALIDATE_SECOND || 5, // 更新内容缓存间隔 单位(秒)；即每个页面有5秒的纯静态期、此期间无论多少次访问都不会抓取notion数据；调大该值有助于节省Vercel资源、同时提升访问速率，但也会使文章更新有延迟。
<<<<<<< HEAD
  THEME: process.env.NEXT_PUBLIC_THEME || 'hexo', // 主题， 支持 ['next','hexo',"fukasawa','medium','example'] @see https://preview.tangly1024.com
  THEME_SWITCH: process.env.NEXT_PUBLIC_THEME_SWITCH || false, // 是否显示切换主题按钮
  LANG: process.env.NEXT_PUBLIC_LANG || 'zh-CN', // e.g 'zh-CN','en-US'  see /lib/lang.js for more.
  SINCE: 2021, // e.g if leave this empty, current year will be used.
  APPEARANCE: process.env.NEXT_PUBLIC_APPEARANCE || 'light', // ['light', 'dark', 'auto'], // light 日间模式 ， dark夜间模式， auto根据时间和主题自动夜间模式

  AUTHOR: process.env.NEXT_PUBLIC_AUTHOR || 'NotionNext', // 您的昵称 例如 tangly1024
  BIO: process.env.NEXT_PUBLIC_BIO || '一个普通的干饭人🍚', // 作者简介
  LINK: process.env.NEXT_PUBLIC_LINK || 'https://tangly1024.com', // 网站地址
  KEYWORDS: process.env.NEXT_PUBLIC_KEYWORD || 'Notion, 博客', // 网站关键词 英文逗号隔开
  // 社交链接，不需要可留空白，例如 CONTACT_WEIBO:''
  CONTACT_EMAIL: process.env.NEXT_PUBLIC_CONTACT_EMAIL || '', // 邮箱地址 例如mail@tangly1024.com
  CONTACT_WEIBO: process.env.NEXT_PUBLIC_CONTACT_WEIBO || '', // 你的微博个人主页
  CONTACT_TWITTER: process.env.NEXT_PUBLIC_CONTACT_TWITTER || '', // 你的twitter个人主页
  CONTACT_GITHUB: process.env.NEXT_PUBLIC_CONTACT_GITHUB || '', // 你的github个人主页 例如 https://github.com/tangly1024
  CONTACT_TELEGRAM: process.env.NEXT_PUBLIC_CONTACT_TELEGRAM || '', // 你的telegram 地址 例如 https://t.me/tangly_1024
  CONTACT_LINKEDIN: process.env.NEXT_PUBLIC_CONTACT_LINKEDIN || '', // 你的linkedIn 首页
=======
  THEME: process.env.NEXT_PUBLIC_THEME || 'next', // 主题， 支持 ['next','hexo',"fukasawa','medium','example'] @see https://preview.tangly1024.com
  THEME_SWITCH: process.env.NEXT_PUBLIC_THEME_SWITCH || true, // 是否显示切换主题按钮
  LANG: 'zh-CN', // e.g 'zh-CN','en-US'  see /lib/lang.js for more.
  SINCE: 2021, // e.g if leave this empty, current year will be used.
  APPEARANCE: 'auto', // ['light', 'dark', 'auto'], // light 日间模式 ， dark夜间模式， auto根据时间和主题自动夜间模式

  AUTHOR: '619', // 您的昵称 例如 tangly1024
  BIO: 'a Githuber in this CHAOTIC world.', // 作者简介
  LINK: process.env.NEXT_PUBLIC_LINK || 'https://66619.eu.org', // 网站地址
  KEYWORDS: 'blog, boring, 博客', // 网站关键词 英文逗号隔开

  // 社交链接，不需要可留空白，例如 CONTACT_WEIBO:''
  CONTACT_EMAIL: 'mail@66619.eu.org', // 邮箱
  CONTACT_WEIBO: 'https://weibo.com/u/7458711630', // 你的微博个人主页
  CONTACT_TWITTER: 'https://twitter.com/ethereal619', // 你的twitter个人主页
  CONTACT_GITHUB: 'https://github.com/lifeafter619', // 你的github个人主页
  CONTACT_TELEGRAM: 'https://t.me/ethereal619', // 你的telegram 地址
  CONTACT_LINKEDIN: '', // 你的linkedIn 首页
>>>>>>> 72a30af4

  // 网站字体
  FONT_STYLE: process.env.NEXT_PUBLIC_FONT_STYLE || 'font-serif', // ['font-serif','font-sans'] 两种可选，分别是衬线和无衬线: 参考 https://www.jianshu.com/p/55e410bd2115
  FONT_URL: [// 字体CSS 例如 https://npm.elemecdn.com/lxgw-wenkai-webfont@1.6.0/style.css
    'https://fonts.googleapis.com/css?family=Bitter&display=swap',
    'https://fonts.googleapis.com/css2?family=Noto+Sans+SC:wght@500&display=swap',
    'https://fonts.googleapis.com/css2?family=Noto+Serif+SC:wght@500&display=swap'
  ],
  FONT_SANS: [// 无衬线字体 例如'LXGW WenKai'
    'Bitter', '"PingFang SC"', '-apple-system', 'BlinkMacSystemFont', '"Hiragino Sans GB"',
    '"Segoe UI Emoji"', '"Segoe UI Symbol"', '"Segoe UI"', '"Noto Sans SC"', 'HarmonyOS_Regular',
    '"Microsoft YaHei"', '"Helvetica Neue"', 'Helvetica', '"Source Han Sans SC"',
    'Arial', 'sans-serif', '"Apple Color Emoji"'],
  FONT_SERIF: [// 衬线字体 例如'LXGW WenKai'
    'Bitter', '"Noto Serif SC"', 'SimSun', '"Times New Roman"', 'Times', 'serif',
    '"Segoe UI Emoji"', '"Segoe UI Symbol"', '"Apple Color Emoji"'],
  FONT_AWESOME: '/css/all.min.css', // font-awesome 字体图标地址

  // 自定义外部脚本，外部样式
  CUSTOM_EXTERNAL_JS: [''], // e.g. ['http://xx.com/script.js','http://xx.com/script.js']
  CUSTOM_EXTERNAL_CSS: [''], // e.g. ['http://xx.com/style.css','http://xx.com/style.css']

  // 侧栏布局 是否反转(左变右,右变左) 已支持主题: hexo next medium fukasawa example
  LAYOUT_SIDEBAR_REVERSE: false,

  // 一个小插件展示你的facebook fan page~ @see https://tw.andys.pro/article/add-facebook-fanpage-notionnext
  FACEBOOK_PAGE_TITLE: process.env.NEXT_PUBLIC_FACEBOOK_PAGE_TITLE || 'My-Facebook~', // 邊欄 Facebook Page widget 的標題欄，填''則無標題欄 e.g FACEBOOK 粉絲團'
  FACEBOOK_PAGE: process.env.NEXT_PUBLIC_FACEBOOK_PAGE || 'https://www.facebook.com/ethereal619', // Facebook Page 的連結 e.g https://www.facebook.com/tw.andys.pro
  FACEBOOK_PAGE_ID: process.env.NEXT_PUBLIC_FACEBOOK_PAGE_ID || '102997602709876', // Facebook Page ID 來啟用 messenger 聊天功能
  FACEBOOK_APP_ID: process.env.NEXT_PUBLIC_FACEBOOK_APP_ID || '1441874939916293', // Facebook App ID 來啟用 messenger 聊天功能 获取: https://developers.facebook.com/

  BEI_AN: process.env.NEXT_PUBLIC_BEI_AN || '', // 备案号 闽ICP备XXXXXXX

  // PrismJs 代码相关
  PRISM_JS_AUTO_LOADER: 'https://npm.elemecdn.com/prismjs@1.29.0/plugins/autoloader/prism-autoloader.min.js',
  PRISM_JS_PATH: 'https://npm.elemecdn.com/prismjs@1.29.0/components/',
  PRISM_THEME_PATH: 'https://npm.elemecdn.com/prism-themes/themes/prism-a11y-dark.min.css', // 代码样式主题 更多参考 https://github.com/PrismJS/prism-themes
  CODE_MAC_BAR: true, // 代码左上角显示mac的红黄绿图标
  CODE_LINE_NUMBERS: process.env.NEXT_PUBLIC_CODE_LINE_NUMBERS || 'true', // 是否显示行号


  BACKGROUND_LIGHT: '#eeeeee', // use hex value, don't forget '#' e.g #fffefc
  BACKGROUND_DARK: '#000000', // use hex value, don't forget '#'
  SUB_PATH: '', // leave this empty unless you want to deploy in a folder

  POST_URL_PREFIX: process.env.NEXT_PUBLIC_POST_URL_PREFIX || 'article', // POST类型文章的默认路径前缀，例如默认POST类型的路径是  /article/[slug]
  // 如果此项配置为 '' 空， 则文章将没有前缀路径，使用场景： 希望文章前缀路径为 /post 的情况 支持多级

  POST_LIST_STYLE: process.env.NEXT_PUBLIC_PPOST_LIST_STYLE || 'page', // ['page','scroll] 文章列表样式:页码分页、单页滚动加载
  POST_LIST_PREVIEW: process.env.NEXT_PUBLIC_POST_PREVIEW || 'false', //  是否在列表加载文章预览
  POST_PREVIEW_LINES: 12, // 预览博客行数
  POST_RECOMMEND_COUNT: 6, // 推荐文章数量
  POSTS_PER_PAGE: 12, // post counts per page
  POSTS_SORT_BY: 'notion', // 排序方式 'date'按时间,'notion'由notion控制

  PREVIEW_CATEGORY_COUNT: 0, // 首页最多展示的分类数量，0为不限制
  PREVIEW_TAG_COUNT: 0, // 首页最多展示的标签数量，0为不限制

  // 鼠标点击烟花特效
  FIREWORKS: process.env.NEXT_PUBLIC_FIREWORKS || false, // 开关
  // 烟花色彩，感谢 https://github.com/Vixcity 提交的色彩
  FIREWORKS_COLOR: ['255, 20, 97', '24, 255, 146', '90, 135, 255', '251, 243, 140'],

  // 樱花飘落特效
  SAKURA: process.env.NEXT_PUBLIC_SAKURA || false, // 开关

  // 漂浮线段特效
  NEST: process.env.NEXT_PUBLIC_NEST || true, // 开关

  // 动态彩带特效
  FLUTTERINGRIBBON: process.env.NEXT_PUBLIC_FLUTTERINGRIBBON || false, // 开关
  // 静态彩带特效
  RIBBON: process.env.NEXT_PUBLIC_RIBBON || false, // 开关

  // 星空雨特效 黑夜模式才会生效
  STARRY_SKY: process.env.NEXT_PUBLIC_STARRY_SKY || true, // 开关

  // 悬浮挂件
  WIDGET_PET: process.env.NEXT_PUBLIC_WIDGET_PET || true, // 是否显示宠物挂件
<<<<<<< HEAD
  WIDGET_PET_LINK: process.env.NEXT_PUBLIC_WIDGET_PET_LINK || 'https://cdn.jsdelivr.net/npm/live2d-widget-model-wanko@1.0.5/assets/wanko.model.json', // 挂件模型地址 @see https://github.com/xiazeyu/live2d-widget-models
=======
  WIDGET_PET_LINK: 'https://npm.elemecdn.com/live2d-widget-model-wanko@1.0.5/assets/wanko.model.json', // 挂件模型地址 @see https://github.com/xiazeyu/live2d-widget-models
>>>>>>> 72a30af4
  WIDGET_PET_SWITCH_THEME: true, // 点击宠物挂件切换博客主题

  // 音乐播放插件
  MUSIC_PLAYER: process.env.NEXT_PUBLIC_MUSIC_PLAYER || false, // 是否使用音乐播放插件
  MUSIC_PLAYER_VISIBLE: process.env.NEXT_PUBLIC_MUSIC_PLAYER_VISIBLE || true, // 是否在左下角显示播放和切换，如果使用播放器，打开自动播放再隐藏，就会以类似背景音乐的方式播放，无法取消和暂停
  MUSIC_PLAYER_AUTO_PLAY: process.env.NEXT_PUBLIC_MUSIC_PLAYER_AUTO_PLAY || false, // 是否自动播放，不过自动播放时常不生效（移动设备不支持自动播放）
  MUSIC_PLAYER_SHOW_LRC: process.env.NEXT_PUBLIC_MUSIC_PLAYER_SHOW_LRC || false, // 是否展示歌词（前提是有配置歌词路径，对 meting 无效）
  MUSIC_PLAYER_CDN_URL: process.env.NEXT_PUBLIC_MUSIC_PLAYER_CDN_URL || 'https://lf9-cdn-tos.bytecdntp.com/cdn/expire-1-M/aplayer/1.10.1/APlayer.min.js',
<<<<<<< HEAD
  MUSIC_PLAYER_ORDER: process.env.NEXT_PUBLIC_MUSIC_PLAYER_ORDER || 'list', // 默认播放方式，顺序 list，随机 random
=======
  MUSIC_PLAYER_ORDER: 'random', // 默认播放方式，顺序 list，随机 random

>>>>>>> 72a30af4
  MUSIC_PLAYER_AUDIO_LIST: [ // 示例音乐列表。除了以下配置外，还可配置歌词，具体配置项看此文档 https://aplayer.js.org/#/zh-Hans/
    {
      name: '风を共に舞う気持ち',
      artist: 'Falcom Sound Team jdk',
      url: 'https://music.163.com/song/media/outer/url?id=731419.mp3',
      cover: 'https://p2.music.126.net/kn6ugISTonvqJh3LHLaPtQ==/599233837187278.jpg'
    },
    {
      name: '王都グランセル',
      artist: 'Falcom Sound Team jdk',
      url: 'https://music.163.com/song/media/outer/url?id=731355.mp3',
      cover: 'https://p1.music.126.net/kn6ugISTonvqJh3LHLaPtQ==/599233837187278.jpg'
    }
  ],
  MUSIC_PLAYER_METING: process.env.NEXT_PUBLIC_MUSIC_PLAYER_METING || true, // 是否要开启 MetingJS，从平台获取歌单。会覆盖自定义的 MUSIC_PLAYER_AUDIO_LIST，更多配置信息：https://github.com/metowolf/MetingJS
  MUSIC_PLAYER_METING_SERVER: process.env.NEXT_PUBLIC_MUSIC_PLAYER_METING_SERVER || 'netease', // 音乐平台，[netease, tencent, kugou, xiami, baidu]
  MUSIC_PLAYER_METING_ID: process.env.NEXT_PUBLIC_MUSIC_PLAYER_METING_ID || '2809513713', // 对应歌单的 id
  MUSIC_PLAYER_METING_LRC_TYPE: process.env.NEXT_PUBLIC_MUSIC_PLAYER_METING_LRC_TYPE || '1', // 可选值： 3 | 1 | 0（0：禁用 lrc 歌词，1：lrc 格式的字符串，3：lrc 文件 url）


  // ----> 评论互动 可同时开启多个支持 WALINE VALINE GISCUS CUSDIS UTTERRANCES GITALK

  // twikoo
  COMMENT_TWIKOO_ENV_ID: process.env.NEXT_PUBLIC_COMMENT_ENV_ID || '', // TWIKOO地址 腾讯云环境填 envId；Vercel 环境域名地址（https://xxx.vercel.app)

  // utterance
  COMMENT_UTTERRANCES_REPO: process.env.NEXT_PUBLIC_COMMENT_UTTERRANCES_REPO || '', // 你的代码仓库名， 例如我是 'tangly1024/NotionNext'； 更多文档参考 https://utteranc.es/

  // giscus @see https://giscus.app/
  COMMENT_GISCUS_REPO: process.env.NEXT_PUBLIC_COMMENT_GISCUS_REPO || '', // 你的Github仓库名 e.g 'tangly1024/NotionNext'
  COMMENT_GISCUS_REPO_ID: process.env.NEXT_PUBLIC_COMMENT_GISCUS_REPO_ID || '', // 你的Github Repo ID e.g ( 設定完 giscus 即可看到 )
  COMMENT_GISCUS_CATEGORY_ID: process.env.NEXT_PUBLIC_COMMENT_GISCUS_CATEGORY_ID || '', // 你的Github Discussions 內的 Category ID ( 設定完 giscus 即可看到 )
  COMMENT_GISCUS_MAPPING: process.env.NEXT_PUBLIC_COMMENT_GISCUS_MAPPING || 'pathname', // 你的Github Discussions 使用哪種方式來標定文章, 預設 'pathname'
  COMMENT_GISCUS_REACTIONS_ENABLED: process.env.NEXT_PUBLIC_COMMENT_GISCUS_REACTIONS_ENABLED || '1', // 你的 Giscus 是否開啟文章表情符號 '1' 開啟 "0" 關閉 預設開啟
  COMMENT_GISCUS_EMIT_METADATA: process.env.NEXT_PUBLIC_COMMENT_GISCUS_EMIT_METADATA || '0', // 你的 Giscus 是否提取 Metadata '1' 開啟 '0' 關閉 預設關閉
  COMMENT_GISCUS_INPUT_POSITION: process.env.NEXT_PUBLIC_COMMENT_GISCUS_INPUT_POSITION || 'bottom', // 你的 Giscus 發表留言位置 'bottom' 尾部 'top' 頂部, 預設 'bottom'
  COMMENT_GISCUS_LANG: process.env.NEXT_PUBLIC_COMMENT_GISCUS_LANG || 'zh-CN', // 你的 Giscus 語言 e.g 'en', 'zh-TW', 'zh-CN', 預設 'en'
  COMMENT_GISCUS_LOADING: process.env.NEXT_PUBLIC_COMMENT_GISCUS_LOADING || 'lazy', // 你的 Giscus 載入是否漸進式載入, 預設 'lazy'
  COMMENT_GISCUS_CROSSORIGIN: process.env.NEXT_PUBLIC_COMMENT_GISCUS_CROSSORIGIN || 'anonymous', // 你的 Giscus 可以跨網域, 預設 'anonymous'

  COMMENT_CUSDIS_APP_ID: process.env.NEXT_PUBLIC_COMMENT_CUSDIS_APP_ID || '', // data-app-id 36位 see https://cusdis.com/
  COMMENT_CUSDIS_HOST: process.env.NEXT_PUBLIC_COMMENT_CUSDIS_HOST || 'https://cusdis.com', // data-host, change this if you're using self-hosted version
  COMMENT_CUSDIS_SCRIPT_SRC: process.env.NEXT_PUBLIC_COMMENT_CUSDIS_SCRIPT_SRC || 'https://cusdis.com/js/cusdis.es.js', // change this if you're using self-hosted version

  // gitalk评论插件 更多参考 https://gitalk.github.io/
  COMMENT_GITALK_REPO: process.env.NEXT_PUBLIC_COMMENT_GITALK_REPO || '', // 你的Github仓库名，例如 'NotionNext'
  COMMENT_GITALK_OWNER: process.env.NEXT_PUBLIC_COMMENT_GITALK_OWNER || '', // 你的用户名 e.g tangly1024
  COMMENT_GITALK_ADMIN: process.env.NEXT_PUBLIC_COMMENT_GITALK_ADMIN || '', // 管理员用户名、一般是自己 e.g 'tangly1024'
  COMMENT_GITALK_CLIENT_ID: process.env.NEXT_PUBLIC_COMMENT_GITALK_CLIENT_ID || '', // e.g 20位ID ， 在gitalk后台获取
  COMMENT_GITALK_CLIENT_SECRET: process.env.NEXT_PUBLIC_COMMENT_GITALK_CLIENT_SECRET || '', // e.g 40位ID， 在gitalk后台获取
  COMMENT_GITALK_DISTRACTION_FREE_MODE: false, // 类似facebook的无干扰模式

  COMMENT_GITTER_ROOM: process.env.NEXT_PUBLIC_COMMENT_GITTER_ROOM || 'lifeafter619/chating', // gitter聊天室 see https://gitter.im/ 不需要则留空
  COMMENT_DAO_VOICE_ID: process.env.NEXT_PUBLIC_COMMENT_DAO_VOICE_ID || '', // DaoVoice http://dashboard.daovoice.io/get-started
  COMMENT_TIDIO_ID: process.env.NEXT_PUBLIC_COMMENT_TIDIO_ID || '', // [tidio_id] -> //code.tidio.co/[tidio_id].js

  COMMENT_VALINE_APP_ID: process.env.NEXT_PUBLIC_VALINE_ID || '', // Valine @see https://valine.js.org/quickstart.html 或 https://github.com/stonehank/react-valine#%E8%8E%B7%E5%8F%96app-id-%E5%92%8C-app-key
  COMMENT_VALINE_APP_KEY: process.env.NEXT_PUBLIC_VALINE_KEY || '',
  COMMENT_VALINE_SERVER_URLS: process.env.NEXT_PUBLIC_VALINE_SERVER_URLS || '', // 该配置适用于国内自定义域名用户, 海外版本会自动检测(无需手动填写) @see https://valine.js.org/configuration.html#serverURLs
  COMMENT_VALINE_PLACEHOLDER: process.env.NEXT_PUBLIC_VALINE_PLACEHOLDER || '抢个沙发吧~', // 可以搭配后台管理评论 https://github.com/DesertsP/Valine-Admin  便于查看评论，以及邮件通知，垃圾评论过滤等功能

  COMMENT_WALINE_SERVER_URL: process.env.NEXT_PUBLIC_WALINE_SERVER_URL || 'https://66619.deta.dev', // 请配置完整的Waline评论地址 例如 hhttps://preview-waline.tangly1024.com @see https://waline.js.org/guide/get-started.html
  COMMENT_WALINE_RECENT: process.env.NEXT_PUBLIC_WALINE_RECENT || true, // 最新评论

  // <---- 评论插件

  // ----> 站点统计
  ANALYTICS_BUSUANZI_ENABLE: true, // 展示网站阅读量、访问数 see http://busuanzi.ibruce.info/
  ANALYTICS_BAIDU_ID: process.env.NEXT_PUBLIC_ANALYTICS_BAIDU_ID || 'bc8a38b59dd8a8d3aa38a95e5d9d7ef9', // e.g 只需要填写百度统计的id，[baidu_id] -> https://hm.baidu.com/hm.js?[baidu_id]
  ANALYTICS_CNZZ_ID: process.env.NEXT_PUBLIC_ANALYTICS_CNZZ_ID || '', // 只需要填写站长统计的id, [cnzz_id] -> https://s9.cnzz.com/z_stat.php?id=[cnzz_id]&web_id=[cnzz_id]
  ANALYTICS_GOOGLE_ID: process.env.NEXT_PUBLIC_ANALYTICS_GOOGLE_ID || '', // 谷歌Analytics的id e.g: G-XXXXXXXXXX

  ANALYTICS_ACKEE_TRACKER: process.env.NEXT_PUBLIC_ANALYTICS_ACKEE_TRACKER || '', // e.g 'https://ackee.tangly1024.net/tracker.js'
  ANALYTICS_ACKEE_DATA_SERVER: process.env.NEXT_PUBLIC_ANALYTICS_ACKEE_DATA_SERVER || '', // e.g https://ackee.tangly1024.net , don't end with a slash
  ANALYTICS_ACKEE_DOMAIN_ID: process.env.NEXT_PUBLIC_ANALYTICS_ACKEE_DOMAIN_ID || '', // e.g '0e2257a8-54d4-4847-91a1-0311ea48cc7b'

  SEO_GOOGLE_SITE_VERIFICATION: process.env.NEXT_PUBLIC_SEO_GOOGLE_SITE_VERIFICATION || '', // Remove the value or replace it with your own google site verification code

  // <---- 站点统计

  // 谷歌广告
  ADSENSE_GOOGLE_ID: process.env.NEXT_PUBLIC_ADSENSE_GOOGLE_ID || '', // 谷歌广告ID e.g ca-pub-xxxxxxxxxxxxxxxx

  // 自定义配置notion数据库字段名
  NOTION_PROPERTY_NAME: {
    password: process.env.NEXT_PUBLIC_NOTION_PROPERTY_PASSWORD || 'password',
    type: process.env.NEXT_PUBLIC_NOTION_PROPERTY_TYPE || 'type', // 文章类型，
    type_post: process.env.NEXT_PUBLIC_NOTION_PROPERTY_TYPE_POST || 'Post', // 当type文章类型与此值相同时，为博文。
    type_page: process.env.NEXT_PUBLIC_NOTION_PROPERTY_TYPE_PAGE || 'Page', // 当type文章类型与此值相同时，为单页。
    type_notice: process.env.NEXT_PUBLIC_NOTION_PROPERTY_TYPE_NOTICE || 'Notice', // 当type文章类型与此值相同时，为公告。
    title: process.env.NEXT_PUBLIC_NOTION_PROPERTY_TITLE || 'title', // 文章标题
    status: process.env.NEXT_PUBLIC_NOTION_PROPERTY_STATUS || 'status',
    status_publish: process.env.NEXT_PUBLIC_NOTION_PROPERTY_STATUS_PUBLISH || 'Published', // 当status状态值与此相同时为发布，可以为中文
    status_invisible: process.env.NEXT_PUBLIC_NOTION_PROPERTY_STATUS_INVISIBLE || 'Invisible', // 当status状态值与此相同时为隐藏发布，可以为中文 ， 除此之外其他页面状态不会显示在博客上
    summary: process.env.NEXT_PUBLIC_NOTION_PROPERTY_SUMMARY || 'summary',
    slug: process.env.NEXT_PUBLIC_NOTION_PROPERTY_SLUG || 'slug',
    category: process.env.NEXT_PUBLIC_NOTION_PROPERTY_CATEGORY || 'category',
    date: process.env.NEXT_PUBLIC_NOTION_PROPERTY_DATE || 'date',
    tags: process.env.NEXT_PUBLIC_NOTION_PROPERTY_TAGS || 'tags',
    icon: process.env.NEXT_PUBLIC_NOTION_PROPERTY_ICON || 'icon'
  },

  // 作废配置
  AVATAR: process.env.NEXT_PUBLIC_AVATAR || '/avatar.png', // 作者头像，被notion中的ICON覆盖。若无ICON则取public目录下的avatar.png
  TITLE: process.env.NEXT_PUBLIC_TITLE || 'NotionNext BLOG', // 站点标题 ，被notion中的页面标题覆盖
  HOME_BANNER_IMAGE: process.env.NEXT_PUBLIC_HOME_BANNER_IMAGE || './bg_image.jpg', // 首页背景大图, 会被notion中的封面图覆盖，若无封面图则会使用代码中的 /public/bg_image.jpg 文件
  DESCRIPTION: process.env.NEXT_PUBLIC_DESCRIPTION || '这是一个由NotionNext生成的站点', // 站点描述，被notion中的页面描述覆盖

  // 开发相关
  NOTION_ACCESS_TOKEN: process.env.NOTION_ACCESS_TOKEN || '', // Useful if you prefer not to make your database public
  DEBUG: process.env.NEXT_PUBLIC_DEBUG || false, // 是否显示调试按钮
  ENABLE_CACHE: process.env.ENABLE_CACHE || false, // 开启缓存会将Notion数据缓存在内存中，通常在开发调试中使用，正式部署开启此功能意义不大。
  isProd: process.env.VERCEL_ENV === 'production', // distinguish between development and production environment (ref: https://vercel.com/docs/environment-variables#system-environment-variables)  
  VERSION: process.env.NEXT_PUBLIC_VERSION // 版本号
}

module.exports = BLOG<|MERGE_RESOLUTION|>--- conflicted
+++ resolved
@@ -4,44 +4,24 @@
   NOTION_PAGE_ID: process.env.NOTION_PAGE_ID || 'e39a8757aa1b44268c7a6f99b6bfd5d2',
   PSEUDO_STATIC: false, // 伪静态路径，开启后所有文章URL都以 .html 结尾。
   NEXT_REVALIDATE_SECOND: process.env.NEXT_PUBLIC_REVALIDATE_SECOND || 5, // 更新内容缓存间隔 单位(秒)；即每个页面有5秒的纯静态期、此期间无论多少次访问都不会抓取notion数据；调大该值有助于节省Vercel资源、同时提升访问速率，但也会使文章更新有延迟。
-<<<<<<< HEAD
-  THEME: process.env.NEXT_PUBLIC_THEME || 'hexo', // 主题， 支持 ['next','hexo',"fukasawa','medium','example'] @see https://preview.tangly1024.com
+
+  THEME: process.env.NEXT_PUBLIC_THEME || 'next', // 主题， 支持 ['next','hexo',"fukasawa','medium','example'] @see https://preview.tangly1024.com
   THEME_SWITCH: process.env.NEXT_PUBLIC_THEME_SWITCH || false, // 是否显示切换主题按钮
   LANG: process.env.NEXT_PUBLIC_LANG || 'zh-CN', // e.g 'zh-CN','en-US'  see /lib/lang.js for more.
   SINCE: 2021, // e.g if leave this empty, current year will be used.
-  APPEARANCE: process.env.NEXT_PUBLIC_APPEARANCE || 'light', // ['light', 'dark', 'auto'], // light 日间模式 ， dark夜间模式， auto根据时间和主题自动夜间模式
-
-  AUTHOR: process.env.NEXT_PUBLIC_AUTHOR || 'NotionNext', // 您的昵称 例如 tangly1024
-  BIO: process.env.NEXT_PUBLIC_BIO || '一个普通的干饭人🍚', // 作者简介
-  LINK: process.env.NEXT_PUBLIC_LINK || 'https://tangly1024.com', // 网站地址
-  KEYWORDS: process.env.NEXT_PUBLIC_KEYWORD || 'Notion, 博客', // 网站关键词 英文逗号隔开
+  APPEARANCE: process.env.NEXT_PUBLIC_APPEARANCE || 'auto', // ['light', 'dark', 'auto'], // light 日间模式 ， dark夜间模式， auto根据时间和主题自动夜间模式
+
+  AUTHOR: process.env.NEXT_PUBLIC_AUTHOR || '619', // 您的昵称 例如 tangly1024
+  BIO: process.env.NEXT_PUBLIC_BIO || 'a Githuber in this CHAOTIC world.', // 作者简介
+  LINK: process.env.NEXT_PUBLIC_LINK || 'https://66619.eu.org', // 网站地址
+  KEYWORDS: process.env.NEXT_PUBLIC_KEYWORD || 'blog, boring, 博客', // 网站关键词 英文逗号隔开
   // 社交链接，不需要可留空白，例如 CONTACT_WEIBO:''
-  CONTACT_EMAIL: process.env.NEXT_PUBLIC_CONTACT_EMAIL || '', // 邮箱地址 例如mail@tangly1024.com
-  CONTACT_WEIBO: process.env.NEXT_PUBLIC_CONTACT_WEIBO || '', // 你的微博个人主页
-  CONTACT_TWITTER: process.env.NEXT_PUBLIC_CONTACT_TWITTER || '', // 你的twitter个人主页
-  CONTACT_GITHUB: process.env.NEXT_PUBLIC_CONTACT_GITHUB || '', // 你的github个人主页 例如 https://github.com/tangly1024
-  CONTACT_TELEGRAM: process.env.NEXT_PUBLIC_CONTACT_TELEGRAM || '', // 你的telegram 地址 例如 https://t.me/tangly_1024
+  CONTACT_EMAIL: process.env.NEXT_PUBLIC_CONTACT_EMAIL || 'mail@66619.eu.org', // 邮箱地址 例如mail@tangly1024.com
+  CONTACT_WEIBO: process.env.NEXT_PUBLIC_CONTACT_WEIBO || 'https://weibo.com/u/7458711630', // 你的微博个人主页
+  CONTACT_TWITTER: process.env.NEXT_PUBLIC_CONTACT_TWITTER || 'https://twitter.com/ethereal619', // 你的twitter个人主页
+  CONTACT_GITHUB: process.env.NEXT_PUBLIC_CONTACT_GITHUB || 'https://github.com/lifeafter619', // 你的github个人主页 例如 https://github.com/tangly1024
+  CONTACT_TELEGRAM: process.env.NEXT_PUBLIC_CONTACT_TELEGRAM || 'https://t.me/ethereal619', // 你的telegram 地址 例如 https://t.me/tangly_1024
   CONTACT_LINKEDIN: process.env.NEXT_PUBLIC_CONTACT_LINKEDIN || '', // 你的linkedIn 首页
-=======
-  THEME: process.env.NEXT_PUBLIC_THEME || 'next', // 主题， 支持 ['next','hexo',"fukasawa','medium','example'] @see https://preview.tangly1024.com
-  THEME_SWITCH: process.env.NEXT_PUBLIC_THEME_SWITCH || true, // 是否显示切换主题按钮
-  LANG: 'zh-CN', // e.g 'zh-CN','en-US'  see /lib/lang.js for more.
-  SINCE: 2021, // e.g if leave this empty, current year will be used.
-  APPEARANCE: 'auto', // ['light', 'dark', 'auto'], // light 日间模式 ， dark夜间模式， auto根据时间和主题自动夜间模式
-
-  AUTHOR: '619', // 您的昵称 例如 tangly1024
-  BIO: 'a Githuber in this CHAOTIC world.', // 作者简介
-  LINK: process.env.NEXT_PUBLIC_LINK || 'https://66619.eu.org', // 网站地址
-  KEYWORDS: 'blog, boring, 博客', // 网站关键词 英文逗号隔开
-
-  // 社交链接，不需要可留空白，例如 CONTACT_WEIBO:''
-  CONTACT_EMAIL: 'mail@66619.eu.org', // 邮箱
-  CONTACT_WEIBO: 'https://weibo.com/u/7458711630', // 你的微博个人主页
-  CONTACT_TWITTER: 'https://twitter.com/ethereal619', // 你的twitter个人主页
-  CONTACT_GITHUB: 'https://github.com/lifeafter619', // 你的github个人主页
-  CONTACT_TELEGRAM: 'https://t.me/ethereal619', // 你的telegram 地址
-  CONTACT_LINKEDIN: '', // 你的linkedIn 首页
->>>>>>> 72a30af4
 
   // 网站字体
   FONT_STYLE: process.env.NEXT_PUBLIC_FONT_STYLE || 'font-serif', // ['font-serif','font-sans'] 两种可选，分别是衬线和无衬线: 参考 https://www.jianshu.com/p/55e410bd2115
@@ -121,11 +101,7 @@
 
   // 悬浮挂件
   WIDGET_PET: process.env.NEXT_PUBLIC_WIDGET_PET || true, // 是否显示宠物挂件
-<<<<<<< HEAD
-  WIDGET_PET_LINK: process.env.NEXT_PUBLIC_WIDGET_PET_LINK || 'https://cdn.jsdelivr.net/npm/live2d-widget-model-wanko@1.0.5/assets/wanko.model.json', // 挂件模型地址 @see https://github.com/xiazeyu/live2d-widget-models
-=======
-  WIDGET_PET_LINK: 'https://npm.elemecdn.com/live2d-widget-model-wanko@1.0.5/assets/wanko.model.json', // 挂件模型地址 @see https://github.com/xiazeyu/live2d-widget-models
->>>>>>> 72a30af4
+  WIDGET_PET_LINK: process.env.NEXT_PUBLIC_WIDGET_PET_LINK || 'https://npm.elemecdn.com/live2d-widget-model-wanko@1.0.5/assets/wanko.model.json', // 挂件模型地址 @see https://github.com/xiazeyu/live2d-widget-models
   WIDGET_PET_SWITCH_THEME: true, // 点击宠物挂件切换博客主题
 
   // 音乐播放插件
@@ -134,12 +110,7 @@
   MUSIC_PLAYER_AUTO_PLAY: process.env.NEXT_PUBLIC_MUSIC_PLAYER_AUTO_PLAY || false, // 是否自动播放，不过自动播放时常不生效（移动设备不支持自动播放）
   MUSIC_PLAYER_SHOW_LRC: process.env.NEXT_PUBLIC_MUSIC_PLAYER_SHOW_LRC || false, // 是否展示歌词（前提是有配置歌词路径，对 meting 无效）
   MUSIC_PLAYER_CDN_URL: process.env.NEXT_PUBLIC_MUSIC_PLAYER_CDN_URL || 'https://lf9-cdn-tos.bytecdntp.com/cdn/expire-1-M/aplayer/1.10.1/APlayer.min.js',
-<<<<<<< HEAD
   MUSIC_PLAYER_ORDER: process.env.NEXT_PUBLIC_MUSIC_PLAYER_ORDER || 'list', // 默认播放方式，顺序 list，随机 random
-=======
-  MUSIC_PLAYER_ORDER: 'random', // 默认播放方式，顺序 list，随机 random
-
->>>>>>> 72a30af4
   MUSIC_PLAYER_AUDIO_LIST: [ // 示例音乐列表。除了以下配置外，还可配置歌词，具体配置项看此文档 https://aplayer.js.org/#/zh-Hans/
     {
       name: '风を共に舞う気持ち',
