// 注: process.env.XX是Vercel的环境变量，配置方式见：https://docs.tangly1024.com/article/how-to-config-notion-next#c4768010ae7d44609b744e79e2f9959a
const BLOG = {
  // Important page_id！！！Duplicate Template from  https://www.notion.so/tanghh/02ab3b8678004aa69e9e415905ef32a5
  NOTION_PAGE_ID:
    process.env.NOTION_PAGE_ID ||
    '02ab3b8678004aa69e9e415905ef32a5,en:7c1d570661754c8fbc568e00a01fd70e',
  PSEUDO_STATIC: process.env.NEXT_PUBLIC_PSEUDO_STATIC || false, // 伪静态路径，开启后所有文章URL都以 .html 结尾。
  NEXT_REVALIDATE_SECOND: process.env.NEXT_PUBLIC_REVALIDATE_SECOND || 5, // 更新内容缓存间隔 单位(秒)；即每个页面有5秒的纯静态期、此期间无论多少次访问都不会抓取notion数据；调大该值有助于节省Vercel资源、同时提升访问速率，但也会使文章更新有延迟。

  THEME: process.env.NEXT_PUBLIC_THEME || 'hexo', // 当前主题，在themes文件夹下可找到所有支持的主题；主题名称就是文件夹名，例如 example,fukasawa,gitbook,heo,hexo,landing,matery,medium,next,nobelium,plog,simple

  THEME_SWITCH: process.env.NEXT_PUBLIC_THEME_SWITCH || false, // 是否显示切换主题按钮
  LANG: process.env.NEXT_PUBLIC_LANG || 'zh-CN', // e.g 'zh-CN','en-US'  see /lib/lang.js for more.
<<<<<<< HEAD
  SINCE: process.env.NEXT_PUBLIC_SINCE || 2021, // e.g if leave this empty, current year will be used.
  APPEARANCE: process.env.NEXT_PUBLIC_APPEARANCE || 'light', // ['light', 'dark', 'auto'], // light 日间模式 ， dark夜间模式， auto根据时间和主题自动夜间模式
=======

  SINCE: process.env.NEXT_SINCE || 2019, // e.g if leave this empty, current year will be used.
  APPEARANCE: process.env.NEXT_PUBLIC_APPEARANCE || 'auto', // ['light', 'dark', 'auto'], // light 日间模式 ， dark夜间模式， auto根据时间和主题自动夜间模式

>>>>>>> 0b51ab67
  APPEARANCE_DARK_TIME: process.env.NEXT_PUBLIC_APPEARANCE_DARK_TIME || [18, 6], // 夜间模式起至时间，false时关闭根据时间自动切换夜间模式

  IS_TAG_COLOR_DISTINGUISHED:
    process.env.NEXT_PUBLIC_IS_TAG_COLOR_DISTINGUISHED === 'true' || true, // 对于名称相同的tag是否区分tag的颜色

  // 3.14.1版本后，欢迎语在此配置，英文逗号隔开 ,  即可支持多个欢迎语打字效果。

  GREETING_WORDS:
    process.env.NEXT_PUBLIC_GREETING_WORDS ||
    '莫听穿林打叶声， 何妨吟啸且徐行',

  CUSTOM_MENU: process.env.NEXT_PUBLIC_CUSTOM_MENU || true, // 支持Menu 类型，从3.12.0版本起，各主题将逐步支持灵活的二级菜单配置，替代了原来的Page类型，此配置是试验功能、默认关闭。

  AUTHOR: process.env.NEXT_PUBLIC_AUTHOR || '查猫CHACAT', // 您的昵称 例如 tangly1024
  BIO: process.env.NEXT_PUBLIC_BIO || '莫听穿林打叶声， 何妨吟啸且徐行', // 作者简介
  LINK: process.env.NEXT_PUBLIC_LINK || 'https://www.chawfoo.com/', // 网站地址
  KEYWORDS: process.env.NEXT_PUBLIC_KEYWORD || 'ai,game,阅读,旅行,游戏,思考', // 网站关键词 英文逗号隔开
  // 社交链接，不需要可留空白，例如 CONTACT_WEIBO:''
  CONTACT_EMAIL: process.env.NEXT_PUBLIC_CONTACT_EMAIL || 'chawf56@outlook.com', // 邮箱地址 例如mail@tangly1024.com
  CONTACT_WEIBO: process.env.NEXT_PUBLIC_CONTACT_WEIBO || '', // 你的微博个人主页
  CONTACT_TWITTER: process.env.NEXT_PUBLIC_CONTACT_TWITTER || 'https://twitter.com/Chacat68', // 你的twitter个人主页
  CONTACT_GITHUB: process.env.NEXT_PUBLIC_CONTACT_GITHUB || 'https://github.com/Chacat68', // 你的github个人主页 例如 https://github.com/tangly1024
  CONTACT_TELEGRAM: process.env.NEXT_PUBLIC_CONTACT_TELEGRAM || 'https://t.me/fz1xiao', // 你的telegram 地址 例如 https://t.me/tangly_1024
  CONTACT_LINKEDIN: process.env.NEXT_PUBLIC_CONTACT_LINKEDIN || '', // 你的linkedIn 首页
  CONTACT_INSTAGRAM: process.env.NEXT_PUBLIC_CONTACT_INSTAGRAM || '', // 您的instagram地址
  CONTACT_BILIBILI: process.env.NEXT_PUBLIC_CONTACT_BILIBILI || '', // B站主页
  CONTACT_YOUTUBE: process.env.NEXT_PUBLIC_CONTACT_YOUTUBE || '', // Youtube主页

  NOTION_HOST: process.env.NEXT_PUBLIC_NOTION_HOST || 'https://www.notion.so', // Notion域名，您可以选择用自己的域名进行反向代理，如果不懂得什么是反向代理，请勿修改此项

  BLOG_FAVICON: process.env.NEXT_PUBLIC_FAVICON || '/favicon.ico', // blog favicon 配置, 默认使用 /public/favicon.ico，支持在线图片，如 https://img.imesong.com/favicon.png

  IMAGE_COMPRESS_WIDTH: process.env.NEXT_PUBLIC_IMAGE_COMPRESS_WIDTH || 800, // 图片压缩宽度默认值，作用于博客封面和文章内容 越小加载图片越快
  IMAGE_ZOOM_IN_WIDTH: process.env.NEXT_PUBLIC_IMAGE_ZOOM_IN_WIDTH || 1200, // 文章图片点击放大后的画质宽度，不代表在网页中的实际展示宽度
  RANDOM_IMAGE_URL: process.env.NEXT_PUBLIC_RANDOM_IMAGE_URL || '', // 随机图片API,如果未配置下面的关键字，主页封面，头像，文章封面图都会被替换为随机图片
  RANDOM_IMAGE_REPLACE_TEXT:
    process.env.NEXT_PUBLIC_RANDOM_IMAGE_NOT_REPLACE_TEXT ||
    'images.unsplash.com', // 触发替换图片的 url 关键字(多个支持用英文逗号分开)，只有图片地址中包含此关键字才会替换为上方随机图片url
  // eg: images.unsplash.com(notion图床的所有图片都会替换),如果你在 notion 里已经添加了一个随机图片 url，恰巧那个服务跑路或者挂掉，想一键切换所有配图可以将该 url 配置在这里
  // 默认下会将你上传到 notion的主页封面图和头像也给替换，建议将主页封面图和头像放在其他图床，在 notion 里配置 link 即可。

  // START ************网站字体*****************
  // ['font-serif','font-sans'] 两种可选，分别是衬线和无衬线: 参考 https://www.jianshu.com/p/55e410bd2115
  // 后面空格隔开的font-light的字体粗细，留空是默认粗细；参考 https://www.tailwindcss.cn/docs/font-weight
  FONT_STYLE: process.env.NEXT_PUBLIC_FONT_STYLE || 'font-sans font-light',
  // 字体CSS 例如 https://npm.elemecdn.com/lxgw-wenkai-webfont@1.6.0/style.css
  FONT_URL: [
    // 'https://npm.elemecdn.com/lxgw-wenkai-webfont@1.6.0/style.css',
    'https://fonts.googleapis.com/css?family=Bitter&display=swap',
    'https://fonts.googleapis.com/css2?family=Noto+Sans+SC:wght@300&display=swap',
    'https://fonts.googleapis.com/css2?family=Noto+Serif+SC:wght@300&display=swap'
  ],
  // 无衬线字体 例如'"LXGW WenKai"'
  FONT_SANS: [
    // '"LXGW WenKai"',
    '"PingFang SC"',
    '-apple-system',
    'BlinkMacSystemFont',
    '"Hiragino Sans GB"',
    '"Microsoft YaHei"',
    '"Segoe UI Emoji"',
    '"Segoe UI Symbol"',
    '"Segoe UI"',
    '"Noto Sans SC"',
    'HarmonyOS_Regular',
    '"Helvetica Neue"',
    'Helvetica',
    '"Source Han Sans SC"',
    'Arial',
    'sans-serif',
    '"Apple Color Emoji"'
  ],
  // 衬线字体 例如'"LXGW WenKai"'
  FONT_SERIF: [
    // '"LXGW WenKai"',
    'Bitter',
    '"Noto Serif SC"',
    'SimSun',
    '"Times New Roman"',
    'Times',
    'serif',
    '"Segoe UI Emoji"',
    '"Segoe UI Symbol"',
    '"Apple Color Emoji"'
  ],
  FONT_AWESOME:
    process.env.NEXT_PUBLIC_FONT_AWESOME_PATH ||
    'https://cdnjs.cloudflare.com/ajax/libs/font-awesome/6.4.0/css/all.min.css', // font-awesome 字体图标地址; 可选 /css/all.min.css ， https://lf9-cdn-tos.bytecdntp.com/cdn/expire-1-M/font-awesome/6.0.0/css/all.min.css

  // END ************网站字体*****************


  // 路径和组件映射，不同路径分别展示主题的什么组件
  LAYOUT_MAPPINGS: {
    '-1': 'LayoutBase',
    '/': 'LayoutIndex',
    '/archive': 'LayoutArchive',
    '/page/[page]': 'LayoutPostList',
    '/category/[category]': 'LayoutPostList',
    '/category/[category]/page/[page]': 'LayoutPostList',
    '/tag/[tag]': 'LayoutPostList',
    '/tag/[tag]/page/[page]': 'LayoutPostList',
    '/search': 'LayoutSearch',
    '/search/[keyword]': 'LayoutSearch',
    '/search/[keyword]/page/[page]': 'LayoutSearch',
    '/404': 'Layout404',
    '/tag': 'LayoutTagIndex',
    '/category': 'LayoutCategoryIndex',
    '/[prefix]': 'LayoutSlug',
    '/[prefix]/[slug]': 'LayoutSlug',
    '/[prefix]/[slug]/[...suffix]': 'LayoutSlug',
    '/signin': 'LayoutSignIn',
    '/signup': 'LayoutSignUp'
  },


  CAN_COPY: process.env.NEXT_PUBLIC_CAN_COPY || false, // 是否允许复制页面内容 默认允许，如果设置为false、则全栈禁止复制内容。
  // 自定义右键菜单

  CUSTOM_RIGHT_CLICK_CONTEXT_MENU:
    process.env.NEXT_PUBLIC_CUSTOM_RIGHT_CLICK_CONTEXT_MENU || false, // 自定义右键菜单，覆盖系统菜单
  CUSTOM_RIGHT_CLICK_CONTEXT_MENU_THEME_SWITCH:
    process.env.NEXT_PUBLIC_CUSTOM_RIGHT_CLICK_CONTEXT_MENU_THEME_SWITCH ||
    true, // 是否显示切换主题
  CUSTOM_RIGHT_CLICK_CONTEXT_MENU_DARK_MODE:
    process.env.NEXT_PUBLIC_CUSTOM_RIGHT_CLICK_CONTEXT_MENU_DARK_MODE || true, // 是否显示深色模式

  CUSTOM_RIGHT_CLICK_CONTEXT_MENU_SHARE_LINK:
    process.env.NEXT_PUBLIC_CUSTOM_RIGHT_CLICK_CONTEXT_MENU_SHARE_LINK || true, // 是否显示分享链接
  CUSTOM_RIGHT_CLICK_CONTEXT_MENU_RANDOM_POST:
    process.env.NEXT_PUBLIC_CUSTOM_RIGHT_CLICK_CONTEXT_MENU_RANDOM_POST || true, // 是否显示随机博客
  CUSTOM_RIGHT_CLICK_CONTEXT_MENU_CATEGORY:
    process.env.NEXT_PUBLIC_CUSTOM_RIGHT_CLICK_CONTEXT_MENU_CATEGORY || true, // 是否显示分类
  CUSTOM_RIGHT_CLICK_CONTEXT_MENU_TAG:
    process.env.NEXT_PUBLIC_CUSTOM_RIGHT_CLICK_CONTEXT_MENU_THEME_TAG || true, // 是否显示标签



  // 自定义外部脚本，外部样式
  CUSTOM_EXTERNAL_JS: [''], // e.g. ['http://xx.com/script.js','http://xx.com/script.js']
  CUSTOM_EXTERNAL_CSS: [''], // e.g. ['http://xx.com/style.css','http://xx.com/style.css']

  // 侧栏布局 是否反转(左变右,右变左) 已支持主题: hexo next medium fukasawa example
  LAYOUT_SIDEBAR_REVERSE:
    process.env.NEXT_PUBLIC_LAYOUT_SIDEBAR_REVERSE || false,

  // 一个小插件展示你的facebook fan page~ @see https://tw.andys.pro/article/add-facebook-fanpage-notionnext
  FACEBOOK_PAGE_TITLE: process.env.NEXT_PUBLIC_FACEBOOK_PAGE_TITLE || null, // 邊欄 Facebook Page widget 的標題欄，填''則無標題欄 e.g FACEBOOK 粉絲團'
  FACEBOOK_PAGE: process.env.NEXT_PUBLIC_FACEBOOK_PAGE || null, // Facebook Page 的連結 e.g https://www.facebook.com/tw.andys.pro
  FACEBOOK_PAGE_ID: process.env.NEXT_PUBLIC_FACEBOOK_PAGE_ID || '', // Facebook Page ID 來啟用 messenger 聊天功能
  FACEBOOK_APP_ID: process.env.NEXT_PUBLIC_FACEBOOK_APP_ID || '', // Facebook App ID 來啟用 messenger 聊天功能 获取: https://developers.facebook.com/

  BEI_AN: process.env.NEXT_PUBLIC_BEI_AN || '', // 备案号 闽ICP备XXXXXXX

  // START********代码相关********
  // PrismJs 代码相关
  PRISM_JS_PATH: 'https://npm.elemecdn.com/prismjs@1.29.0/components/',
  PRISM_JS_AUTO_LOADER:
    'https://npm.elemecdn.com/prismjs@1.29.0/plugins/autoloader/prism-autoloader.min.js',

  // 代码主题 @see https://github.com/PrismJS/prism-themes
  PRISM_THEME_PREFIX_PATH:
    process.env.NEXT_PUBLIC_PRISM_THEME_PREFIX_PATH ||
    'https://cdn.jsdelivr.net/npm/prismjs@1.29.0/themes/prism-okaidia.css', // 代码块默认主题
  PRISM_THEME_SWITCH: process.env.NEXT_PUBLIC_PRISM_THEME_SWITCH || true, // 是否开启浅色/深色模式代码主题切换； 开启后将显示以下两个主题
  PRISM_THEME_LIGHT_PATH:
    process.env.NEXT_PUBLIC_PRISM_THEME_LIGHT_PATH ||
    'https://cdn.jsdelivr.net/npm/prismjs@1.29.0/themes/prism-solarizedlight.css', // 浅色模式主题
  PRISM_THEME_DARK_PATH:
    process.env.NEXT_PUBLIC_PRISM_THEME_DARK_PATH ||
    'https://cdn.jsdelivr.net/npm/prismjs@1.29.0/themes/prism-okaidia.min.css', // 深色模式主题

  CODE_MAC_BAR: process.env.NEXT_PUBLIC_CODE_MAC_BAR || true, // 代码左上角显示mac的红黄绿图标

  CODE_LINE_NUMBERS: process.env.NEXT_PUBLIC_CODE_LINE_NUMBERS || true, // 是否显示行号
  CODE_COLLAPSE: process.env.NEXT_PUBLIC_CODE_COLLAPSE || true, // 是否支持折叠代码框
  CODE_COLLAPSE_EXPAND_DEFAULT:
    process.env.NEXT_PUBLIC_CODE_COLLAPSE_EXPAND_DEFAULT || true, // 折叠代码默认是展开状态

  // END********代码相关********

  // Mermaid 图表CDN
  MERMAID_CDN:
    process.env.NEXT_PUBLIC_MERMAID_CDN ||
    'https://cdnjs.cloudflare.com/ajax/libs/mermaid/10.2.4/mermaid.min.js', // CDN
  // QRCodeCDN
  QR_CODE_CDN:
    process.env.NEXT_PUBLIC_QR_CODE_CDN ||
    'https://cdnjs.cloudflare.com/ajax/libs/qrcodejs/1.0.0/qrcode.min.js',

  BACKGROUND_LIGHT: '#eeeeee', // use hex value, don't forget '#' e.g #fffefc
  BACKGROUND_DARK: '#000000', // use hex value, don't forget '#'
  SUB_PATH: '', // leave this empty unless you want to deploy in a folder

  POST_SHARE_BAR_ENABLE: process.env.NEXT_PUBLIC_POST_SHARE_BAR || 'true', // 文章分享功能 ，将在底部显示一个分享条
  POSTS_SHARE_SERVICES:
    process.env.NEXT_PUBLIC_POST_SHARE_SERVICES ||
    'link,wechat,qq,weibo,email,facebook,twitter,telegram,messenger,line,reddit,whatsapp,linkedin', // 分享的服務，按顺序显示,逗号隔开
  // 所有支持的分享服务：link(复制链接),wechat(微信),qq,weibo(微博),email(邮件),facebook,twitter,telegram,messenger,line,reddit,whatsapp,linkedin,vkshare,okshare,tumblr,livejournal,mailru,viber,workplace,pocket,instapaper,hatena

  POST_URL_PREFIX: process.env.NEXT_PUBLIC_POST_URL_PREFIX || 'article',
  // POST类型文章的默认路径前缀，例如默认POST类型的路径是  /article/[slug]
  // 如果此项配置为 '' 空， 则文章将没有前缀路径，使用场景： 希望文章前缀路径为 /post 的情况 支持多级
  // 支援類似 WP 可自訂文章連結格式的功能：https://wordpress.org/documentation/article/customize-permalinks/，目前只先實作 %year%/%month%/%day%
  // 例：如想連結改成前綴 article + 時間戳記，可變更為： 'article/%year%/%month%/%day%'

  POST_LIST_STYLE: process.env.NEXT_PUBLIC_POST_LIST_STYLE || 'page', // ['page','scroll] 文章列表样式:页码分页、单页滚动加载

  POST_LIST_PREVIEW: process.env.NEXT_PUBLIC_POST_PREVIEW || 'true', //  是否在列表加载文章预览
  POST_PREVIEW_LINES: process.env.NEXT_PUBLIC_POST_POST_PREVIEW_LINES || 12, // 预览博客行数
  POST_RECOMMEND_COUNT: process.env.NEXT_PUBLIC_POST_RECOMMEND_COUNT || 6, // 推荐文章数量
  POSTS_PER_PAGE: process.env.NEXT_PUBLIC_POST_PER_PAGE || 12, // post counts per page

  POSTS_SORT_BY: process.env.NEXT_PUBLIC_POST_SORT_BY || 'notion', // 排序方式 'date'按时间,'notion'由notion控制

  POST_WAITING_TIME_FOR_404:
    process.env.NEXT_PUBLIC_POST_WAITING_TIME_FOR_404 || '8', // 文章加载超时时间，单位秒；超时后跳转到404页面

  ALGOLIA_APP_ID: process.env.NEXT_PUBLIC_ALGOLIA_APP_ID || null, // 在这里查看 https://dashboard.algolia.com/account/api-keys/
  ALGOLIA_ADMIN_APP_KEY: process.env.ALGOLIA_ADMIN_APP_KEY || null, // 管理后台的KEY，不要暴露在代码中，在这里查看 https://dashboard.algolia.com/account/api-keys/
  ALGOLIA_SEARCH_ONLY_APP_KEY:
    process.env.NEXT_PUBLIC_ALGOLIA_SEARCH_ONLY_APP_KEY || null, // 客户端搜索用的KEY
  ALGOLIA_INDEX: process.env.NEXT_PUBLIC_ALGOLIA_INDEX || null, // 在Algolia中创建一个index用作数据库
  //   ALGOLIA_RECREATE_DATA: process.env.ALGOLIA_RECREATE_DATA || process.env.npm_lifecycle_event === 'build', // 为true时重新构建索引数据; 默认在build时会构建

  PREVIEW_CATEGORY_COUNT: 16, // 首页最多展示的分类数量，0为不限制
  PREVIEW_TAG_COUNT: 16, // 首页最多展示的标签数量，0为不限制


  POST_TITLE_ICON: process.env.NEXT_PUBLIC_POST_TITLE_ICON || true, // 是否显示标题icon
  
  POST_DISABLE_GALLERY_CLICK:
    process.env.NEXT_PUBLIC_POST_DISABLE_GALLERY_CLICK || true, // 画册视图禁止点击，方便在友链页面的画册插入链接


  //   ********动态特效相关********
  // 鼠标点击烟花特效
  FIREWORKS: process.env.NEXT_PUBLIC_FIREWORKS || false, // 开关
  // 烟花色彩，感谢 https://github.com/Vixcity 提交的色彩
  FIREWORKS_COLOR: [
    '255, 20, 97',
    '24, 255, 146',
    '90, 135, 255',
    '251, 243, 140'
  ],

  // 樱花飘落特效
  SAKURA: process.env.NEXT_PUBLIC_SAKURA || false, // 开关
  // 漂浮线段特效
  NEST: process.env.NEXT_PUBLIC_NEST || false, // 开关
  // 动态彩带特效
  FLUTTERINGRIBBON: process.env.NEXT_PUBLIC_FLUTTERINGRIBBON || false, // 开关
  // 静态彩带特效
  RIBBON: process.env.NEXT_PUBLIC_RIBBON || false, // 开关
  // 星空雨特效 黑夜模式才会生效
  STARRY_SKY: process.env.NEXT_PUBLIC_STARRY_SKY || false, // 开关

  //   ********挂件组件相关********
  // AI 文章摘要生成 @see https://docs_s.tianli0.top/
  TianliGPT_CSS:
    process.env.NEXT_PUBLIC_TIANLI_GPT_CSS ||
    'https://cdn1.tianli0.top/gh/zhheo/Post-Abstract-AI@0.15.2/tianli_gpt.css',
  TianliGPT_JS:
    process.env.NEXT_PUBLIC_TIANLI_GPT_JS ||
    'https://cdn1.tianli0.top/gh/zhheo/Post-Abstract-AI@0.15.2/tianli_gpt.js',
  TianliGPT_KEY: process.env.NEXT_PUBLIC_TIANLI_GPT_KEY || '',

  // Chatbase 是否显示chatbase机器人 https://www.chatbase.co/
  CHATBASE_ID: process.env.NEXT_PUBLIC_CHATBASE_ID || null,
  // WebwhizAI 机器人 @see https://github.com/webwhiz-ai/webwhiz
  WEB_WHIZ_ENABLED: process.env.NEXT_PUBLIC_WEB_WHIZ_ENABLED || false, // 是否显示
  WEB_WHIZ_BASE_URL:
    process.env.NEXT_PUBLIC_WEB_WHIZ_BASE_URL || 'https://api.webwhiz.ai', // 可以自建服务器
  WEB_WHIZ_CHAT_BOT_ID: process.env.NEXT_PUBLIC_WEB_WHIZ_CHAT_BOT_ID || null, // 在后台获取ID
  DIFY_CHATBOT_ENABLED: process.env.NEXT_PUBLIC_DIFY_CHATBOT_ENABLED || false,
  DIFY_CHATBOT_BASE_URL: process.env.NEXT_PUBLIC_DIFY_CHATBOT_BASE_URL || '',
  DIFY_CHATBOT_TOKEN: process.env.NEXT_PUBLIC_DIFY_CHATBOT_TOKEN || '',
  // 悬浮挂件
  WIDGET_PET: process.env.NEXT_PUBLIC_WIDGET_PET || false, // 是否显示宠物挂件
  WIDGET_PET_LINK:

  process.env.NEXT_PUBLIC_WIDGET_PET_LINK ||
    'https://cdn.jsdelivr.net/npm/live2d-widget-model-wanko@1.0.5/assets/wanko.model.json', // 挂件模型地址 @see https://github.com/xiazeyu/live2d-widget-models

  WIDGET_PET_SWITCH_THEME:
    process.env.NEXT_PUBLIC_WIDGET_PET_SWITCH_THEME || false, // 点击宠物挂件切换博客主题


  // 音乐播放插件
  MUSIC_PLAYER: process.env.NEXT_PUBLIC_MUSIC_PLAYER || false, // 是否使用音乐播放插件
  MUSIC_PLAYER_VISIBLE: process.env.NEXT_PUBLIC_MUSIC_PLAYER_VISIBLE || true, // 是否在左下角显示播放和切换，如果使用播放器，打开自动播放再隐藏，就会以类似背景音乐的方式播放，无法取消和暂停
  MUSIC_PLAYER_AUTO_PLAY:
    process.env.NEXT_PUBLIC_MUSIC_PLAYER_AUTO_PLAY || true, // 是否自动播放，不过自动播放时常不生效（移动设备不支持自动播放）
  MUSIC_PLAYER_LRC_TYPE: process.env.NEXT_PUBLIC_MUSIC_PLAYER_LRC_TYPE || '0', // 歌词显示类型，可选值： 3 | 1 | 0（0：禁用 lrc 歌词，1：lrc 格式的字符串，3：lrc 文件 url）（前提是有配置歌词路径，对 meting 无效）
  MUSIC_PLAYER_CDN_URL:
    process.env.NEXT_PUBLIC_MUSIC_PLAYER_CDN_URL ||
    'https://lf9-cdn-tos.bytecdntp.com/cdn/expire-1-M/aplayer/1.10.1/APlayer.min.js',
  MUSIC_PLAYER_ORDER: process.env.NEXT_PUBLIC_MUSIC_PLAYER_ORDER || 'list', // 默认播放方式，顺序 list，随机 random
  MUSIC_PLAYER_AUDIO_LIST: [
    // 示例音乐列表。除了以下配置外，还可配置歌词，具体配置项看此文档 https://aplayer.js.org/#/zh-Hans/
    {
      name: '风を共に舞う気持ち',
      artist: 'Falcom Sound Team jdk',
      url: 'https://music.163.com/song/media/outer/url?id=731419.mp3',
      cover:
        'https://p2.music.126.net/kn6ugISTonvqJh3LHLaPtQ==/599233837187278.jpg'
    },
    {
      name: '王都グランセル',
      artist: 'Falcom Sound Team jdk',
      url: 'https://music.163.com/song/media/outer/url?id=731355.mp3',
      cover:
        'https://p1.music.126.net/kn6ugISTonvqJh3LHLaPtQ==/599233837187278.jpg'
    }
  ],
  MUSIC_PLAYER_METING: process.env.NEXT_PUBLIC_MUSIC_PLAYER_METING || false, // 是否要开启 MetingJS，从平台获取歌单。会覆盖自定义的 MUSIC_PLAYER_AUDIO_LIST，更多配置信息：https://github.com/metowolf/MetingJS
  MUSIC_PLAYER_METING_SERVER:
    process.env.NEXT_PUBLIC_MUSIC_PLAYER_METING_SERVER || 'netease', // 音乐平台，[netease, tencent, kugou, xiami, baidu]
  MUSIC_PLAYER_METING_ID:
    process.env.NEXT_PUBLIC_MUSIC_PLAYER_METING_ID || '60198', // 对应歌单的 id
  MUSIC_PLAYER_METING_LRC_TYPE:
    process.env.NEXT_PUBLIC_MUSIC_PLAYER_METING_LRC_TYPE || '1', // 可选值： 3 | 1 | 0（0：禁用 lrc 歌词，1：lrc 格式的字符串，3：lrc 文件 url）

  //   ********挂件组件相关********
  // ----> 评论互动 可同时开启多个支持 WALINE VALINE GISCUS CUSDIS UTTERRANCES GITALK

  COMMENT_HIDE_SINGLE_TAB:
    process.env.NEXT_PUBLIC_COMMENT_HIDE_SINGLE_TAB || false, // Whether hide the tab when there's no tabs. 只有一个评论组件时是否隐藏切换组件的标签页

  // artalk 评论插件
  COMMENT_ARTALK_SERVER: process.env.NEXT_PUBLIC_COMMENT_ARTALK_SERVER || '', // ArtalkServert后端地址 https://artalk.js.org/guide/deploy.html
  COMMENT_ARTALK_JS:
    process.env.NEXT_PUBLIC_COMMENT_ARTALK_JS ||
    'https://cdnjs.cloudflare.com/ajax/libs/artalk/2.5.5/Artalk.js', // ArtalkServert js cdn
  COMMENT_ARTALK_CSS:
    process.env.NEXT_PUBLIC_COMMENT_ARTALK_CSS ||
    'https://cdnjs.cloudflare.com/ajax/libs/artalk/2.5.5/Artalk.css', // ArtalkServert css cdn

  // twikoo
  COMMENT_TWIKOO_ENV_ID: process.env.NEXT_PUBLIC_COMMENT_ENV_ID || '', // TWIKOO后端地址 腾讯云环境填envId；Vercel环境填域名，教程：https://tangly1024.com/article/notionnext-twikoo
  COMMENT_TWIKOO_COUNT_ENABLE:
    process.env.NEXT_PUBLIC_COMMENT_TWIKOO_COUNT_ENABLE || false, // 博客列表是否显示评论数
  COMMENT_TWIKOO_CDN_URL:
    process.env.NEXT_PUBLIC_COMMENT_TWIKOO_CDN_URL ||
    'https://cdn.staticfile.org/twikoo/1.6.17/twikoo.min.js', // twikoo客户端cdn

  // utterance
  COMMENT_UTTERRANCES_REPO:
    process.env.NEXT_PUBLIC_COMMENT_UTTERRANCES_REPO || '', // 你的代码仓库名， 例如我是 'tangly1024/NotionNext'； 更多文档参考 https://utteranc.es/

  // giscus @see https://giscus.app/
  COMMENT_GISCUS_REPO: process.env.NEXT_PUBLIC_COMMENT_GISCUS_REPO || '', // 你的Github仓库名 e.g 'tangly1024/NotionNext'
  COMMENT_GISCUS_REPO_ID: process.env.NEXT_PUBLIC_COMMENT_GISCUS_REPO_ID || '', // 你的Github Repo ID e.g ( 設定完 giscus 即可看到 )
  COMMENT_GISCUS_CATEGORY_ID:
    process.env.NEXT_PUBLIC_COMMENT_GISCUS_CATEGORY_ID || '', // 你的Github Discussions 內的 Category ID ( 設定完 giscus 即可看到 )
  COMMENT_GISCUS_MAPPING:
    process.env.NEXT_PUBLIC_COMMENT_GISCUS_MAPPING || 'pathname', // 你的Github Discussions 使用哪種方式來標定文章, 預設 'pathname'
  COMMENT_GISCUS_REACTIONS_ENABLED:
    process.env.NEXT_PUBLIC_COMMENT_GISCUS_REACTIONS_ENABLED || '1', // 你的 Giscus 是否開啟文章表情符號 '1' 開啟 "0" 關閉 預設開啟
  COMMENT_GISCUS_EMIT_METADATA:
    process.env.NEXT_PUBLIC_COMMENT_GISCUS_EMIT_METADATA || '0', // 你的 Giscus 是否提取 Metadata '1' 開啟 '0' 關閉 預設關閉
  COMMENT_GISCUS_INPUT_POSITION:
    process.env.NEXT_PUBLIC_COMMENT_GISCUS_INPUT_POSITION || 'bottom', // 你的 Giscus 發表留言位置 'bottom' 尾部 'top' 頂部, 預設 'bottom'
  COMMENT_GISCUS_LANG: process.env.NEXT_PUBLIC_COMMENT_GISCUS_LANG || 'zh-CN', // 你的 Giscus 語言 e.g 'en', 'zh-TW', 'zh-CN', 預設 'en'
  COMMENT_GISCUS_LOADING:
    process.env.NEXT_PUBLIC_COMMENT_GISCUS_LOADING || 'lazy', // 你的 Giscus 載入是否漸進式載入, 預設 'lazy'
  COMMENT_GISCUS_CROSSORIGIN:
    process.env.NEXT_PUBLIC_COMMENT_GISCUS_CROSSORIGIN || 'anonymous', // 你的 Giscus 可以跨網域, 預設 'anonymous'

  COMMENT_CUSDIS_APP_ID: process.env.NEXT_PUBLIC_COMMENT_CUSDIS_APP_ID || '', // data-app-id 36位 see https://cusdis.com/
  COMMENT_CUSDIS_HOST:
    process.env.NEXT_PUBLIC_COMMENT_CUSDIS_HOST || 'https://cusdis.com', // data-host, change this if you're using self-hosted version
  COMMENT_CUSDIS_SCRIPT_SRC:
    process.env.NEXT_PUBLIC_COMMENT_CUSDIS_SCRIPT_SRC || '/js/cusdis.es.js', // change this if you're using self-hosted version

  // gitalk评论插件 更多参考 https://gitalk.github.io/
  COMMENT_GITALK_REPO: process.env.NEXT_PUBLIC_COMMENT_GITALK_REPO || '', // 你的Github仓库名，例如 'NotionNext'
  COMMENT_GITALK_OWNER: process.env.NEXT_PUBLIC_COMMENT_GITALK_OWNER || '', // 你的用户名 e.g tangly1024
  COMMENT_GITALK_ADMIN: process.env.NEXT_PUBLIC_COMMENT_GITALK_ADMIN || '', // 管理员用户名、一般是自己 e.g 'tangly1024'
  COMMENT_GITALK_CLIENT_ID:
    process.env.NEXT_PUBLIC_COMMENT_GITALK_CLIENT_ID || '', // e.g 20位ID ， 在gitalk后台获取
  COMMENT_GITALK_CLIENT_SECRET:
    process.env.NEXT_PUBLIC_COMMENT_GITALK_CLIENT_SECRET || '', // e.g 40位ID， 在gitalk后台获取
  COMMENT_GITALK_DISTRACTION_FREE_MODE: false, // 类似facebook的无干扰模式
  COMMENT_GITALK_JS_CDN_URL:
    process.env.NEXT_PUBLIC_COMMENT_GITALK_JS_CDN_URL ||
    'https://cdn.jsdelivr.net/npm/gitalk@1/dist/gitalk.min.js', // gitalk客户端 js cdn
  COMMENT_GITALK_CSS_CDN_URL:
    process.env.NEXT_PUBLIC_COMMENT_GITALK_CSS_CDN_URL ||
    'https://cdn.jsdelivr.net/npm/gitalk@1/dist/gitalk.css', // gitalk客户端 css cdn

  COMMENT_GITTER_ROOM: process.env.NEXT_PUBLIC_COMMENT_GITTER_ROOM || '', // gitter聊天室 see https://gitter.im/ 不需要则留空
  COMMENT_DAO_VOICE_ID: process.env.NEXT_PUBLIC_COMMENT_DAO_VOICE_ID || '', // DaoVoice http://dashboard.daovoice.io/get-started
  COMMENT_TIDIO_ID: process.env.NEXT_PUBLIC_COMMENT_TIDIO_ID || '', // [tidio_id] -> //code.tidio.co/[tidio_id].js

  COMMENT_VALINE_CDN:
    process.env.NEXT_PUBLIC_VALINE_CDN ||
    'https://unpkg.com/valine@1.5.1/dist/Valine.min.js',
  COMMENT_VALINE_APP_ID: process.env.NEXT_PUBLIC_VALINE_ID || '', // Valine @see https://valine.js.org/quickstart.html 或 https://github.com/stonehank/react-valine#%E8%8E%B7%E5%8F%96app-id-%E5%92%8C-app-key
  COMMENT_VALINE_APP_KEY: process.env.NEXT_PUBLIC_VALINE_KEY || '',
  COMMENT_VALINE_SERVER_URLS: process.env.NEXT_PUBLIC_VALINE_SERVER_URLS || '', // 该配置适用于国内自定义域名用户, 海外版本会自动检测(无需手动填写) @see https://valine.js.org/configuration.html#serverURLs
  COMMENT_VALINE_PLACEHOLDER:
    process.env.NEXT_PUBLIC_VALINE_PLACEHOLDER || '抢个沙发吧~', // 可以搭配后台管理评论 https://github.com/DesertsP/Valine-Admin  便于查看评论，以及邮件通知，垃圾评论过滤等功能

  COMMENT_WALINE_SERVER_URL: process.env.NEXT_PUBLIC_WALINE_SERVER_URL || '', // 请配置完整的Waline评论地址 例如 hhttps://preview-waline.tangly1024.com @see https://waline.js.org/guide/get-started.html
  COMMENT_WALINE_RECENT: process.env.NEXT_PUBLIC_WALINE_RECENT || false, // 最新评论

  // 此评论系统基于WebMention，细节可参考https://webmention.io
  // 它是一个基于IndieWeb理念的开放式评论系统，下方COMMENT_WEBMENTION包含的属性皆需配置：
  // ENABLE: 是否开启
  // AUTH: Webmention使用的IndieLogin，可使用Twitter或Github个人页面连结
  // HOSTNAME: Webmention绑定之网域，通常即为本站网址
  // TWITTER_USERNAME: 评论显示区域需要的资讯
  // TOKEN: Webmention的API token
  COMMENT_WEBMENTION_ENABLE: process.env.NEXT_PUBLIC_WEBMENTION_ENABLE || false,
  COMMENT_WEBMENTION_AUTH: process.env.NEXT_PUBLIC_WEBMENTION_AUTH || '',
  COMMENT_WEBMENTION_HOSTNAME:
    process.env.NEXT_PUBLIC_WEBMENTION_HOSTNAME || '',
  COMMENT_WEBMENTION_TWITTER_USERNAME:
    process.env.NEXT_PUBLIC_TWITTER_USERNAME || '',
  COMMENT_WEBMENTION_TOKEN: process.env.NEXT_PUBLIC_WEBMENTION_TOKEN || '',

  // <---- 评论插件

  // ----> 站点统计
  ANALYTICS_VERCEL: process.env.NEXT_PUBLIC_ANALYTICS_VERCEL || false, // vercel自带的统计 https://vercel.com/docs/concepts/analytics/quickstart https://github.com/tangly1024/NotionNext/issues/897

  ANALYTICS_BUSUANZI_ENABLE:
    process.env.NEXT_PUBLIC_ANALYTICS_BUSUANZI_ENABLE || true, // 展示网站阅读量、访问数 see http://busuanzi.ibruce.info/

  ANALYTICS_BAIDU_ID: process.env.NEXT_PUBLIC_ANALYTICS_BAIDU_ID || '', // e.g 只需要填写百度统计的id，[baidu_id] -> https://hm.baidu.com/hm.js?[baidu_id]
  ANALYTICS_CNZZ_ID: process.env.NEXT_PUBLIC_ANALYTICS_CNZZ_ID || '', // 只需要填写站长统计的id, [cnzz_id] -> https://s9.cnzz.com/z_stat.php?id=[cnzz_id]&web_id=[cnzz_id]
  ANALYTICS_GOOGLE_ID: process.env.NEXT_PUBLIC_ANALYTICS_GOOGLE_ID || 'G-YZ5M0N76P8', // 谷歌Analytics的id e.g: G-XXXXXXXXXX

  // 51la 站点统计 https://www.51.la/
  ANALYTICS_51LA_ID: process.env.NEXT_PUBLIC_ANALYTICS_51LA_ID || '', // id，在51la后台获取 参阅 https://docs.tangly1024.com/article/notion-next-51-la
  ANALYTICS_51LA_CK: process.env.NEXT_PUBLIC_ANALYTICS_51LA_CK || '', // ck，在51la后台获取

  // Matomo 网站统计
  MATOMO_HOST_URL: process.env.NEXT_PUBLIC_MATOMO_HOST_URL || '', // Matomo服务器地址，不带斜杠
  MATOMO_SITE_ID: process.env.NEXT_PUBLIC_MATOMO_SITE_ID || '', // Matomo网站ID
  // ACKEE网站访客统计工具
  ANALYTICS_ACKEE_TRACKER:
    process.env.NEXT_PUBLIC_ANALYTICS_ACKEE_TRACKER || '', // e.g 'https://ackee.tangly1024.com/tracker.js'
  ANALYTICS_ACKEE_DATA_SERVER:
    process.env.NEXT_PUBLIC_ANALYTICS_ACKEE_DATA_SERVER || '', // e.g https://ackee.tangly1024.com , don't end with a slash
  ANALYTICS_ACKEE_DOMAIN_ID:
    process.env.NEXT_PUBLIC_ANALYTICS_ACKEE_DOMAIN_ID || '', // e.g '82e51db6-dec2-423a-b7c9-b4ff7ebb3302'

  SEO_GOOGLE_SITE_VERIFICATION:
    process.env.NEXT_PUBLIC_SEO_GOOGLE_SITE_VERIFICATION || '', // Remove the value or replace it with your own google site verification code

  SEO_BAIDU_SITE_VERIFICATION:
    process.env.NEXT_PUBLIC_SEO_BAIDU_SITE_VERIFICATION || '', // Remove the value or replace it with your own google site verification code

  // 微软 Clarity 站点分析
  CLARITY_ID: process.env.NEXT_PUBLIC_CLARITY_ID || null, // 只需要复制Clarity脚本中的ID部分，ID是一个十位的英文数字组合

  // <---- 站点统计

  // START---->营收相关

  // 谷歌广告
  ADSENSE_GOOGLE_ID: process.env.NEXT_PUBLIC_ADSENSE_GOOGLE_ID || '525-215-5399', // 谷歌广告ID e.g ca-pub-xxxxxxxxxxxxxxxx
  ADSENSE_GOOGLE_TEST: process.env.NEXT_PUBLIC_ADSENSE_GOOGLE_TEST || false, // 谷歌广告ID测试模式，这种模式获取假的测试广告，用于开发 https://www.tangly1024.com/article/local-dev-google-adsense
  ADSENSE_GOOGLE_SLOT_IN_ARTICLE:
    process.env.NEXT_PUBLIC_ADSENSE_GOOGLE_SLOT_IN_ARTICLE || '3806269138', // Google AdScene>广告>按单元广告>新建文章内嵌广告 粘贴html代码中的data-ad-slot值
  ADSENSE_GOOGLE_SLOT_FLOW:
    process.env.NEXT_PUBLIC_ADSENSE_GOOGLE_SLOT_FLOW || '1510444138', // Google AdScene>广告>按单元广告>新建信息流广告
  ADSENSE_GOOGLE_SLOT_NATIVE:
    process.env.NEXT_PUBLIC_ADSENSE_GOOGLE_SLOT_NATIVE || '4980048999', // Google AdScene>广告>按单元广告>新建原生广告
  ADSENSE_GOOGLE_SLOT_AUTO:
    process.env.NEXT_PUBLIC_ADSENSE_GOOGLE_SLOT_AUTO || '8807314373', // Google AdScene>广告>按单元广告>新建展示广告 （自动广告）

  // 万维广告
  AD_WWADS_ID: process.env.NEXT_PUBLIC_WWAD_ID || null, // https://wwads.cn/ 创建您的万维广告单元ID
  AD_WWADS_BLOCK_DETECT: process.env.NEXT_PUBLIC_WWADS_AD_BLOCK_DETECT || false, // 是否开启WWADS广告屏蔽插件检测,开启后会在广告位上以文字提示 @see https://github.com/bytegravity/whitelist-wwads

  // END<----营收相关

  // 自定义配置notion数据库字段名
  NOTION_PROPERTY_NAME: {
    password: process.env.NEXT_PUBLIC_NOTION_PROPERTY_PASSWORD || 'password',
    type: process.env.NEXT_PUBLIC_NOTION_PROPERTY_TYPE || 'type', // 文章类型，
    type_post: process.env.NEXT_PUBLIC_NOTION_PROPERTY_TYPE_POST || 'Post', // 当type文章类型与此值相同时，为博文。
    type_page: process.env.NEXT_PUBLIC_NOTION_PROPERTY_TYPE_PAGE || 'Page', // 当type文章类型与此值相同时，为单页。
    type_notice:
      process.env.NEXT_PUBLIC_NOTION_PROPERTY_TYPE_NOTICE || 'Notice', // 当type文章类型与此值相同时，为公告。
    type_menu: process.env.NEXT_PUBLIC_NOTION_PROPERTY_TYPE_MENU || 'Menu', // 当type文章类型与此值相同时，为菜单。
    type_sub_menu:
      process.env.NEXT_PUBLIC_NOTION_PROPERTY_TYPE_SUB_MENU || 'SubMenu', // 当type文章类型与此值相同时，为子菜单。
    title: process.env.NEXT_PUBLIC_NOTION_PROPERTY_TITLE || 'title', // 文章标题
    status: process.env.NEXT_PUBLIC_NOTION_PROPERTY_STATUS || 'status',
    status_publish:
      process.env.NEXT_PUBLIC_NOTION_PROPERTY_STATUS_PUBLISH || 'Published', // 当status状态值与此相同时为发布，可以为中文
    status_invisible:
      process.env.NEXT_PUBLIC_NOTION_PROPERTY_STATUS_INVISIBLE || 'Invisible', // 当status状态值与此相同时为隐藏发布，可以为中文 ， 除此之外其他页面状态不会显示在博客上
    summary: process.env.NEXT_PUBLIC_NOTION_PROPERTY_SUMMARY || 'summary',
    slug: process.env.NEXT_PUBLIC_NOTION_PROPERTY_SLUG || 'slug',
    category: process.env.NEXT_PUBLIC_NOTION_PROPERTY_CATEGORY || 'category',
    date: process.env.NEXT_PUBLIC_NOTION_PROPERTY_DATE || 'date',
    tags: process.env.NEXT_PUBLIC_NOTION_PROPERTY_TAGS || 'tags',
    icon: process.env.NEXT_PUBLIC_NOTION_PROPERTY_ICON || 'icon',
    ext: process.env.NEXT_PUBLIC_NOTION_PROPERTY_EXT || 'ext' // 扩展字段，存放json-string，用于复杂业务
  },

  // RSS订阅
  ENABLE_RSS: process.env.NEXT_PUBLIC_ENABLE_RSS || true, // 是否开启RSS订阅功能
  MAILCHIMP_LIST_ID: process.env.MAILCHIMP_LIST_ID || null, // 开启mailichimp邮件订阅 客户列表ID ，具体使用方法参阅文档
  MAILCHIMP_API_KEY: process.env.MAILCHIMP_API_KEY || null, // 开启mailichimp邮件订阅 APIkey

  // ANIMATE.css 动画
  ANIMATE_CSS_URL:
    process.env.NEXT_PUBLIC_ANIMATE_CSS_URL ||
    'https://cdnjs.cloudflare.com/ajax/libs/animate.css/4.1.1/animate.min.css', // 动画CDN

  // 网站图片
  IMG_LAZY_LOAD_PLACEHOLDER:
    process.env.NEXT_PUBLIC_IMG_LAZY_LOAD_PLACEHOLDER ||
    'data:image/gif;base64,R0lGODlhAQABAIAAAP///wAAACH5BAEAAAAALAAAAAABAAEAAAICRAEAOw==', // 懒加载占位图片地址，支持base64或url
  IMG_URL_TYPE: process.env.NEXT_PUBLIC_IMG_TYPE || 'Notion', // 此配置已失效，请勿使用；AMAZON方案不再支持，仅支持Notion方案。 ['Notion','AMAZON'] 站点图片前缀 默认 Notion:(https://notion.so/images/xx) ， AMAZON(https://s3.us-west-2.amazonaws.com/xxx)
  IMG_SHADOW: process.env.NEXT_PUBLIC_IMG_SHADOW || false, // 文章图片是否自动添加阴影
  IMG_COMPRESS_WIDTH: process.env.NEXT_PUBLIC_IMG_COMPRESS_WIDTH || 800, // Notion图片压缩宽度

  // 作废配置
  AVATAR: process.env.NEXT_PUBLIC_AVATAR || '/avatar.svg', // 作者头像，被notion中的ICON覆盖。若无ICON则取public目录下的avatar.png
  TITLE: process.env.NEXT_PUBLIC_TITLE || 'NotionNext BLOG', // 站点标题 ，被notion中的页面标题覆盖；此处请勿留空白，否则服务器无法编译
  HOME_BANNER_IMAGE:
    process.env.NEXT_PUBLIC_HOME_BANNER_IMAGE || '/bg_image.jpg', // 首页背景大图, 会被notion中的封面图覆盖，若无封面图则会使用代码中的 /public/bg_image.jpg 文件
  DESCRIPTION:
    process.env.NEXT_PUBLIC_DESCRIPTION || '这是一个由NotionNext生成的站点', // 站点描述，被notion中的页面描述覆盖

  // 开发相关
  NOTION_ACCESS_TOKEN: process.env.NOTION_ACCESS_TOKEN || '', // Useful if you prefer not to make your database public
  DEBUG: process.env.NEXT_PUBLIC_DEBUG || false, // 是否显示调试按钮
  ENABLE_CACHE:
    process.env.ENABLE_CACHE ||
    process.env.npm_lifecycle_event === 'build' ||
    process.env.npm_lifecycle_event === 'export', // 在打包过程中默认开启缓存，开发或运行时开启此功能意义不大。
  isProd: process.env.VERCEL_ENV === 'production', // distinguish between development and production environment (ref: https://vercel.com/docs/environment-variables#system-environment-variables)  isProd: process.env.VERCEL_ENV === 'production' // distinguish between development and production environment (ref: https://vercel.com/docs/environment-variables#system-environment-variables)
  BUNDLE_ANALYZER: process.env.ANALYZE === 'true' || false, // 是否展示编译依赖内容与大小
  VERSION: process.env.NEXT_PUBLIC_VERSION // 版本号
}

module.exports = BLOG<|MERGE_RESOLUTION|>--- conflicted
+++ resolved
@@ -11,15 +11,10 @@
 
   THEME_SWITCH: process.env.NEXT_PUBLIC_THEME_SWITCH || false, // 是否显示切换主题按钮
   LANG: process.env.NEXT_PUBLIC_LANG || 'zh-CN', // e.g 'zh-CN','en-US'  see /lib/lang.js for more.
-<<<<<<< HEAD
-  SINCE: process.env.NEXT_PUBLIC_SINCE || 2021, // e.g if leave this empty, current year will be used.
-  APPEARANCE: process.env.NEXT_PUBLIC_APPEARANCE || 'light', // ['light', 'dark', 'auto'], // light 日间模式 ， dark夜间模式， auto根据时间和主题自动夜间模式
-=======
-
-  SINCE: process.env.NEXT_SINCE || 2019, // e.g if leave this empty, current year will be used.
+
+  SINCE: process.env.NEXT_PUBLIC_SINCE || 2019, // e.g if leave this empty, current year will be used.
   APPEARANCE: process.env.NEXT_PUBLIC_APPEARANCE || 'auto', // ['light', 'dark', 'auto'], // light 日间模式 ， dark夜间模式， auto根据时间和主题自动夜间模式
 
->>>>>>> 0b51ab67
   APPEARANCE_DARK_TIME: process.env.NEXT_PUBLIC_APPEARANCE_DARK_TIME || [18, 6], // 夜间模式起至时间，false时关闭根据时间自动切换夜间模式
 
   IS_TAG_COLOR_DISTINGUISHED:
