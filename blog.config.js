--- conflicted
+++ resolved
@@ -3,11 +3,7 @@
   // Important page_id！！！Duplicate Template from  https://www.notion.so/tanghh/02ab3b8678004aa69e9e415905ef32a5
   NOTION_PAGE_ID: process.env.NOTION_PAGE_ID || '02ab3b8678004aa69e9e415905ef32a5',
   PSEUDO_STATIC: false, // 伪静态路径，开启后所有文章URL都以 .html 结尾。
-<<<<<<< HEAD
   NEXT_REVALIDATE_SECOND: 7200, // 更新内容缓存间隔 单位(秒)；即每个页面有5秒的纯静态期、此期间无论多少次访问都不会抓取notion数据；调大该值有助于节省Vercel资源、同时提升访问速率，但也会使文章更新有延迟。
-=======
-  NEXT_REVALIDATE_SECOND: 5, // 更新内容缓存间隔 单位(秒)；即每个页面有5秒的纯静态期、此期间无论多少次访问都不会抓取notion数据；调大该值有助于节省Vercel资源、同时提升访问速率，但也会使文章更新有延迟。
->>>>>>> 324dadbb
   THEME: process.env.NEXT_PUBLIC_THEME || 'hexo', // 主题， 支持 ['next','hexo',"fukasawa','medium','example'] @see https://preview.tangly1024.com
   THEME_SWITCH: process.env.NEXT_PUBLIC_THEME_SWITCH || false, // 是否显示切换主题按钮
   LANG: 'zh-CN', // e.g 'zh-CN','en-US'  see /lib/lang.js for more.
@@ -66,13 +62,7 @@
   PREVIEW_TAG_COUNT: 16, // 首页最多展示的标签数量，0为不限制
 
   // 鼠标点击烟花特效
-<<<<<<< HEAD
   FIREWORKS: process.env.NEXT_PUBLIC_FIREWORKS || true, // 鼠标点击烟花特效
-=======
-  FIREWORKS: process.env.NEXT_PUBLIC_FIREWORKS || false, // 开关
-  // 烟花色彩，感谢 https://github.com/Vixcity 提交的色彩
-  FIREWORKS_COLOR: ['255, 20, 97', '24, 255, 146', '90, 135, 255', '251, 243, 140'],
->>>>>>> 324dadbb
 
   // 悬浮挂件
   WIDGET_PET: process.env.NEXT_PUBLIC_WIDGET_PET || true, // 是否显示宠物挂件
