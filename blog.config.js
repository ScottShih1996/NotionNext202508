// 注: process.env.XX是Vercel的环境变量，配置方式见：https://docs.tangly1024.com/article/how-to-config-notion-next#c4768010ae7d44609b744e79e2f9959a
const BLOG = {
  // Important page_id！！！Duplicate Template from  https://www.notion.so/tanghh/02ab3b8678004aa69e9e415905ef32a5
  NOTION_PAGE_ID:
<<<<<<< HEAD
        process.env.NOTION_PAGE_ID || '02ab3b8678004aa69e9e415905ef32a5',
  PSEUDO_STATIC: process.env.NEXT_PUBLIC_PSEUDO_STATIC || false, // 伪静态路径，开启后所有文章URL都以 .html 结尾。
  NEXT_REVALIDATE_SECOND: process.env.NEXT_PUBLIC_REVALIDATE_SECOND || 5, // 更新内容缓存间隔 单位(秒)；即每个页面有5秒的纯静态期、此期间无论多少次访问都不会抓取notion数据；调大该值有助于节省Vercel资源、同时提升访问速率，但也会使文章更新有延迟。
  THEME: process.env.NEXT_PUBLIC_THEME || 'simple', // 当前主题，在themes文件夹下可找到所有支持的主题；主题名称就是文件夹名，例如 example,fukasawa,gitbook,heo,hexo,landing,matery,medium,next,nobelium,plog,simple
  THEME_SWITCH: process.env.NEXT_PUBLIC_THEME_SWITCH || false, // 是否显示切换主题按钮
  LANG: process.env.NEXT_PUBLIC_LANG || 'zh-CN', // e.g 'zh-CN','en-US'  see /lib/lang.js for more.
  SINCE: process.env.NEXT_SINCE || 2021, // e.g if leave this empty, current year will be used.
  APPEARANCE: process.env.NEXT_PUBLIC_APPEARANCE || 'light', // ['light', 'dark', 'auto'], // light 日间模式 ， dark夜间模式， auto根据时间和主题自动夜间模式
=======
    
    process.env.NOTION_PAGE_ID || 'b78676201b634a07815da5c1b324009f',
  PSEUDO_STATIC: false, // 伪静态路径，开启后所有文章URL都以 .html 结尾。
  NEXT_REVALIDATE_SECOND: process.env.NEXT_PUBLIC_REVALIDATE_SECOND || 5, // 更新内容缓存间隔 单位(秒)；即每个页面有5秒的纯静态期、此期间无论多少次访问都不会抓取notion数据；调大该值有助于节省Vercel资源、同时提升访问速率，但也会使文章更新有延迟。


  THEME: process.env.NEXT_PUBLIC_THEME || 'fukasawa', // 主题， 支持 ['next','hexo',"fukasawa','medium','example','matery','gitbook','simple'] @see https://preview.tangly1024.com

  THEME_SWITCH: process.env.NEXT_PUBLIC_THEME_SWITCH || false, // 是否显示切换主题按钮
  LANG: process.env.NEXT_PUBLIC_LANG || 'zh-CN', // e.g 'zh-CN','en-US'  see /lib/lang.js for more.
  SINCE: 2022, // e.g if leave this empty, current year will be used.
  APPEARANCE: process.env.NEXT_PUBLIC_APPEARANCE || 'auto', // ['light', 'dark', 'auto'], // light 日间模式 ， dark夜间模式， auto根据时间和主题自动夜间模式
>>>>>>> 81308456
  APPEARANCE_DARK_TIME: process.env.NEXT_PUBLIC_APPEARANCE_DARK_TIME || [18, 6], // 夜间模式起至时间，false时关闭根据时间自动切换夜间模式

  // 3.14.1版本后，欢迎语在此配置，英文逗号隔开 ,  即可支持多个欢迎语打字效果。
  GREETING_WORDS: process.env.NEXT_PUBLIC_GREETING_WORDS || 'Hi，我是一个向往Rust、C++和Go的家伙👾, Hi，我是一个干饭人🦤, 欢迎来到我的博客🎉', // 首页大图标语文字',

  CUSTOM_MENU: process.env.NEXT_PUBLIC_CUSTOM_MENU || false, // 支持Menu 类型，从3.12.0版本起，各主题将逐步支持灵活的二级菜单配置，替代了原来的Page类型，此配置是试验功能、默认关闭。

<<<<<<< HEAD
  AUTHOR: process.env.NEXT_PUBLIC_AUTHOR || 'NotionNext', // 您的昵称 例如 tangly1024
  BIO: process.env.NEXT_PUBLIC_BIO || '一个普通的干饭人🍚', // 作者简介
  LINK: process.env.NEXT_PUBLIC_LINK || 'https://tangly1024.com', // 网站地址
  KEYWORDS: process.env.NEXT_PUBLIC_KEYWORD || 'Notion, 博客', // 网站关键词 英文逗号隔开

=======
  AUTHOR: process.env.NEXT_PUBLIC_AUTHOR || 'axiszql', // 您的昵称 例如 tangly1024
  BIO: process.env.NEXT_PUBLIC_BIO || '向往Rust、C++和Go的家伙!🐧', // 作者简介
  LINK: process.env.NEXT_PUBLIC_LINK || 'https://axiszql.com', // 网站地址
  KEYWORDS: process.env.NEXT_PUBLIC_KEYWORD || "axiszql's learning note", // 网站关键词 英文逗号隔开
>>>>>>> 81308456
  // 社交链接，不需要可留空白，例如 CONTACT_WEIBO:''
  CONTACT_EMAIL: process.env.NEXT_PUBLIC_CONTACT_EMAIL || 'axiszql@qq.com', // 邮箱地址 例如mail@tangly1024.com
  CONTACT_WEIBO: process.env.NEXT_PUBLIC_CONTACT_WEIBO || '', // 你的微博个人主页
  CONTACT_TWITTER: process.env.NEXT_PUBLIC_CONTACT_TWITTER || 'https://twitter.com/axiszql', // 你的twitter个人主页
  CONTACT_GITHUB: process.env.NEXT_PUBLIC_CONTACT_GITHUB || 'https://github.com/AxisZql', // 你的github个人主页 例如 https://github.com/tangly1024
  CONTACT_TELEGRAM: process.env.NEXT_PUBLIC_CONTACT_TELEGRAM || '', // 你的telegram 地址 例如 https://t.me/tangly_1024
  CONTACT_LINKEDIN: process.env.NEXT_PUBLIC_CONTACT_LINKEDIN || '', // 你的linkedIn 首页
  CONTACT_INSTAGRAM: process.env.NEXT_PUBLIC_CONTACT_INSTAGRAM || '', // 您的instagram地址
  CONTACT_BILIBILI: process.env.NEXT_PUBLIC_CONTACT_BILIBILI || '', // B站主页
  CONTACT_YOUTUBE: process.env.NEXT_PUBLIC_CONTACT_YOUTUBE || '', // Youtube主页

  NOTION_HOST: process.env.NEXT_PUBLIC_NOTION_HOST || 'https://www.notion.so', // Notion域名，您可以选择用自己的域名进行反向代理，如果不懂得什么是反向代理，请勿修改此项

  BLOG_FAVICON: process.env.NEXT_PUBLIC_FAVICON || '/favicon.ico', // blog favicon 配置, 默认使用 /public/favicon.ico，支持在线图片，如 https://img.imesong.com/favicon.png

  RANDOM_IMAGE_URL: process.env.NEXT_PUBLIC_RANDOM_IMAGE_URL || '', // 随机图片API,如果未配置下面的关键字，主页封面，头像，文章封面图都会被替换为随机图片
  RANDOM_IMAGE_REPLACE_TEXT: process.env.NEXT_PUBLIC_RANDOM_IMAGE_NOT_REPLACE_TEXT || 'images.unsplash.com', // 触发替换图片的 url 关键字(多个支持用英文逗号分开)，只有图片地址中包含此关键字才会替换为上方随机图片url
  // eg: images.unsplash.com(notion图床的所有图片都会替换),如果你在 notion 里已经添加了一个随机图片 url，恰巧那个服务跑路或者挂掉，想一键切换所有配图可以将该 url 配置在这里
  // 默认下会将你上传到 notion的主页封面图和头像也给替换，建议将主页封面图和头像放在其他图床，在 notion 里配置 link 即可。

  // START ************网站字体*****************

  FONT_STYLE: process.env.NEXT_PUBLIC_FONT_STYLE || 'font-sans', // ['font-serif','font-sans'] 两种可选，分别是衬线和无衬线: 参考 https://www.jianshu.com/p/55e410bd2115
  // 字体CSS 例如 https://npm.elemecdn.com/lxgw-wenkai-webfont@1.6.0/style.css
  FONT_URL: [
    // 'https://npm.elemecdn.com/lxgw-wenkai-webfont@1.6.0/style.css',
    'https://fonts.googleapis.com/css?family=Bitter&display=swap',
    'https://fonts.googleapis.com/css2?family=Noto+Sans+SC:wght@300&display=swap',
    'https://fonts.googleapis.com/css2?family=Noto+Serif+SC:wght@300&display=swap'
  ],
  // 无衬线字体 例如'"LXGW WenKai"'
  FONT_SANS: [
    // '"LXGW WenKai"',
    '"PingFang SC"',
    '-apple-system',
    'BlinkMacSystemFont',
    '"Hiragino Sans GB"',
    '"Microsoft YaHei"',
    '"Segoe UI Emoji"',
    '"Segoe UI Symbol"',
    '"Segoe UI"',
    '"Noto Sans SC"',
    'HarmonyOS_Regular',
    '"Helvetica Neue"',
    'Helvetica',
    '"Source Han Sans SC"',
    'Arial',
    'sans-serif',
    '"Apple Color Emoji"'
  ],
  // 衬线字体 例如'"LXGW WenKai"'
  FONT_SERIF: [
    // '"LXGW WenKai"',
    'Bitter',
    '"Noto Serif SC"',
    'SimSun',
    '"Times New Roman"',
    'Times',
    'serif',
    '"Segoe UI Emoji"',
    '"Segoe UI Symbol"',
    '"Apple Color Emoji"'
  ],
  FONT_AWESOME: process.env.NEXT_PUBLIC_FONT_AWESOME_PATH || 'https://cdnjs.cloudflare.com/ajax/libs/font-awesome/6.4.0/css/all.min.css', // font-awesome 字体图标地址; 可选 /css/all.min.css ， https://lf9-cdn-tos.bytecdntp.com/cdn/expire-1-M/font-awesome/6.0.0/css/all.min.css

  // END ************网站字体*****************
  CAN_COPY: process.env.NEXT_PUBLIC_CAN_COPY || true, // 是否允许复制页面内容 默认允许，如果设置为false、则全栈禁止复制内容。
  CUSTOM_RIGHT_CLICK_CONTEXT_MENU: process.env.NEXT_PUBLIC_CUSTOM_RIGHT_CLICK_CONTEXT_MENU || true, // 自定义右键菜单，覆盖系统菜单

  // 自定义外部脚本，外部样式
  CUSTOM_EXTERNAL_JS: [''], // e.g. ['http://xx.com/script.js','http://xx.com/script.js']
  CUSTOM_EXTERNAL_CSS: [''], // e.g. ['http://xx.com/style.css','http://xx.com/style.css']

  // 侧栏布局 是否反转(左变右,右变左) 已支持主题: hexo next medium fukasawa example
  LAYOUT_SIDEBAR_REVERSE: process.env.NEXT_PUBLIC_LAYOUT_SIDEBAR_REVERSE || false,

  // 一个小插件展示你的facebook fan page~ @see https://tw.andys.pro/article/add-facebook-fanpage-notionnext
  FACEBOOK_PAGE_TITLE: process.env.NEXT_PUBLIC_FACEBOOK_PAGE_TITLE || null, // 邊欄 Facebook Page widget 的標題欄，填''則無標題欄 e.g FACEBOOK 粉絲團'
  FACEBOOK_PAGE: process.env.NEXT_PUBLIC_FACEBOOK_PAGE || null, // Facebook Page 的連結 e.g https://www.facebook.com/tw.andys.pro
  FACEBOOK_PAGE_ID: process.env.NEXT_PUBLIC_FACEBOOK_PAGE_ID || '', // Facebook Page ID 來啟用 messenger 聊天功能
  FACEBOOK_APP_ID: process.env.NEXT_PUBLIC_FACEBOOK_APP_ID || '', // Facebook App ID 來啟用 messenger 聊天功能 获取: https://developers.facebook.com/

  BEI_AN: process.env.NEXT_PUBLIC_BEI_AN || '', // 备案号 闽ICP备XXXXXXX

  // START********代码相关********
  // PrismJs 代码相关
  PRISM_JS_PATH: 'https://npm.elemecdn.com/prismjs@1.29.0/components/',
  PRISM_JS_AUTO_LOADER: 'https://npm.elemecdn.com/prismjs@1.29.0/plugins/autoloader/prism-autoloader.min.js',

  // 代码主题 @see https://github.com/PrismJS/prism-themes
  PRISM_THEME_PREFIX_PATH: process.env.NEXT_PUBLIC_PRISM_THEME_PREFIX_PATH || 'https://cdn.jsdelivr.net/npm/prismjs@1.29.0/themes/prism-okaidia.css', // 代码块默认主题
  PRISM_THEME_SWITCH: process.env.NEXT_PUBLIC_PRISM_THEME_SWITCH || true, // 是否开启浅色/深色模式代码主题切换； 开启后将显示以下两个主题
  PRISM_THEME_LIGHT_PATH: process.env.NEXT_PUBLIC_PRISM_THEME_LIGHT_PATH || 'https://cdn.jsdelivr.net/npm/prismjs@1.29.0/themes/prism-solarizedlight.css', // 浅色模式主题
  PRISM_THEME_DARK_PATH: process.env.NEXT_PUBLIC_PRISM_THEME_DARK_PATH || 'https://cdn.jsdelivr.net/npm/prismjs@1.29.0/themes/prism-okaidia.min.css', // 深色模式主题

  CODE_MAC_BAR: process.env.NEXT_PUBLIC_CODE_MAC_BAR || true, // 代码左上角显示mac的红黄绿图标
  CODE_LINE_NUMBERS: process.env.NEXT_PUBLIC_CODE_LINE_NUMBERS || false, // 是否显示行号
  CODE_COLLAPSE: process.env.NEXT_PUBLIC_CODE_COLLAPSE || true, // 是否支持折叠代码框
  CODE_COLLAPSE_EXPAND_DEFAULT: process.env.NEXT_PUBLIC_CODE_COLLAPSE_EXPAND_DEFAULT || true, // 折叠代码默认是展开状态

  // END********代码相关********

  // Mermaid 图表CDN
  MERMAID_CDN: process.env.NEXT_PUBLIC_MERMAID_CDN || 'https://cdnjs.cloudflare.com/ajax/libs/mermaid/10.2.4/mermaid.min.js', // CDN
  // QRCodeCDN
  QR_CODE_CDN: process.env.NEXT_PUBLIC_QR_CODE_CDN || 'https://cdnjs.cloudflare.com/ajax/libs/qrcodejs/1.0.0/qrcode.min.js',

  BACKGROUND_LIGHT: '#eeeeee', // use hex value, don't forget '#' e.g #fffefc
  BACKGROUND_DARK: '#000000', // use hex value, don't forget '#'
  SUB_PATH: '', // leave this empty unless you want to deploy in a folder

  POST_SHARE_BAR_ENABLE: process.env.NEXT_PUBLIC_POST_SHARE_BAR || 'true', // 文章分享功能 ，将在底部显示一个分享条
  POSTS_SHARE_SERVICES: process.env.NEXT_PUBLIC_POST_SHARE_SERVICES || 'link,wechat,qq,weibo,email,facebook,twitter,telegram,messenger,line,reddit,whatsapp,linkedin', // 分享的服務，按顺序显示,逗号隔开
  // 所有支持的分享服务：link(复制链接),wechat(微信),qq,weibo(微博),email(邮件),facebook,twitter,telegram,messenger,line,reddit,whatsapp,linkedin,vkshare,okshare,tumblr,livejournal,mailru,viber,workplace,pocket,instapaper,hatena

  POST_URL_PREFIX: process.env.NEXT_PUBLIC_POST_URL_PREFIX || 'article',
  // POST类型文章的默认路径前缀，例如默认POST类型的路径是  /article/[slug]
  // 如果此项配置为 '' 空， 则文章将没有前缀路径，使用场景： 希望文章前缀路径为 /post 的情况 支持多级
  // 支援類似 WP 可自訂文章連結格式的功能：https://wordpress.org/documentation/article/customize-permalinks/，目前只先實作 %year%/%month%/%day%
  // 例：如想連結改成前綴 article + 時間戳記，可變更為： 'article/%year%/%month%/%day%'

  POST_LIST_STYLE: process.env.NEXT_PUBLIC_POST_LIST_STYLE || 'page', // ['page','scroll] 文章列表样式:页码分页、单页滚动加载
  POST_LIST_PREVIEW: process.env.NEXT_PUBLIC_POST_PREVIEW || 'false', //  是否在列表加载文章预览
  POST_PREVIEW_LINES: 12, // 预览博客行数
  POST_RECOMMEND_COUNT: 6, // 推荐文章数量
  POSTS_PER_PAGE: 12, // post counts per page
  POSTS_SORT_BY: process.env.NEXT_PUBLIC_POST_SORT_BY || 'notion', // 排序方式 'date'按时间,'notion'由notion控制

  ALGOLIA_APP_ID: process.env.NEXT_PUBLIC_ALGOLIA_APP_ID || null, // 在这里查看 https://dashboard.algolia.com/account/api-keys/
  ALGOLIA_ADMIN_APP_KEY: process.env.ALGOLIA_ADMIN_APP_KEY || null, // 管理后台的KEY，不要暴露在代码中，在这里查看 https://dashboard.algolia.com/account/api-keys/
  ALGOLIA_SEARCH_ONLY_APP_KEY: process.env.NEXT_PUBLIC_ALGOLIA_SEARCH_ONLY_APP_KEY || null, // 客户端搜索用的KEY
  ALGOLIA_INDEX: process.env.NEXT_PUBLIC_ALGOLIA_INDEX || null, // 在Algolia中创建一个index用作数据库
  //   ALGOLIA_RECREATE_DATA: process.env.ALGOLIA_RECREATE_DATA || process.env.npm_lifecycle_event === 'build', // 为true时重新构建索引数据; 默认在build时会构建

  PREVIEW_CATEGORY_COUNT: 16, // 首页最多展示的分类数量，0为不限制
  PREVIEW_TAG_COUNT: 16, // 首页最多展示的标签数量，0为不限制

  POST_DISABLE_GALLERY_CLICK: process.env.NEXT_PUBLIC_POST_DISABLE_GALLERY_CLICK || false, // 画册视图禁止点击，方便在友链页面的画册插入链接

  //   ********动态特效相关********
  // 鼠标点击烟花特效
  FIREWORKS: process.env.NEXT_PUBLIC_FIREWORKS || true, // 开关
  // 烟花色彩，感谢 https://github.com/Vixcity 提交的色彩
  FIREWORKS_COLOR: [
    '255, 20, 97',
    '24, 255, 146',
    '90, 135, 255',
    '251, 243, 140'
  ],

  // 樱花飘落特效
  SAKURA: process.env.NEXT_PUBLIC_SAKURA || false, // 开关
  // 漂浮线段特效
  NEST: process.env.NEXT_PUBLIC_NEST || false, // 开关
  // 动态彩带特效
  FLUTTERINGRIBBON: process.env.NEXT_PUBLIC_FLUTTERINGRIBBON || false, // 开关
  // 静态彩带特效
  RIBBON: process.env.NEXT_PUBLIC_RIBBON || false, // 开关
  // 星空雨特效 黑夜模式才会生效
  STARRY_SKY: process.env.NEXT_PUBLIC_STARRY_SKY || false, // 开关

  //   ********挂件组件相关********
  // Chatbase 是否显示chatbase机器人 https://www.chatbase.co/
  CHATBASE_ID: process.env.NEXT_PUBLIC_CHATBASE_ID || null,
  // WebwhizAI 机器人 @see https://github.com/webwhiz-ai/webwhiz
  WEB_WHIZ_ENABLED: process.env.NEXT_PUBLIC_WEB_WHIZ_ENABLED || false, // 是否显示
  WEB_WHIZ_BASE_URL: process.env.NEXT_PUBLIC_WEB_WHIZ_BASE_URL || 'https://api.webwhiz.ai', // 可以自建服务器
  WEB_WHIZ_CHAT_BOT_ID: process.env.NEXT_PUBLIC_WEB_WHIZ_CHAT_BOT_ID || null, // 在后台获取ID

  // 悬浮挂件
  WIDGET_PET: process.env.NEXT_PUBLIC_WIDGET_PET || true, // 是否显示宠物挂件
  WIDGET_PET_LINK:
<<<<<<< HEAD
        process.env.NEXT_PUBLIC_WIDGET_PET_LINK ||
        'https://cdn.jsdelivr.net/npm/live2d-widget-model-wanko@1.0.5/assets/wanko.model.json', // 挂件模型地址 @see https://github.com/xiazeyu/live2d-widget-models
  WIDGET_PET_SWITCH_THEME: process.env.NEXT_PUBLIC_WIDGET_PET_SWITCH_THEME || true, // 点击宠物挂件切换博客主题
=======


    process.env.NEXT_PUBLIC_WIDGET_PET_LINK ||
    'https://cdn.jsdelivr.net/npm/live2d-widget-model-wanko@1.0.5/assets/wanko.model.json', // 挂件模型地址 @see https://github.com/xiazeyu/live2d-widget-models
  WIDGET_PET_SWITCH_THEME: false, // 点击宠物挂件切换博客主题

>>>>>>> 81308456

  // 音乐播放插件
  MUSIC_PLAYER: process.env.NEXT_PUBLIC_MUSIC_PLAYER || true, // 是否使用音乐播放插件
  MUSIC_PLAYER_VISIBLE: process.env.NEXT_PUBLIC_MUSIC_PLAYER_VISIBLE || true, // 是否在左下角显示播放和切换，如果使用播放器，打开自动播放再隐藏，就会以类似背景音乐的方式播放，无法取消和暂停
  MUSIC_PLAYER_AUTO_PLAY:
        process.env.NEXT_PUBLIC_MUSIC_PLAYER_AUTO_PLAY || true, // 是否自动播放，不过自动播放时常不生效（移动设备不支持自动播放）
  MUSIC_PLAYER_LRC_TYPE: process.env.NEXT_PUBLIC_MUSIC_PLAYER_LRC_TYPE || '0', // 歌词显示类型，可选值： 3 | 1 | 0（0：禁用 lrc 歌词，1：lrc 格式的字符串，3：lrc 文件 url）（前提是有配置歌词路径，对 meting 无效）
  MUSIC_PLAYER_CDN_URL:
<<<<<<< HEAD
        process.env.NEXT_PUBLIC_MUSIC_PLAYER_CDN_URL ||
        'https://lf9-cdn-tos.bytecdntp.com/cdn/expire-1-M/aplayer/1.10.1/APlayer.min.js',
  MUSIC_PLAYER_ORDER: process.env.NEXT_PUBLIC_MUSIC_PLAYER_ORDER || 'list', // 默认播放方式，顺序 list，随机 random
=======

    process.env.NEXT_PUBLIC_MUSIC_PLAYER_CDN_URL ||
    'https://lf9-cdn-tos.bytecdntp.com/cdn/expire-1-M/aplayer/1.10.1/APlayer.min.js',
  MUSIC_PLAYER_ORDER: process.env.NEXT_PUBLIC_MUSIC_PLAYER_ORDER || 'random', // 默认播放方式，顺序 list，随机 random

>>>>>>> 81308456
  MUSIC_PLAYER_AUDIO_LIST: [
    // 示例音乐列表。除了以下配置外，还可配置歌词，具体配置项看此文档 https://aplayer.js.org/#/zh-Hans/
    {
      name: '风を共に舞う気持ち',
      artist: 'Falcom Sound Team jdk',
      url: 'https://music.163.com/song/media/outer/url?id=731419.mp3',
      cover:
            'https://p2.music.126.net/kn6ugISTonvqJh3LHLaPtQ==/599233837187278.jpg'
    },
    {
      name: '王都グランセル',
      artist: 'Falcom Sound Team jdk',
      url: 'https://music.163.com/song/media/outer/url?id=731355.mp3',
      cover:
            'https://p1.music.126.net/kn6ugISTonvqJh3LHLaPtQ==/599233837187278.jpg'
    }
  ],
  MUSIC_PLAYER_METING: process.env.NEXT_PUBLIC_MUSIC_PLAYER_METING || true, // 是否要开启 MetingJS，从平台获取歌单。会覆盖自定义的 MUSIC_PLAYER_AUDIO_LIST，更多配置信息：https://github.com/metowolf/MetingJS
  MUSIC_PLAYER_METING_SERVER:
        process.env.NEXT_PUBLIC_MUSIC_PLAYER_METING_SERVER || 'netease', // 音乐平台，[netease, tencent, kugou, xiami, baidu]
  MUSIC_PLAYER_METING_ID:
<<<<<<< HEAD
        process.env.NEXT_PUBLIC_MUSIC_PLAYER_METING_ID || '60198', // 对应歌单的 id
=======

    process.env.NEXT_PUBLIC_MUSIC_PLAYER_METING_ID || '2319189362', // 对应歌单的 id

>>>>>>> 81308456
  MUSIC_PLAYER_METING_LRC_TYPE:
        process.env.NEXT_PUBLIC_MUSIC_PLAYER_METING_LRC_TYPE || '1', // 可选值： 3 | 1 | 0（0：禁用 lrc 歌词，1：lrc 格式的字符串，3：lrc 文件 url）

  //   ********挂件组件相关********
  // ----> 评论互动 可同时开启多个支持 WALINE VALINE GISCUS CUSDIS UTTERRANCES GITALK

  // artalk 评论插件
  COMMENT_ARTALK_SERVER: process.env.NEXT_PUBLIC_COMMENT_ARTALK_SERVER || '', // ArtalkServert后端地址 https://artalk.js.org/guide/deploy.html
  COMMENT_ARTALK_JS: process.env.NEXT_PUBLIC_COMMENT_ARTALK_JS || 'https://cdnjs.cloudflare.com/ajax/libs/artalk/2.5.5/Artalk.js', // ArtalkServert js cdn
  COMMENT_ARTALK_CSS: process.env.NEXT_PUBLIC_COMMENT_ARTALK_CSS || 'https://cdnjs.cloudflare.com/ajax/libs/artalk/2.5.5/Artalk.css', // ArtalkServert css cdn

  // twikoo

  COMMENT_TWIKOO_ENV_ID: process.env.NEXT_PUBLIC_COMMENT_ENV_ID || 'https://twikoo.axiszql.com/', // TWIKOO后端地址 腾讯云环境填envId；Vercel环境填域名，教程：https://tangly1024.com/article/notionnext-twikoo
  COMMENT_TWIKOO_COUNT_ENABLE: process.env.NEXT_PUBLIC_COMMENT_TWIKOO_COUNT_ENABLE || false, // 博客列表是否显示评论数
  COMMENT_TWIKOO_CDN_URL: process.env.NEXT_PUBLIC_COMMENT_TWIKOO_CDN_URL || 'https://cdn.staticfile.org/twikoo/1.6.17/twikoo.min.js', // twikoo客户端cdn


  // utterance
  COMMENT_UTTERRANCES_REPO:
        process.env.NEXT_PUBLIC_COMMENT_UTTERRANCES_REPO || '', // 你的代码仓库名， 例如我是 'tangly1024/NotionNext'； 更多文档参考 https://utteranc.es/

  // giscus @see https://giscus.app/
  COMMENT_GISCUS_REPO: process.env.NEXT_PUBLIC_COMMENT_GISCUS_REPO || 'AxisZql/NotionNext', // 你的Github仓库名 e.g 'tangly1024/NotionNext'
  COMMENT_GISCUS_REPO_ID: process.env.NEXT_PUBLIC_COMMENT_GISCUS_REPO_ID || 'R_kgDOIjQbZg', // 你的Github Repo ID e.g ( 設定完 giscus 即可看到 )
  COMMENT_GISCUS_CATEGORY_ID:
<<<<<<< HEAD
        process.env.NEXT_PUBLIC_COMMENT_GISCUS_CATEGORY_ID || '', // 你的Github Discussions 內的 Category ID ( 設定完 giscus 即可看到 )
=======

    process.env.NEXT_PUBLIC_COMMENT_GISCUS_CATEGORY_ID || 'DIC_kwDOIjQbZs4CS5II', // 你的Github Discussions 內的 Category ID ( 設定完 giscus 即可看到 )

>>>>>>> 81308456
  COMMENT_GISCUS_MAPPING:
        process.env.NEXT_PUBLIC_COMMENT_GISCUS_MAPPING || 'pathname', // 你的Github Discussions 使用哪種方式來標定文章, 預設 'pathname'
  COMMENT_GISCUS_REACTIONS_ENABLED:
        process.env.NEXT_PUBLIC_COMMENT_GISCUS_REACTIONS_ENABLED || '1', // 你的 Giscus 是否開啟文章表情符號 '1' 開啟 "0" 關閉 預設開啟
  COMMENT_GISCUS_EMIT_METADATA:
        process.env.NEXT_PUBLIC_COMMENT_GISCUS_EMIT_METADATA || '0', // 你的 Giscus 是否提取 Metadata '1' 開啟 '0' 關閉 預設關閉
  COMMENT_GISCUS_INPUT_POSITION:
        process.env.NEXT_PUBLIC_COMMENT_GISCUS_INPUT_POSITION || 'bottom', // 你的 Giscus 發表留言位置 'bottom' 尾部 'top' 頂部, 預設 'bottom'
  COMMENT_GISCUS_LANG: process.env.NEXT_PUBLIC_COMMENT_GISCUS_LANG || 'zh-CN', // 你的 Giscus 語言 e.g 'en', 'zh-TW', 'zh-CN', 預設 'en'
  COMMENT_GISCUS_LOADING:
        process.env.NEXT_PUBLIC_COMMENT_GISCUS_LOADING || 'lazy', // 你的 Giscus 載入是否漸進式載入, 預設 'lazy'
  COMMENT_GISCUS_CROSSORIGIN:
        process.env.NEXT_PUBLIC_COMMENT_GISCUS_CROSSORIGIN || 'anonymous', // 你的 Giscus 可以跨網域, 預設 'anonymous'

  COMMENT_CUSDIS_APP_ID: process.env.NEXT_PUBLIC_COMMENT_CUSDIS_APP_ID || '', // data-app-id 36位 see https://cusdis.com/
  COMMENT_CUSDIS_HOST:
        process.env.NEXT_PUBLIC_COMMENT_CUSDIS_HOST || 'https://cusdis.com', // data-host, change this if you're using self-hosted version
  COMMENT_CUSDIS_SCRIPT_SRC:
        process.env.NEXT_PUBLIC_COMMENT_CUSDIS_SCRIPT_SRC ||
        '/js/cusdis.es.js', // change this if you're using self-hosted version

  // gitalk评论插件 更多参考 https://gitalk.github.io/
  COMMENT_GITALK_REPO: process.env.NEXT_PUBLIC_COMMENT_GITALK_REPO || '', // 你的Github仓库名，例如 'NotionNext'
  COMMENT_GITALK_OWNER: process.env.NEXT_PUBLIC_COMMENT_GITALK_OWNER || '', // 你的用户名 e.g tangly1024
  COMMENT_GITALK_ADMIN: process.env.NEXT_PUBLIC_COMMENT_GITALK_ADMIN || '', // 管理员用户名、一般是自己 e.g 'tangly1024'
  COMMENT_GITALK_CLIENT_ID:
        process.env.NEXT_PUBLIC_COMMENT_GITALK_CLIENT_ID || '', // e.g 20位ID ， 在gitalk后台获取
  COMMENT_GITALK_CLIENT_SECRET:
        process.env.NEXT_PUBLIC_COMMENT_GITALK_CLIENT_SECRET || '', // e.g 40位ID， 在gitalk后台获取
  COMMENT_GITALK_DISTRACTION_FREE_MODE: false, // 类似facebook的无干扰模式
  COMMENT_GITALK_JS_CDN_URL: process.env.NEXT_PUBLIC_COMMENT_GITALK_JS_CDN_URL || 'https://cdn.jsdelivr.net/npm/gitalk@1/dist/gitalk.min.js', // gitalk客户端 js cdn
  COMMENT_GITALK_CSS_CDN_URL: process.env.NEXT_PUBLIC_COMMENT_GITALK_CSS_CDN_URL || 'https://cdn.jsdelivr.net/npm/gitalk@1/dist/gitalk.css', // gitalk客户端 css cdn

  COMMENT_GITTER_ROOM: process.env.NEXT_PUBLIC_COMMENT_GITTER_ROOM || '', // gitter聊天室 see https://gitter.im/ 不需要则留空
  COMMENT_DAO_VOICE_ID: process.env.NEXT_PUBLIC_COMMENT_DAO_VOICE_ID || '', // DaoVoice http://dashboard.daovoice.io/get-started
  COMMENT_TIDIO_ID: process.env.NEXT_PUBLIC_COMMENT_TIDIO_ID || '', // [tidio_id] -> //code.tidio.co/[tidio_id].js

  COMMENT_VALINE_CDN: process.env.NEXT_PUBLIC_VALINE_CDN || 'https://unpkg.com/valine@1.5.1/dist/Valine.min.js',
  COMMENT_VALINE_APP_ID: process.env.NEXT_PUBLIC_VALINE_ID || '', // Valine @see https://valine.js.org/quickstart.html 或 https://github.com/stonehank/react-valine#%E8%8E%B7%E5%8F%96app-id-%E5%92%8C-app-key
  COMMENT_VALINE_APP_KEY: process.env.NEXT_PUBLIC_VALINE_KEY || '',
  COMMENT_VALINE_SERVER_URLS: process.env.NEXT_PUBLIC_VALINE_SERVER_URLS || '', // 该配置适用于国内自定义域名用户, 海外版本会自动检测(无需手动填写) @see https://valine.js.org/configuration.html#serverURLs
  COMMENT_VALINE_PLACEHOLDER:
        process.env.NEXT_PUBLIC_VALINE_PLACEHOLDER || '抢个沙发吧~', // 可以搭配后台管理评论 https://github.com/DesertsP/Valine-Admin  便于查看评论，以及邮件通知，垃圾评论过滤等功能

  COMMENT_WALINE_SERVER_URL: process.env.NEXT_PUBLIC_WALINE_SERVER_URL || '', // 请配置完整的Waline评论地址 例如 hhttps://preview-waline.tangly1024.com @see https://waline.js.org/guide/get-started.html
  COMMENT_WALINE_RECENT: process.env.NEXT_PUBLIC_WALINE_RECENT || false, // 最新评论

  // 此评论系统基于WebMention，细节可参考https://webmention.io
  // 它是一个基于IndieWeb理念的开放式评论系统，下方COMMENT_WEBMENTION包含的属性皆需配置：
  // ENABLE: 是否开启
  // AUTH: Webmention使用的IndieLogin，可使用Twitter或Github个人页面连结
  // HOSTNAME: Webmention绑定之网域，通常即为本站网址
  // TWITTER_USERNAME: 评论显示区域需要的资讯
  // TOKEN: Webmention的API token
  COMMENT_WEBMENTION_ENABLE: process.env.NEXT_PUBLIC_WEBMENTION_ENABLE || false,
  COMMENT_WEBMENTION_AUTH: process.env.NEXT_PUBLIC_WEBMENTION_AUTH || '',
  COMMENT_WEBMENTION_HOSTNAME: process.env.NEXT_PUBLIC_WEBMENTION_HOSTNAME || '',
  COMMENT_WEBMENTION_TWITTER_USERNAME: process.env.NEXT_PUBLIC_TWITTER_USERNAME || '',
  COMMENT_WEBMENTION_TOKEN: process.env.NEXT_PUBLIC_WEBMENTION_TOKEN || '',

  // <---- 评论插件

  // ----> 站点统计
  ANALYTICS_VERCEL: process.env.NEXT_PUBLIC_ANALYTICS_VERCEL || false, // vercel自带的统计 https://vercel.com/docs/concepts/analytics/quickstart https://github.com/tangly1024/NotionNext/issues/897
  ANALYTICS_BUSUANZI_ENABLE: process.env.NEXT_PUBLIC_ANALYTICS_BUSUANZI_ENABLE || true, // 展示网站阅读量、访问数 see http://busuanzi.ibruce.info/
  ANALYTICS_BAIDU_ID: process.env.NEXT_PUBLIC_ANALYTICS_BAIDU_ID || '', // e.g 只需要填写百度统计的id，[baidu_id] -> https://hm.baidu.com/hm.js?[baidu_id]
  ANALYTICS_CNZZ_ID: process.env.NEXT_PUBLIC_ANALYTICS_CNZZ_ID || '', // 只需要填写站长统计的id, [cnzz_id] -> https://s9.cnzz.com/z_stat.php?id=[cnzz_id]&web_id=[cnzz_id]
  ANALYTICS_GOOGLE_ID: process.env.NEXT_PUBLIC_ANALYTICS_GOOGLE_ID || '', // 谷歌Analytics的id e.g: G-XXXXXXXXXX

  // 51la 站点统计 https://www.51.la/
  ANALYTICS_51LA_ID: process.env.NEXT_PUBLIC_ANALYTICS_51LA_ID || '', // id，在51la后台获取 参阅 https://docs.tangly1024.com/article/notion-next-51-la
  ANALYTICS_51LA_CK: process.env.NEXT_PUBLIC_ANALYTICS_51LA_CK || '', // ck，在51la后台获取

  // Matomo 网站统计
  MATOMO_HOST_URL: process.env.NEXT_PUBLIC_MATOMO_HOST_URL || '', // Matomo服务器地址，不带斜杠
  MATOMO_SITE_ID: process.env.NEXT_PUBLIC_MATOMO_SITE_ID || '', // Matomo网站ID
  // ACKEE网站访客统计工具
  ANALYTICS_ACKEE_TRACKER: process.env.NEXT_PUBLIC_ANALYTICS_ACKEE_TRACKER || '', // e.g 'https://ackee.tangly1024.com/tracker.js'
  ANALYTICS_ACKEE_DATA_SERVER: process.env.NEXT_PUBLIC_ANALYTICS_ACKEE_DATA_SERVER || '', // e.g https://ackee.tangly1024.com , don't end with a slash
  ANALYTICS_ACKEE_DOMAIN_ID: process.env.NEXT_PUBLIC_ANALYTICS_ACKEE_DOMAIN_ID || '', // e.g '82e51db6-dec2-423a-b7c9-b4ff7ebb3302'

  SEO_GOOGLE_SITE_VERIFICATION:
        process.env.NEXT_PUBLIC_SEO_GOOGLE_SITE_VERIFICATION || '', // Remove the value or replace it with your own google site verification code

  SEO_BAIDU_SITE_VERIFICATION:
        process.env.NEXT_PUBLIC_SEO_BAIDU_SITE_VERIFICATION || '', // Remove the value or replace it with your own google site verification code

  // <---- 站点统计

  // START---->营收相关

  // 谷歌广告
  ADSENSE_GOOGLE_ID: process.env.NEXT_PUBLIC_ADSENSE_GOOGLE_ID || '', // 谷歌广告ID e.g ca-pub-xxxxxxxxxxxxxxxx
  ADSENSE_GOOGLE_TEST: process.env.NEXT_PUBLIC_ADSENSE_GOOGLE_TEST || false, // 谷歌广告ID测试模式，这种模式获取假的测试广告，用于开发 https://www.tangly1024.com/article/local-dev-google-adsense
  ADSENSE_GOOGLE_SLOT_IN_ARTICLE: process.env.NEXT_PUBLIC_ADSENSE_GOOGLE_SLOT_IN_ARTICLE || '3806269138', // Google AdScene>广告>按单元广告>新建文章内嵌广告 粘贴html代码中的data-ad-slot值
  ADSENSE_GOOGLE_SLOT_FLOW: process.env.NEXT_PUBLIC_ADSENSE_GOOGLE_SLOT_FLOW || '1510444138', // Google AdScene>广告>按单元广告>新建信息流广告
  ADSENSE_GOOGLE_SLOT_NATIVE: process.env.NEXT_PUBLIC_ADSENSE_GOOGLE_SLOT_NATIVE || '4980048999', // Google AdScene>广告>按单元广告>新建原生广告
  ADSENSE_GOOGLE_SLOT_AUTO: process.env.NEXT_PUBLIC_ADSENSE_GOOGLE_SLOT_AUTO || '8807314373', // Google AdScene>广告>按单元广告>新建展示广告 （自动广告）

  // 万维广告
  AD_WWADS_ID: process.env.NEXT_PUBLIC_WWAD_ID || null, // https://wwads.cn/ 创建您的万维广告单元ID
  AD_WWADS_BLOCK_DETECT: process.env.NEXT_PUBLIC_WWADS_AD_BLOCK_DETECT || false, // 是否开启WWADS广告屏蔽插件检测,开启后会在广告位上以文字提示 @see https://github.com/bytegravity/whitelist-wwads

  // END<----营收相关

  // 自定义配置notion数据库字段名
  NOTION_PROPERTY_NAME: {
    password: process.env.NEXT_PUBLIC_NOTION_PROPERTY_PASSWORD || 'password',
    type: process.env.NEXT_PUBLIC_NOTION_PROPERTY_TYPE || 'type', // 文章类型，
    type_post: process.env.NEXT_PUBLIC_NOTION_PROPERTY_TYPE_POST || 'Post', // 当type文章类型与此值相同时，为博文。
    type_page: process.env.NEXT_PUBLIC_NOTION_PROPERTY_TYPE_PAGE || 'Page', // 当type文章类型与此值相同时，为单页。
    type_notice:
          process.env.NEXT_PUBLIC_NOTION_PROPERTY_TYPE_NOTICE || 'Notice', // 当type文章类型与此值相同时，为公告。
    type_menu: process.env.NEXT_PUBLIC_NOTION_PROPERTY_TYPE_MENU || 'Menu', // 当type文章类型与此值相同时，为菜单。
    type_sub_menu:
          process.env.NEXT_PUBLIC_NOTION_PROPERTY_TYPE_SUB_MENU || 'SubMenu', // 当type文章类型与此值相同时，为子菜单。
    title: process.env.NEXT_PUBLIC_NOTION_PROPERTY_TITLE || 'title', // 文章标题
    status: process.env.NEXT_PUBLIC_NOTION_PROPERTY_STATUS || 'status',
    status_publish:
          process.env.NEXT_PUBLIC_NOTION_PROPERTY_STATUS_PUBLISH || 'Published', // 当status状态值与此相同时为发布，可以为中文
    status_invisible:
          process.env.NEXT_PUBLIC_NOTION_PROPERTY_STATUS_INVISIBLE || 'Invisible', // 当status状态值与此相同时为隐藏发布，可以为中文 ， 除此之外其他页面状态不会显示在博客上
    summary: process.env.NEXT_PUBLIC_NOTION_PROPERTY_SUMMARY || 'summary',
    slug: process.env.NEXT_PUBLIC_NOTION_PROPERTY_SLUG || 'slug',
    category: process.env.NEXT_PUBLIC_NOTION_PROPERTY_CATEGORY || 'category',
    date: process.env.NEXT_PUBLIC_NOTION_PROPERTY_DATE || 'date',
    tags: process.env.NEXT_PUBLIC_NOTION_PROPERTY_TAGS || 'tags',
    icon: process.env.NEXT_PUBLIC_NOTION_PROPERTY_ICON || 'icon'
  },

  // RSS订阅
  ENABLE_RSS: process.env.NEXT_PUBLIC_ENABLE_RSS || true, // 是否开启RSS订阅功能
  MAILCHIMP_LIST_ID: process.env.MAILCHIMP_LIST_ID || null, // 开启mailichimp邮件订阅 客户列表ID ，具体使用方法参阅文档
  MAILCHIMP_API_KEY: process.env.MAILCHIMP_API_KEY || null, // 开启mailichimp邮件订阅 APIkey

  // 作废配置
  AVATAR: process.env.NEXT_PUBLIC_AVATAR || '/avatar.svg', // 作者头像，被notion中的ICON覆盖。若无ICON则取public目录下的avatar.png

  TITLE: process.env.NEXT_PUBLIC_TITLE || "axiszql's learning note", // 站点标题 ，被notion中的页面标题覆盖

  HOME_BANNER_IMAGE:
        process.env.NEXT_PUBLIC_HOME_BANNER_IMAGE || '/bg_image.jpg', // 首页背景大图, 会被notion中的封面图覆盖，若无封面图则会使用代码中的 /public/bg_image.jpg 文件
  DESCRIPTION:
<<<<<<< HEAD
        process.env.NEXT_PUBLIC_DESCRIPTION || '这是一个由NotionNext生成的站点', // 站点描述，被notion中的页面描述覆盖
=======

    process.env.NEXT_PUBLIC_DESCRIPTION || "axiszql's learning note", // 站点描述，被notion中的页面描述覆盖

>>>>>>> 81308456

  // 网站图片
  IMG_LAZY_LOAD_PLACEHOLDER: process.env.NEXT_PUBLIC_IMG_LAZY_LOAD_PLACEHOLDER || 'data:image/gif;base64,R0lGODlhAQABAIAAAP///wAAACH5BAEAAAAALAAAAAABAAEAAAICRAEAOw==', // 懒加载占位图片地址，支持base64或url
  IMG_URL_TYPE: process.env.NEXT_PUBLIC_IMG_TYPE || 'Notion', // 此配置已失效，请勿使用；AMAZON方案不再支持，仅支持Notion方案。 ['Notion','AMAZON'] 站点图片前缀 默认 Notion:(https://notion.so/images/xx) ， AMAZON(https://s3.us-west-2.amazonaws.com/xxx)
  IMG_SHADOW: process.env.NEXT_PUBLIC_IMG_SHADOW || false, // 文章图片是否自动添加阴影
  IMG_COMPRESS_WIDTH: process.env.NEXT_PUBLIC_IMG_COMPRESS_WIDTH || 800, // Notion图片压缩宽度

  // 开发相关
  NOTION_ACCESS_TOKEN: process.env.NOTION_ACCESS_TOKEN || '', // Useful if you prefer not to make your database public
  DEBUG: process.env.NEXT_PUBLIC_DEBUG || false, // 是否显示调试按钮
  ENABLE_CACHE: process.env.ENABLE_CACHE || process.env.npm_lifecycle_event === 'build', // 缓存在开发调试和打包过程中选择性开启，正式部署开启此功能意义不大。
  isProd: process.env.VERCEL_ENV === 'production', // distinguish between development and production environment (ref: https://vercel.com/docs/environment-variables#system-environment-variables)  isProd: process.env.VERCEL_ENV === 'production' // distinguish between development and production environment (ref: https://vercel.com/docs/environment-variables#system-environment-variables)
  BUNDLE_ANALYZER: process.env.ANALYZE === 'true' || false, // 是否展示编译依赖内容与大小
  VERSION: process.env.NEXT_PUBLIC_VERSION // 版本号
}

module.exports = BLOG<|MERGE_RESOLUTION|>--- conflicted
+++ resolved
@@ -2,16 +2,7 @@
 const BLOG = {
   // Important page_id！！！Duplicate Template from  https://www.notion.so/tanghh/02ab3b8678004aa69e9e415905ef32a5
   NOTION_PAGE_ID:
-<<<<<<< HEAD
-        process.env.NOTION_PAGE_ID || '02ab3b8678004aa69e9e415905ef32a5',
-  PSEUDO_STATIC: process.env.NEXT_PUBLIC_PSEUDO_STATIC || false, // 伪静态路径，开启后所有文章URL都以 .html 结尾。
-  NEXT_REVALIDATE_SECOND: process.env.NEXT_PUBLIC_REVALIDATE_SECOND || 5, // 更新内容缓存间隔 单位(秒)；即每个页面有5秒的纯静态期、此期间无论多少次访问都不会抓取notion数据；调大该值有助于节省Vercel资源、同时提升访问速率，但也会使文章更新有延迟。
-  THEME: process.env.NEXT_PUBLIC_THEME || 'simple', // 当前主题，在themes文件夹下可找到所有支持的主题；主题名称就是文件夹名，例如 example,fukasawa,gitbook,heo,hexo,landing,matery,medium,next,nobelium,plog,simple
-  THEME_SWITCH: process.env.NEXT_PUBLIC_THEME_SWITCH || false, // 是否显示切换主题按钮
-  LANG: process.env.NEXT_PUBLIC_LANG || 'zh-CN', // e.g 'zh-CN','en-US'  see /lib/lang.js for more.
-  SINCE: process.env.NEXT_SINCE || 2021, // e.g if leave this empty, current year will be used.
-  APPEARANCE: process.env.NEXT_PUBLIC_APPEARANCE || 'light', // ['light', 'dark', 'auto'], // light 日间模式 ， dark夜间模式， auto根据时间和主题自动夜间模式
-=======
+
     
     process.env.NOTION_PAGE_ID || 'b78676201b634a07815da5c1b324009f',
   PSEUDO_STATIC: false, // 伪静态路径，开启后所有文章URL都以 .html 结尾。
@@ -23,8 +14,7 @@
   THEME_SWITCH: process.env.NEXT_PUBLIC_THEME_SWITCH || false, // 是否显示切换主题按钮
   LANG: process.env.NEXT_PUBLIC_LANG || 'zh-CN', // e.g 'zh-CN','en-US'  see /lib/lang.js for more.
   SINCE: 2022, // e.g if leave this empty, current year will be used.
-  APPEARANCE: process.env.NEXT_PUBLIC_APPEARANCE || 'auto', // ['light', 'dark', 'auto'], // light 日间模式 ， dark夜间模式， auto根据时间和主题自动夜间模式
->>>>>>> 81308456
+  APPEARANCE: process.env.NEXT_PUBLIC_APPEARANCE || 'light', // ['light', 'dark', 'auto'], // light 日间模式 ， dark夜间模式， auto根据时间和主题自动夜间模式
   APPEARANCE_DARK_TIME: process.env.NEXT_PUBLIC_APPEARANCE_DARK_TIME || [18, 6], // 夜间模式起至时间，false时关闭根据时间自动切换夜间模式
 
   // 3.14.1版本后，欢迎语在此配置，英文逗号隔开 ,  即可支持多个欢迎语打字效果。
@@ -32,18 +22,11 @@
 
   CUSTOM_MENU: process.env.NEXT_PUBLIC_CUSTOM_MENU || false, // 支持Menu 类型，从3.12.0版本起，各主题将逐步支持灵活的二级菜单配置，替代了原来的Page类型，此配置是试验功能、默认关闭。
 
-<<<<<<< HEAD
-  AUTHOR: process.env.NEXT_PUBLIC_AUTHOR || 'NotionNext', // 您的昵称 例如 tangly1024
-  BIO: process.env.NEXT_PUBLIC_BIO || '一个普通的干饭人🍚', // 作者简介
-  LINK: process.env.NEXT_PUBLIC_LINK || 'https://tangly1024.com', // 网站地址
-  KEYWORDS: process.env.NEXT_PUBLIC_KEYWORD || 'Notion, 博客', // 网站关键词 英文逗号隔开
-
-=======
+
   AUTHOR: process.env.NEXT_PUBLIC_AUTHOR || 'axiszql', // 您的昵称 例如 tangly1024
   BIO: process.env.NEXT_PUBLIC_BIO || '向往Rust、C++和Go的家伙!🐧', // 作者简介
   LINK: process.env.NEXT_PUBLIC_LINK || 'https://axiszql.com', // 网站地址
   KEYWORDS: process.env.NEXT_PUBLIC_KEYWORD || "axiszql's learning note", // 网站关键词 英文逗号隔开
->>>>>>> 81308456
   // 社交链接，不需要可留空白，例如 CONTACT_WEIBO:''
   CONTACT_EMAIL: process.env.NEXT_PUBLIC_CONTACT_EMAIL || 'axiszql@qq.com', // 邮箱地址 例如mail@tangly1024.com
   CONTACT_WEIBO: process.env.NEXT_PUBLIC_CONTACT_WEIBO || '', // 你的微博个人主页
@@ -216,18 +199,12 @@
   // 悬浮挂件
   WIDGET_PET: process.env.NEXT_PUBLIC_WIDGET_PET || true, // 是否显示宠物挂件
   WIDGET_PET_LINK:
-<<<<<<< HEAD
-        process.env.NEXT_PUBLIC_WIDGET_PET_LINK ||
-        'https://cdn.jsdelivr.net/npm/live2d-widget-model-wanko@1.0.5/assets/wanko.model.json', // 挂件模型地址 @see https://github.com/xiazeyu/live2d-widget-models
-  WIDGET_PET_SWITCH_THEME: process.env.NEXT_PUBLIC_WIDGET_PET_SWITCH_THEME || true, // 点击宠物挂件切换博客主题
-=======
 
 
     process.env.NEXT_PUBLIC_WIDGET_PET_LINK ||
     'https://cdn.jsdelivr.net/npm/live2d-widget-model-wanko@1.0.5/assets/wanko.model.json', // 挂件模型地址 @see https://github.com/xiazeyu/live2d-widget-models
   WIDGET_PET_SWITCH_THEME: false, // 点击宠物挂件切换博客主题
 
->>>>>>> 81308456
 
   // 音乐播放插件
   MUSIC_PLAYER: process.env.NEXT_PUBLIC_MUSIC_PLAYER || true, // 是否使用音乐播放插件
@@ -236,17 +213,11 @@
         process.env.NEXT_PUBLIC_MUSIC_PLAYER_AUTO_PLAY || true, // 是否自动播放，不过自动播放时常不生效（移动设备不支持自动播放）
   MUSIC_PLAYER_LRC_TYPE: process.env.NEXT_PUBLIC_MUSIC_PLAYER_LRC_TYPE || '0', // 歌词显示类型，可选值： 3 | 1 | 0（0：禁用 lrc 歌词，1：lrc 格式的字符串，3：lrc 文件 url）（前提是有配置歌词路径，对 meting 无效）
   MUSIC_PLAYER_CDN_URL:
-<<<<<<< HEAD
-        process.env.NEXT_PUBLIC_MUSIC_PLAYER_CDN_URL ||
-        'https://lf9-cdn-tos.bytecdntp.com/cdn/expire-1-M/aplayer/1.10.1/APlayer.min.js',
-  MUSIC_PLAYER_ORDER: process.env.NEXT_PUBLIC_MUSIC_PLAYER_ORDER || 'list', // 默认播放方式，顺序 list，随机 random
-=======
 
     process.env.NEXT_PUBLIC_MUSIC_PLAYER_CDN_URL ||
     'https://lf9-cdn-tos.bytecdntp.com/cdn/expire-1-M/aplayer/1.10.1/APlayer.min.js',
   MUSIC_PLAYER_ORDER: process.env.NEXT_PUBLIC_MUSIC_PLAYER_ORDER || 'random', // 默认播放方式，顺序 list，随机 random
 
->>>>>>> 81308456
   MUSIC_PLAYER_AUDIO_LIST: [
     // 示例音乐列表。除了以下配置外，还可配置歌词，具体配置项看此文档 https://aplayer.js.org/#/zh-Hans/
     {
@@ -268,13 +239,9 @@
   MUSIC_PLAYER_METING_SERVER:
         process.env.NEXT_PUBLIC_MUSIC_PLAYER_METING_SERVER || 'netease', // 音乐平台，[netease, tencent, kugou, xiami, baidu]
   MUSIC_PLAYER_METING_ID:
-<<<<<<< HEAD
-        process.env.NEXT_PUBLIC_MUSIC_PLAYER_METING_ID || '60198', // 对应歌单的 id
-=======
 
     process.env.NEXT_PUBLIC_MUSIC_PLAYER_METING_ID || '2319189362', // 对应歌单的 id
 
->>>>>>> 81308456
   MUSIC_PLAYER_METING_LRC_TYPE:
         process.env.NEXT_PUBLIC_MUSIC_PLAYER_METING_LRC_TYPE || '1', // 可选值： 3 | 1 | 0（0：禁用 lrc 歌词，1：lrc 格式的字符串，3：lrc 文件 url）
 
@@ -301,13 +268,9 @@
   COMMENT_GISCUS_REPO: process.env.NEXT_PUBLIC_COMMENT_GISCUS_REPO || 'AxisZql/NotionNext', // 你的Github仓库名 e.g 'tangly1024/NotionNext'
   COMMENT_GISCUS_REPO_ID: process.env.NEXT_PUBLIC_COMMENT_GISCUS_REPO_ID || 'R_kgDOIjQbZg', // 你的Github Repo ID e.g ( 設定完 giscus 即可看到 )
   COMMENT_GISCUS_CATEGORY_ID:
-<<<<<<< HEAD
-        process.env.NEXT_PUBLIC_COMMENT_GISCUS_CATEGORY_ID || '', // 你的Github Discussions 內的 Category ID ( 設定完 giscus 即可看到 )
-=======
 
     process.env.NEXT_PUBLIC_COMMENT_GISCUS_CATEGORY_ID || 'DIC_kwDOIjQbZs4CS5II', // 你的Github Discussions 內的 Category ID ( 設定完 giscus 即可看到 )
 
->>>>>>> 81308456
   COMMENT_GISCUS_MAPPING:
         process.env.NEXT_PUBLIC_COMMENT_GISCUS_MAPPING || 'pathname', // 你的Github Discussions 使用哪種方式來標定文章, 預設 'pathname'
   COMMENT_GISCUS_REACTIONS_ENABLED:
@@ -451,13 +414,9 @@
   HOME_BANNER_IMAGE:
         process.env.NEXT_PUBLIC_HOME_BANNER_IMAGE || '/bg_image.jpg', // 首页背景大图, 会被notion中的封面图覆盖，若无封面图则会使用代码中的 /public/bg_image.jpg 文件
   DESCRIPTION:
-<<<<<<< HEAD
-        process.env.NEXT_PUBLIC_DESCRIPTION || '这是一个由NotionNext生成的站点', // 站点描述，被notion中的页面描述覆盖
-=======
 
     process.env.NEXT_PUBLIC_DESCRIPTION || "axiszql's learning note", // 站点描述，被notion中的页面描述覆盖
 
->>>>>>> 81308456
 
   // 网站图片
   IMG_LAZY_LOAD_PLACEHOLDER: process.env.NEXT_PUBLIC_IMG_LAZY_LOAD_PLACEHOLDER || 'data:image/gif;base64,R0lGODlhAQABAIAAAP///wAAACH5BAEAAAAALAAAAAABAAEAAAICRAEAOw==', // 懒加载占位图片地址，支持base64或url
