// 注: process.env.XX是Vercel的环境变量，配置方式见：https://docs.tangly1024.com/article/how-to-config-notion-next#c4768010ae7d44609b744e79e2f9959a

const BLOG = {
  // Important page_id！！！Duplicate Template from  https://www.notion.so/tanghh/02ab3b8678004aa69e9e415905ef32a5
  NOTION_PAGE_ID:
    process.env.NOTION_PAGE_ID ||
    '02ab3b8678004aa69e9e415905ef32a5,en:7c1d570661754c8fbc568e00a01fd70e',
  THEME: process.env.NEXT_PUBLIC_THEME || 'simple', // 当前主题，在themes文件夹下可找到所有支持的主题；主题名称就是文件夹名，例如 example,fukasawa,gitbook,heo,hexo,landing,matery,medium,next,nobelium,plog,simple
  LANG: process.env.NEXT_PUBLIC_LANG || 'zh-CN', // e.g 'zh-CN','en-US'  see /lib/lang.js for more.
  SINCE: process.env.NEXT_PUBLIC_SINCE || 2021, // e.g if leave this empty, current year will be used.

  PSEUDO_STATIC: process.env.NEXT_PUBLIC_PSEUDO_STATIC || false, // 伪静态路径，开启后所有文章URL都以 .html 结尾。
  NEXT_REVALIDATE_SECOND: process.env.NEXT_PUBLIC_REVALIDATE_SECOND || 5, // 更新缓存间隔 单位(秒)；即每个页面有5秒的纯静态期、此期间无论多少次访问都不会抓取notion数据；调大该值有助于节省Vercel资源、同时提升访问速率，但也会使文章更新有延迟。
  APPEARANCE: process.env.NEXT_PUBLIC_APPEARANCE || 'light', // ['light', 'dark', 'auto'], // light 日间模式 ， dark夜间模式， auto根据时间和主题自动夜间模式
  APPEARANCE_DARK_TIME: process.env.NEXT_PUBLIC_APPEARANCE_DARK_TIME || [18, 6], // 夜间模式起至时间，false时关闭根据时间自动切换夜间模式

  AUTHOR: process.env.NEXT_PUBLIC_AUTHOR || 'NotionNext', // 您的昵称 例如 tangly1024
  BIO: process.env.NEXT_PUBLIC_BIO || '一个普通的干饭人🍚', // 作者简介
  LINK: process.env.NEXT_PUBLIC_LINK || 'https://tangly1024.com', // 网站地址
  KEYWORDS: process.env.NEXT_PUBLIC_KEYWORD || 'Notion, 博客', // 网站关键词 英文逗号隔开
  BLOG_FAVICON: process.env.NEXT_PUBLIC_FAVICON || '/favicon.ico', // blog favicon 配置, 默认使用 /public/favicon.ico，支持在线图片，如 https://img.imesong.com/favicon.png
  BEI_AN: process.env.NEXT_PUBLIC_BEI_AN || '', // 备案号 闽ICP备XXXXXX
  BEI_AN_LINK: process.env.NEXT_PUBLIC_BEI_AN_LINK || 'https://beian.miit.gov.cn/', // 备案查询链接，如果用了萌备等备案请在这里填写

  // RSS订阅
  ENABLE_RSS: process.env.NEXT_PUBLIC_ENABLE_RSS || true, // 是否开启RSS订阅功能

  // 其它复杂配置
  // 原配置文件过长，且并非所有人都会用到，故此将配置拆分到/conf/目录下, 按需找到对应文件并修改即可
  ...require('./conf/comment.config'), // 评论插件
  ...require('./conf/contact.config'), // 作者联系方式配置
  ...require('./conf/post.config'), // 文章与列表配置
  ...require('./conf/analytics.config'), // 站点访问统计
  ...require('./conf/image.config'), // 网站图片相关配置
  ...require('./conf/font.config'), // 网站字体
  ...require('./conf/right-click-menu'), // 自定义右键菜单相关配置
  ...require('./conf/code.config'), // 网站代码块样式
  ...require('./conf/animation.config'), // 动效美化效果
  ...require('./conf/widget.config'), // 悬浮在网页上的挂件，聊天客服、宠物挂件、音乐播放器等
  ...require('./conf/ad.config'), // 广告营收插件
  ...require('./conf/plugin.config'), // 其他第三方插件 algolia全文索引

  // 高级用法
  ...require('./conf/layout-map.config'), // 路由与布局映射自定义，例如自定义特定路由的页面布局
  ...require('./conf/notion.config'), // 读取notion数据库相关的扩展配置，例如自定义表头
  ...require('./conf/dev.config'), // 开发、调试时需要关注的配置

  // 自定义外部脚本，外部样式
  CUSTOM_EXTERNAL_JS: [''], // e.g. ['http://xx.com/script.js','http://xx.com/script.js']
  CUSTOM_EXTERNAL_CSS: [''], // e.g. ['http://xx.com/style.css','http://xx.com/style.css']

<<<<<<< HEAD
  // 侧栏布局 是否反转(左变右,右变左) 已支持主题: hexo next medium fukasawa example
  LAYOUT_SIDEBAR_REVERSE: false,

  // 一个小插件展示你的facebook fan page~ @see https://tw.andys.pro/article/add-facebook-fanpage-notionnext
  FACEBOOK_PAGE_TITLE: process.env.NEXT_PUBLIC_FACEBOOK_PAGE_TITLE || null, // 邊欄 Facebook Page widget 的標題欄，填''則無標題欄 e.g FACEBOOK 粉絲團'
  FACEBOOK_PAGE: process.env.NEXT_PUBLIC_FACEBOOK_PAGE || null, // Facebook Page 的連結 e.g https://www.facebook.com/tw.andys.pro
  FACEBOOK_PAGE_ID: process.env.NEXT_PUBLIC_FACEBOOK_PAGE_ID || '', // Facebook Page ID 來啟用 messenger 聊天功能
  FACEBOOK_APP_ID: process.env.NEXT_PUBLIC_FACEBOOK_APP_ID || '', // Facebook App ID 來啟用 messenger 聊天功能 获取: https://developers.facebook.com/

  BEI_AN: process.env.NEXT_PUBLIC_BEI_AN || '', // 备案号 闽ICP备XXXXXXX

  // START********代码相关********
  // PrismJs 代码相关
  PRISM_JS_PATH: 'https://npm.elemecdn.com/prismjs@1.29.0/components/',
  PRISM_JS_AUTO_LOADER: 'https://npm.elemecdn.com/prismjs@1.29.0/plugins/autoloader/prism-autoloader.min.js',

  // 代码主题 @see https://github.com/PrismJS/prism-themes
  PRISM_THEME_PREFIX_PATH: process.env.NEXT_PUBLIC_PRISM_THEME_PREFIX_PATH || 'https://cdn.jsdelivr.net/npm/prismjs@1.29.0/themes/prism-okaidia.css', // 代码块默认主题
  PRISM_THEME_SWITCH: process.env.NEXT_PUBLIC_PRISM_THEME_SWITCH || true, // 是否开启浅色/深色模式代码主题切换； 开启后将显示以下两个主题
  PRISM_THEME_LIGHT_PATH: process.env.NEXT_PUBLIC_PRISM_THEME_LIGHT_PATH || 'https://cdn.jsdelivr.net/npm/prismjs@1.29.0/themes/prism-solarizedlight.css', // 浅色模式主题
  PRISM_THEME_DARK_PATH: process.env.NEXT_PUBLIC_PRISM_THEME_DARK_PATH || 'https://cdn.jsdelivr.net/npm/prismjs@1.29.0/themes/prism-okaidia.min.css', // 深色模式主题

  CODE_MAC_BAR: process.env.NEXT_PUBLIC_CODE_MAC_BAR || true, // 代码左上角显示mac的红黄绿图标
  CODE_LINE_NUMBERS: process.env.NEXT_PUBLIC_CODE_LINE_NUMBERS || false, // 是否显示行号
  CODE_COLLAPSE: process.env.NEXT_PUBLIC_CODE_COLLAPSE || true, // 是否折叠代码框
  // END********代码相关********

  // Mermaid 图表CDN
  MERMAID_CDN: process.env.NEXT_PUBLIC_MERMAID_CDN || 'https://cdnjs.cloudflare.com/ajax/libs/mermaid/10.2.4/mermaid.min.js', // CDN
  // QRCodeCDN
  QR_CODE_CDN: process.env.NEXT_PUBLIC_QR_CODE_CDN || 'https://cdnjs.cloudflare.com/ajax/libs/qrcodejs/1.0.0/qrcode.min.js',

  BACKGROUND_LIGHT: '#eeeeee', // use hex value, don't forget '#' e.g #fffefc
  BACKGROUND_DARK: '#000000', // use hex value, don't forget '#'
  SUB_PATH: '', // leave this empty unless you want to deploy in a folder

  POST_SHARE_BAR_ENABLE: process.env.NEXT_PUBLIC_POST_SHARE_BAR || 'true', // 文章分享功能 ，将在底部显示一个分享条
  POSTS_SHARE_SERVICES: process.env.NEXT_PUBLIC_POST_SHARE_SERVICES || 'link,wechat,qq,weibo,email,facebook,twitter,telegram,messenger,line,reddit,whatsapp,linkedin', // 分享的服務，按顺序显示,逗号隔开
  // 所有支持的分享服务：link(复制链接),wechat(微信),qq,weibo(微博),email(邮件),facebook,twitter,telegram,messenger,line,reddit,whatsapp,linkedin,vkshare,okshare,tumblr,livejournal,mailru,viber,workplace,pocket,instapaper,hatena

  POST_URL_PREFIX: process.env.NEXT_PUBLIC_POST_URL_PREFIX || '',
  // POST类型文章的默认路径前缀，例如默认POST类型的路径是  /article/[slug]
  // 如果此项配置为 '' 空， 则文章将没有前缀路径，使用场景： 希望文章前缀路径为 /post 的情况 支持多级
  // 支援類似 WP 可自訂文章連結格式的功能：https://wordpress.org/documentation/article/customize-permalinks/，目前只先實作 %year%/%month%/%day%
  // 例：如想連結改成前綴 article + 時間戳記，可變更為： 'article/%year%/%month%/%day%'

  POST_LIST_STYLE: process.env.NEXT_PUBLIC_POST_LIST_STYLE || 'page', // ['page','scroll] 文章列表样式:页码分页、单页滚动加载
  POST_LIST_PREVIEW: process.env.NEXT_PUBLIC_POST_PREVIEW || 'false', //  是否在列表加载文章预览
  POST_PREVIEW_LINES: 12, // 预览博客行数
  POST_RECOMMEND_COUNT: 6, // 推荐文章数量
  POSTS_PER_PAGE: 12, // post counts per page
  POSTS_SORT_BY: process.env.NEXT_PUBLIC_POST_SORT_BY || 'notion', // 排序方式 'date'按时间,'notion'由notion控制

  ALGOLIA_APP_ID: process.env.NEXT_PUBLIC_ALGOLIA_APP_ID || null, // 在这里查看 https://dashboard.algolia.com/account/api-keys/
  ALGOLIA_ADMIN_APP_KEY: process.env.ALGOLIA_ADMIN_APP_KEY || null, // 管理后台的KEY，不要暴露在代码中，在这里查看 https://dashboard.algolia.com/account/api-keys/
  ALGOLIA_SEARCH_ONLY_APP_KEY: process.env.NEXT_PUBLIC_ALGOLIA_SEARCH_ONLY_APP_KEY || null, // 客户端搜索用的KEY
  ALGOLIA_INDEX: process.env.NEXT_PUBLIC_ALGOLIA_INDEX || null, // 在Algolia中创建一个index用作数据库
  //   ALGOLIA_RECREATE_DATA: process.env.ALGOLIA_RECREATE_DATA || process.env.npm_lifecycle_event === 'build', // 为true时重新构建索引数据; 默认在build时会构建

  PREVIEW_CATEGORY_COUNT: 16, // 首页最多展示的分类数量，0为不限制
  PREVIEW_TAG_COUNT: 16, // 首页最多展示的标签数量，0为不限制

  POST_DISABLE_GALLERY_CLICK: process.env.NEXT_PUBLIC_POST_DISABLE_GALLERY_CLICK || false, // 画册视图禁止点击，方便在友链页面的画册插入链接

  //   ********动态特效相关********
  // 鼠标点击烟花特效
  FIREWORKS: process.env.NEXT_PUBLIC_FIREWORKS || false, // 开关
  // 烟花色彩，感谢 https://github.com/Vixcity 提交的色彩
  FIREWORKS_COLOR: [
    '255, 20, 97',
    '24, 255, 146',
    '90, 135, 255',
    '251, 243, 140'
  ],

  // 樱花飘落特效
  SAKURA: process.env.NEXT_PUBLIC_SAKURA || false, // 开关
  // 漂浮线段特效
  NEST: process.env.NEXT_PUBLIC_NEST || false, // 开关
  // 动态彩带特效
  FLUTTERINGRIBBON: process.env.NEXT_PUBLIC_FLUTTERINGRIBBON || false, // 开关
  // 静态彩带特效
  RIBBON: process.env.NEXT_PUBLIC_RIBBON || false, // 开关
  // 星空雨特效 黑夜模式才会生效
  STARRY_SKY: process.env.NEXT_PUBLIC_STARRY_SKY || false, // 开关
=======
  // 自定义菜单
  CUSTOM_MENU: process.env.NEXT_PUBLIC_CUSTOM_MENU || true, // 支持Menu类型的菜单，替代了3.12版本前的Page类型
>>>>>>> 280bb79e

  // 文章列表相关设置
  CAN_COPY: process.env.NEXT_PUBLIC_CAN_COPY || true, // 是否允许复制页面内容 默认允许，如果设置为false、则全栈禁止复制内容。

  // 侧栏布局 是否反转(左变右,右变左) 已支持主题: hexo next medium fukasawa example
  LAYOUT_SIDEBAR_REVERSE:
    process.env.NEXT_PUBLIC_LAYOUT_SIDEBAR_REVERSE || false,

  // 欢迎语打字效果,Hexo,Matery主题支持, 英文逗号隔开多个欢迎语。
  GREETING_WORDS:
    process.env.NEXT_PUBLIC_GREETING_WORDS ||
    'Hi，我是一个程序员, Hi，我是一个打工人,Hi，我是一个干饭人,欢迎来到我的博客🎉',

  // uuid重定向至 slug
  UUID_REDIRECT: process.env.UUID_REDIRECT || false
}

module.exports = BLOG<|MERGE_RESOLUTION|>--- conflicted
+++ resolved
@@ -49,96 +49,8 @@
   CUSTOM_EXTERNAL_JS: [''], // e.g. ['http://xx.com/script.js','http://xx.com/script.js']
   CUSTOM_EXTERNAL_CSS: [''], // e.g. ['http://xx.com/style.css','http://xx.com/style.css']
 
-<<<<<<< HEAD
-  // 侧栏布局 是否反转(左变右,右变左) 已支持主题: hexo next medium fukasawa example
-  LAYOUT_SIDEBAR_REVERSE: false,
-
-  // 一个小插件展示你的facebook fan page~ @see https://tw.andys.pro/article/add-facebook-fanpage-notionnext
-  FACEBOOK_PAGE_TITLE: process.env.NEXT_PUBLIC_FACEBOOK_PAGE_TITLE || null, // 邊欄 Facebook Page widget 的標題欄，填''則無標題欄 e.g FACEBOOK 粉絲團'
-  FACEBOOK_PAGE: process.env.NEXT_PUBLIC_FACEBOOK_PAGE || null, // Facebook Page 的連結 e.g https://www.facebook.com/tw.andys.pro
-  FACEBOOK_PAGE_ID: process.env.NEXT_PUBLIC_FACEBOOK_PAGE_ID || '', // Facebook Page ID 來啟用 messenger 聊天功能
-  FACEBOOK_APP_ID: process.env.NEXT_PUBLIC_FACEBOOK_APP_ID || '', // Facebook App ID 來啟用 messenger 聊天功能 获取: https://developers.facebook.com/
-
-  BEI_AN: process.env.NEXT_PUBLIC_BEI_AN || '', // 备案号 闽ICP备XXXXXXX
-
-  // START********代码相关********
-  // PrismJs 代码相关
-  PRISM_JS_PATH: 'https://npm.elemecdn.com/prismjs@1.29.0/components/',
-  PRISM_JS_AUTO_LOADER: 'https://npm.elemecdn.com/prismjs@1.29.0/plugins/autoloader/prism-autoloader.min.js',
-
-  // 代码主题 @see https://github.com/PrismJS/prism-themes
-  PRISM_THEME_PREFIX_PATH: process.env.NEXT_PUBLIC_PRISM_THEME_PREFIX_PATH || 'https://cdn.jsdelivr.net/npm/prismjs@1.29.0/themes/prism-okaidia.css', // 代码块默认主题
-  PRISM_THEME_SWITCH: process.env.NEXT_PUBLIC_PRISM_THEME_SWITCH || true, // 是否开启浅色/深色模式代码主题切换； 开启后将显示以下两个主题
-  PRISM_THEME_LIGHT_PATH: process.env.NEXT_PUBLIC_PRISM_THEME_LIGHT_PATH || 'https://cdn.jsdelivr.net/npm/prismjs@1.29.0/themes/prism-solarizedlight.css', // 浅色模式主题
-  PRISM_THEME_DARK_PATH: process.env.NEXT_PUBLIC_PRISM_THEME_DARK_PATH || 'https://cdn.jsdelivr.net/npm/prismjs@1.29.0/themes/prism-okaidia.min.css', // 深色模式主题
-
-  CODE_MAC_BAR: process.env.NEXT_PUBLIC_CODE_MAC_BAR || true, // 代码左上角显示mac的红黄绿图标
-  CODE_LINE_NUMBERS: process.env.NEXT_PUBLIC_CODE_LINE_NUMBERS || false, // 是否显示行号
-  CODE_COLLAPSE: process.env.NEXT_PUBLIC_CODE_COLLAPSE || true, // 是否折叠代码框
-  // END********代码相关********
-
-  // Mermaid 图表CDN
-  MERMAID_CDN: process.env.NEXT_PUBLIC_MERMAID_CDN || 'https://cdnjs.cloudflare.com/ajax/libs/mermaid/10.2.4/mermaid.min.js', // CDN
-  // QRCodeCDN
-  QR_CODE_CDN: process.env.NEXT_PUBLIC_QR_CODE_CDN || 'https://cdnjs.cloudflare.com/ajax/libs/qrcodejs/1.0.0/qrcode.min.js',
-
-  BACKGROUND_LIGHT: '#eeeeee', // use hex value, don't forget '#' e.g #fffefc
-  BACKGROUND_DARK: '#000000', // use hex value, don't forget '#'
-  SUB_PATH: '', // leave this empty unless you want to deploy in a folder
-
-  POST_SHARE_BAR_ENABLE: process.env.NEXT_PUBLIC_POST_SHARE_BAR || 'true', // 文章分享功能 ，将在底部显示一个分享条
-  POSTS_SHARE_SERVICES: process.env.NEXT_PUBLIC_POST_SHARE_SERVICES || 'link,wechat,qq,weibo,email,facebook,twitter,telegram,messenger,line,reddit,whatsapp,linkedin', // 分享的服務，按顺序显示,逗号隔开
-  // 所有支持的分享服务：link(复制链接),wechat(微信),qq,weibo(微博),email(邮件),facebook,twitter,telegram,messenger,line,reddit,whatsapp,linkedin,vkshare,okshare,tumblr,livejournal,mailru,viber,workplace,pocket,instapaper,hatena
-
-  POST_URL_PREFIX: process.env.NEXT_PUBLIC_POST_URL_PREFIX || '',
-  // POST类型文章的默认路径前缀，例如默认POST类型的路径是  /article/[slug]
-  // 如果此项配置为 '' 空， 则文章将没有前缀路径，使用场景： 希望文章前缀路径为 /post 的情况 支持多级
-  // 支援類似 WP 可自訂文章連結格式的功能：https://wordpress.org/documentation/article/customize-permalinks/，目前只先實作 %year%/%month%/%day%
-  // 例：如想連結改成前綴 article + 時間戳記，可變更為： 'article/%year%/%month%/%day%'
-
-  POST_LIST_STYLE: process.env.NEXT_PUBLIC_POST_LIST_STYLE || 'page', // ['page','scroll] 文章列表样式:页码分页、单页滚动加载
-  POST_LIST_PREVIEW: process.env.NEXT_PUBLIC_POST_PREVIEW || 'false', //  是否在列表加载文章预览
-  POST_PREVIEW_LINES: 12, // 预览博客行数
-  POST_RECOMMEND_COUNT: 6, // 推荐文章数量
-  POSTS_PER_PAGE: 12, // post counts per page
-  POSTS_SORT_BY: process.env.NEXT_PUBLIC_POST_SORT_BY || 'notion', // 排序方式 'date'按时间,'notion'由notion控制
-
-  ALGOLIA_APP_ID: process.env.NEXT_PUBLIC_ALGOLIA_APP_ID || null, // 在这里查看 https://dashboard.algolia.com/account/api-keys/
-  ALGOLIA_ADMIN_APP_KEY: process.env.ALGOLIA_ADMIN_APP_KEY || null, // 管理后台的KEY，不要暴露在代码中，在这里查看 https://dashboard.algolia.com/account/api-keys/
-  ALGOLIA_SEARCH_ONLY_APP_KEY: process.env.NEXT_PUBLIC_ALGOLIA_SEARCH_ONLY_APP_KEY || null, // 客户端搜索用的KEY
-  ALGOLIA_INDEX: process.env.NEXT_PUBLIC_ALGOLIA_INDEX || null, // 在Algolia中创建一个index用作数据库
-  //   ALGOLIA_RECREATE_DATA: process.env.ALGOLIA_RECREATE_DATA || process.env.npm_lifecycle_event === 'build', // 为true时重新构建索引数据; 默认在build时会构建
-
-  PREVIEW_CATEGORY_COUNT: 16, // 首页最多展示的分类数量，0为不限制
-  PREVIEW_TAG_COUNT: 16, // 首页最多展示的标签数量，0为不限制
-
-  POST_DISABLE_GALLERY_CLICK: process.env.NEXT_PUBLIC_POST_DISABLE_GALLERY_CLICK || false, // 画册视图禁止点击，方便在友链页面的画册插入链接
-
-  //   ********动态特效相关********
-  // 鼠标点击烟花特效
-  FIREWORKS: process.env.NEXT_PUBLIC_FIREWORKS || false, // 开关
-  // 烟花色彩，感谢 https://github.com/Vixcity 提交的色彩
-  FIREWORKS_COLOR: [
-    '255, 20, 97',
-    '24, 255, 146',
-    '90, 135, 255',
-    '251, 243, 140'
-  ],
-
-  // 樱花飘落特效
-  SAKURA: process.env.NEXT_PUBLIC_SAKURA || false, // 开关
-  // 漂浮线段特效
-  NEST: process.env.NEXT_PUBLIC_NEST || false, // 开关
-  // 动态彩带特效
-  FLUTTERINGRIBBON: process.env.NEXT_PUBLIC_FLUTTERINGRIBBON || false, // 开关
-  // 静态彩带特效
-  RIBBON: process.env.NEXT_PUBLIC_RIBBON || false, // 开关
-  // 星空雨特效 黑夜模式才会生效
-  STARRY_SKY: process.env.NEXT_PUBLIC_STARRY_SKY || false, // 开关
-=======
   // 自定义菜单
   CUSTOM_MENU: process.env.NEXT_PUBLIC_CUSTOM_MENU || true, // 支持Menu类型的菜单，替代了3.12版本前的Page类型
->>>>>>> 280bb79e
 
   // 文章列表相关设置
   CAN_COPY: process.env.NEXT_PUBLIC_CAN_COPY || true, // 是否允许复制页面内容 默认允许，如果设置为false、则全栈禁止复制内容。
