// 注: process.env.XX是Vercel的环境变量，配置方式见：https://docs.tangly1024.com/article/how-to-config-notion-next#c4768010ae7d44609b744e79e2f9959a      
const BLOG = {
  // Important page_id！！！Duplicate Template from  https://www.notion.so/tanghh/02ab3b8678004aa69e9e415905ef32a5 
  NOTION_PAGE_ID:
        process.env.NOTION_PAGE_ID || '8e4e60d0833d4861883aaa6672dca3c5',
  PSEUDO_STATIC: process.env.NEXT_PUBLIC_PSEUDO_STATIC || true, // 伪静态路径，开启后所有文章URL都以 .html 结尾。
  NEXT_REVALIDATE_SECOND: process.env.NEXT_PUBLIC_REVALIDATE_SECOND || 5, // 更新内容缓存间隔 单位(秒)；即每个页面有5秒的纯静态期、此期间无论多少次访问都不会抓取notion数据；调大该值有助于节省Vercel资源、同时提升访问速率，但也会使文章更新有延迟。
  THEME: process.env.NEXT_PUBLIC_THEME || 'hexo', // 当前主题，在themes文件夹下可找到所有支持的主题；主题名称就是文件夹名，例如 example,fukasawa,gitbook,heo,hexo,landing,matery,medium,next,nobelium,plog,simple
  THEME_SWITCH: process.env.NEXT_PUBLIC_THEME_SWITCH || false, // 是否显示切换主题按钮
  LANG: process.env.NEXT_PUBLIC_LANG || 'en-US', // e.g 'zh-CN','en-US'  see /lib/lang.js for more.
  SINCE: process.env.NEXT_SINCE || 2023, // e.g if leave this empty, current year will be used.
  APPEARANCE: process.env.NEXT_PUBLIC_APPEARANCE || 'dark', // ['light', 'dark', 'auto'], // light 日间模式 ， dark夜间模式， auto根据时间和主题自动夜间模式
  APPEARANCE_DARK_TIME: process.env.NEXT_PUBLIC_APPEARANCE_DARK_TIME || [18, 6], // 夜间模式起至时间，false时关闭根据时间自动切换夜间模式


  TAG_SORT_BY_COUNT: true, // 标签是否按照文章数量倒序排列，文章多的标签排在前。
  IS_TAG_COLOR_DISTINGUISHED:
    process.env.NEXT_PUBLIC_IS_TAG_COLOR_DISTINGUISHED === 'true' || true, // 对于名称相同的tag是否区分tag的颜色


  // 3.14.1版本后，欢迎语在此配置，英文逗号隔开 ,  即可支持多个欢迎语打字效果。
  GREETING_WORDS: process.env.NEXT_PUBLIC_GREETING_WORDS || 'Hello，I am Ayao, Welcome to my Information Central Hub',

  CUSTOM_MENU: process.env.NEXT_PUBLIC_CUSTOM_MENU || true, // 支持Menu 类型，从3.12.0版本起，各主题将逐步支持灵活的二级菜单配置，替代了原来的Page类型，此配置是试验功能、默认关闭。

  AUTHOR: process.env.NEXT_PUBLIC_AUTHOR || 'Ayao©2023-2024', // 您的昵称 例如 tangly1024
  BIO: process.env.NEXT_PUBLIC_BIO || 'Only by being faithful to facts ,can be faithful to truth.', // 作者简介
  LINK: process.env.NEXT_PUBLIC_LINK || 'https://ayao.club', // 网站地址
  KEYWORDS: process.env.NEXT_PUBLIC_KEYWORD || 'Notion, 博客,Information Central Hub,Ayao', // 网站关键词 英文逗号隔开

  // 社交链接，不需要可留空白，例如 CONTACT_WEIBO:''
  CONTACT_EMAIL: process.env.NEXT_PUBLIC_CONTACT_EMAIL || '', // 邮箱地址 例如mail@tangly1024.com
  CONTACT_WEIBO: process.env.NEXT_PUBLIC_CONTACT_WEIBO || '', // 你的微博个人主页
  CONTACT_TWITTER: process.env.NEXT_PUBLIC_CONTACT_TWITTER || '', // 你的twitter个人主页
  CONTACT_GITHUB: process.env.NEXT_PUBLIC_CONTACT_GITHUB || 'https://github.com/Ayao-AlwaysOnline', // 你的github个人主页 例如 https://github.com/tangly1024
  CONTACT_TELEGRAM: process.env.NEXT_PUBLIC_CONTACT_TELEGRAM || '', // 你的telegram 地址 例如 https://t.me/tangly_1024
  CONTACT_LINKEDIN: process.env.NEXT_PUBLIC_CONTACT_LINKEDIN || '', // 你的linkedIn 首页
  CONTACT_INSTAGRAM: process.env.NEXT_PUBLIC_CONTACT_INSTAGRAM || '', // 您的instagram地址
  CONTACT_BILIBILI: process.env.NEXT_PUBLIC_CONTACT_BILIBILI || 'https://space.bilibili.com/1701233848', // B站主页
  CONTACT_YOUTUBE: process.env.NEXT_PUBLIC_CONTACT_YOUTUBE || '', // Youtube主页
  CONTACT_XIAOHONGSHU: process.env.NEXT_PUBLIC_CONTACT_XIAOHONGSHU || '', // 小红书主页
  CONTACT_ZHISHIXINGQIU: process.env.NEXT_PUBLIC_CONTACT_ZHISHIXINGQIU || '', // 知识星球
  CONTACT_WEHCHAT_PUBLIC: process.env.NEXT_PUBLIC_CONTACT_WEHCHAT_PUBLIC || '', // 微信公众号 格式：https://mp.weixin.qq.com/mp/profile_ext?action=home&__biz=【xxxxxx】==#wechat_redirect

  NOTION_HOST: process.env.NEXT_PUBLIC_NOTION_HOST || 'https://www.notion.so', // Notion域名，您可以选择用自己的域名进行反向代理，如果不懂得什么是反向代理，请勿修改此项

  BLOG_FAVICON: process.env.NEXT_PUBLIC_FAVICON || '/favicon.ico', // blog favicon 配置, 默认使用 /public/favicon.ico，支持在线图片，如 https://img.imesong.com/favicon.png

  IMAGE_COMPRESS_WIDTH: process.env.NEXT_PUBLIC_IMAGE_COMPRESS_WIDTH || 800, // 图片压缩宽度默认值，作用于博客封面和文章内容 越小加载图片越快
  IMAGE_ZOOM_IN_WIDTH: process.env.NEXT_PUBLIC_IMAGE_ZOOM_IN_WIDTH || 1200, // 文章图片点击放大后的画质宽度，不代表在网页中的实际展示宽度
  RANDOM_IMAGE_URL: process.env.NEXT_PUBLIC_RANDOM_IMAGE_URL || '', // 随机图片API,如果未配置下面的关键字，主页封面，头像，文章封面图都会被替换为随机图片
  RANDOM_IMAGE_REPLACE_TEXT: process.env.NEXT_PUBLIC_RANDOM_IMAGE_NOT_REPLACE_TEXT || 'images.unsplash.com', // 触发替换图片的 url 关键字(多个支持用英文逗号分开)，只有图片地址中包含此关键字才会替换为上方随机图片url
  // eg: images.unsplash.com(notion图床的所有图片都会替换),如果你在 notion 里已经添加了一个随机图片 url，恰巧那个服务跑路或者挂掉，想一键切换所有配图可以将该 url 配置在这里
  // 默认下会将你上传到 notion的主页封面图和头像也给替换，建议将主页封面图和头像放在其他图床，在 notion 里配置 link 即可。

  // START ************网站字体*****************
  // ['font-serif','font-sans'] 两种可选，分别是衬线和无衬线: 参考 https://www.jianshu.com/p/55e410bd2115
  // 后面空格隔开的font-light的字体粗细，留空是默认粗细；参考 https://www.tailwindcss.cn/docs/font-weight
  FONT_STYLE: process.env.NEXT_PUBLIC_FONT_STYLE || 'font-sans font-light',
  // 字体CSS 例如 https://npm.elemecdn.com/lxgw-wenkai-webfont@1.6.0/style.css
  FONT_URL: [
    // 'https://npm.elemecdn.com/lxgw-wenkai-webfont@1.6.0/style.css',
    'https://fonts.googleapis.com/css?family=Bitter&display=swap',
    'https://fonts.googleapis.com/css2?family=Noto+Sans+SC:wght@300&display=swap',
    'https://fonts.googleapis.com/css2?family=Noto+Serif+SC:wght@300&display=swap'
  ],
  // 无衬线字体 例如'"LXGW WenKai"'
  FONT_SANS: [
    // '"LXGW WenKai"',
    '"PingFang SC"',
    '-apple-system',
    'BlinkMacSystemFont',
    '"Hiragino Sans GB"',
    '"Microsoft YaHei"',
    '"Segoe UI Emoji"',
    '"Segoe UI Symbol"',
    '"Segoe UI"',
    '"Noto Sans SC"',
    'HarmonyOS_Regular',
    '"Helvetica Neue"',
    'Helvetica',
    '"Source Han Sans SC"',
    'Arial',
    'sans-serif',
    '"Apple Color Emoji"'
  ],
  // 衬线字体 例如'"LXGW WenKai"'
  FONT_SERIF: [
    // '"LXGW WenKai"',
    'Bitter',
    '"Noto Serif SC"',
    'SimSun',
    '"Times New Roman"',
    'Times',
    'serif',
    '"Segoe UI Emoji"',
    '"Segoe UI Symbol"',
    '"Apple Color Emoji"'
  ],
  FONT_AWESOME: process.env.NEXT_PUBLIC_FONT_AWESOME_PATH || 'https://cdnjs.cloudflare.com/ajax/libs/font-awesome/6.4.0/css/all.min.css', // font-awesome 字体图标地址; 可选 /css/all.min.css ， https://lf9-cdn-tos.bytecdntp.com/cdn/expire-1-M/font-awesome/6.0.0/css/all.min.css

  // END ************网站字体*****************


  // 路径和组件映射，不同路径分别展示主题的什么组件
  LAYOUT_MAPPINGS: {
    '-1': 'LayoutBase',
    '/': 'LayoutIndex',
    '/archive': 'LayoutArchive',
    '/page/[page]': 'LayoutPostList',
    '/category/[category]': 'LayoutPostList',
    '/category/[category]/page/[page]': 'LayoutPostList',
    '/tag/[tag]': 'LayoutPostList',
    '/tag/[tag]/page/[page]': 'LayoutPostList',
    '/search': 'LayoutSearch',
    '/search/[keyword]': 'LayoutSearch',
    '/search/[keyword]/page/[page]': 'LayoutSearch',
    '/404': 'Layout404',
    '/tag': 'LayoutTagIndex',
    '/category': 'LayoutCategoryIndex',
    '/[prefix]': 'LayoutSlug',
    '/[prefix]/[slug]': 'LayoutSlug',
    '/[prefix]/[slug]/[...suffix]': 'LayoutSlug',
    '/signin': 'LayoutSignIn',
    '/signup': 'LayoutSignUp'
  },

  CAN_COPY: process.env.NEXT_PUBLIC_CAN_COPY || false, //  是否允许复制页面内容 默认允许，如果设置为false、则全栈禁止复制内容。

  // 自定义右键菜单
  CUSTOM_RIGHT_CLICK_CONTEXT_MENU: process.env.NEXT_PUBLIC_CUSTOM_RIGHT_CLICK_CONTEXT_MENU || true, // 自定义右键菜单，覆盖系统菜单
  CUSTOM_RIGHT_CLICK_CONTEXT_MENU_THEME_SWITCH: process.env.NEXT_PUBLIC_CUSTOM_RIGHT_CLICK_CONTEXT_MENU_THEME_SWITCH || false, // 是否显示切换主题
  CUSTOM_RIGHT_CLICK_CONTEXT_MENU_DARK_MODE: process.env.NEXT_PUBLIC_CUSTOM_RIGHT_CLICK_CONTEXT_MENU_DARK_MODE || true, // 是否显示深色模式
  CUSTOM_RIGHT_CLICK_CONTEXT_MENU_SHARE_LINK: process.env.NEXT_PUBLIC_CUSTOM_RIGHT_CLICK_CONTEXT_MENU_SHARE_LINK || true, // 是否显示分享链接
  CUSTOM_RIGHT_CLICK_CONTEXT_MENU_RANDOM_POST: process.env.NEXT_PUBLIC_CUSTOM_RIGHT_CLICK_CONTEXT_MENU_RANDOM_POST || true, // 是否显示随机博客
  CUSTOM_RIGHT_CLICK_CONTEXT_MENU_CATEGORY: process.env.NEXT_PUBLIC_CUSTOM_RIGHT_CLICK_CONTEXT_MENU_CATEGORY || true, // 是否显示分类
  CUSTOM_RIGHT_CLICK_CONTEXT_MENU_TAG: process.env.NEXT_PUBLIC_CUSTOM_RIGHT_CLICK_CONTEXT_MENU_THEME_TAG || true, // 是否显示标签


  // 自定义外部脚本，外部样式
  CUSTOM_EXTERNAL_JS: [''], // e.g. ['http://xx.com/script.js','http://xx.com/script.js']
  CUSTOM_EXTERNAL_CSS: [''], // e.g. ['http://xx.com/style.css','http://xx.com/style.css']

  // 侧栏布局 是否反转(左变右,右变左) 已支持主题: hexo next medium fukasawa example
  LAYOUT_SIDEBAR_REVERSE: process.env.NEXT_PUBLIC_LAYOUT_SIDEBAR_REVERSE || true,

  // 一个小插件展示你的facebook fan page~ @see https://tw.andys.pro/article/add-facebook-fanpage-notionnext
  FACEBOOK_PAGE_TITLE: process.env.NEXT_PUBLIC_FACEBOOK_PAGE_TITLE || null, // 邊欄 Facebook Page widget 的標題欄，填''則無標題欄 e.g FACEBOOK 粉絲團'
  FACEBOOK_PAGE: process.env.NEXT_PUBLIC_FACEBOOK_PAGE || null, // Facebook Page 的連結 e.g https://www.facebook.com/tw.andys.pro
  FACEBOOK_PAGE_ID: process.env.NEXT_PUBLIC_FACEBOOK_PAGE_ID || '', // Facebook Page ID 來啟用 messenger 聊天功能
  FACEBOOK_APP_ID: process.env.NEXT_PUBLIC_FACEBOOK_APP_ID || '', // Facebook App ID 來啟用 messenger 聊天功能 获取: https://developers.facebook.com/

  BEI_AN: process.env.NEXT_PUBLIC_BEI_AN || '', // 备案号 闽ICP备XXXXXXX

  // START********代码相关********
  // PrismJs 代码相关
  PRISM_JS_PATH: 'https://npm.elemecdn.com/prismjs@1.29.0/components/',
  PRISM_JS_AUTO_LOADER: 'https://npm.elemecdn.com/prismjs@1.29.0/plugins/autoloader/prism-autoloader.min.js',

  // 代码主题 @see https://github.com/PrismJS/prism-themes
  PRISM_THEME_PREFIX_PATH: process.env.NEXT_PUBLIC_PRISM_THEME_PREFIX_PATH || 'https://cdn.jsdelivr.net/npm/prismjs@1.29.0/themes/prism-okaidia.css', // 代码块默认主题
  PRISM_THEME_SWITCH: process.env.NEXT_PUBLIC_PRISM_THEME_SWITCH || true, // 是否开启浅色/深色模式代码主题切换； 开启后将显示以下两个主题
  PRISM_THEME_LIGHT_PATH: process.env.NEXT_PUBLIC_PRISM_THEME_LIGHT_PATH || 'https://cdn.jsdelivr.net/npm/prismjs@1.29.0/themes/prism-solarizedlight.css', // 浅色模式主题
  PRISM_THEME_DARK_PATH: process.env.NEXT_PUBLIC_PRISM_THEME_DARK_PATH || 'https://cdn.jsdelivr.net/npm/prismjs@1.29.0/themes/prism-okaidia.min.css', // 深色模式主题

  CODE_MAC_BAR: process.env.NEXT_PUBLIC_CODE_MAC_BAR || true, // 代码左上角显示mac的红黄绿图标
  CODE_LINE_NUMBERS: process.env.NEXT_PUBLIC_CODE_LINE_NUMBERS || false, // 是否显示行号
  CODE_COLLAPSE: process.env.NEXT_PUBLIC_CODE_COLLAPSE || true, // 是否支持折叠代码框
  CODE_COLLAPSE_EXPAND_DEFAULT: process.env.NEXT_PUBLIC_CODE_COLLAPSE_EXPAND_DEFAULT || true, // 折叠代码默认是展开状态

  // END********代码相关********

  // Mermaid 图表CDN
  MERMAID_CDN: process.env.NEXT_PUBLIC_MERMAID_CDN || 'https://cdnjs.cloudflare.com/ajax/libs/mermaid/10.2.4/mermaid.min.js', // CDN
  // QRCodeCDN
  QR_CODE_CDN: process.env.NEXT_PUBLIC_QR_CODE_CDN || 'https://cdnjs.cloudflare.com/ajax/libs/qrcodejs/1.0.0/qrcode.min.js',

  BACKGROUND_LIGHT: '#eeeeee', // use hex value, don't forget '#' e.g #fffefc
  BACKGROUND_DARK: '#000000', // use hex value, don't forget '#'
  SUB_PATH: '', // leave this empty unless you want to deploy in a folder

  POST_SHARE_BAR_ENABLE: process.env.NEXT_PUBLIC_POST_SHARE_BAR || 'true', // 文章分享功能 ，将在底部显示一个分享条
  POSTS_SHARE_SERVICES: process.env.NEXT_PUBLIC_POST_SHARE_SERVICES || 'link,wechat,qq,weibo,email,facebook,twitter,telegram,messenger,line,reddit,whatsapp,linkedin', // 分享的服務，按顺序显示,逗号隔开
  // 所有支持的分享服务：link(复制链接),wechat(微信),qq,weibo(微博),email(邮件),facebook,twitter,telegram,messenger,line,reddit,whatsapp,linkedin,vkshare,okshare,tumblr,livejournal,mailru,viber,workplace,pocket,instapaper,hatena


  POST_URL_PREFIX: process.env.NEXT_PUBLIC_POST_URL_PREFIX || 'p',

  // 文章URL前缀

  // POST类型文章的默认路径前缀，例如默认POST类型的路径是  /article/[slug]
  // 如果此项配置为 '' 空， 则文章将没有前缀路径
  // 支援類似 WP 可自訂文章連結格式的功能：https://wordpress.org/documentation/article/customize-permalinks/，目前只先實作 %year%/%month%/%day%
  // 例：如想連結改成前綴 article + 時間戳記，可變更為： 'article/%year%/%month%/%day%'

  POST_LIST_STYLE: process.env.NEXT_PUBLIC_POST_LIST_STYLE || 'scroll', // ['page','scroll] 文章列表样式:页码分页、单页滚动加载
  POST_LIST_PREVIEW: process.env.NEXT_PUBLIC_POST_PREVIEW || 'false', //  是否在列表加载文章预览
  POST_PREVIEW_LINES: 12, // 预览博客行数
  POST_RECOMMEND_COUNT: 6, // 推荐文章数量
  POSTS_PER_PAGE: 12, // post counts per page
  POSTS_SORT_BY: process.env.NEXT_PUBLIC_POST_SORT_BY || 'notion', // 排序方式 'date'按时间,'notion'由notion控制

  POST_WAITING_TIME_FOR_404: process.env.NEXT_PUBLIC_POST_WAITING_TIME_FOR_404 || '8', // 文章加载超时时间，单位秒；超时后跳转到404页面

  ALGOLIA_APP_ID: process.env.NEXT_PUBLIC_ALGOLIA_APP_ID || null, // 在这里查看 https://dashboard.algolia.com/account/api-keys/
  ALGOLIA_ADMIN_APP_KEY: process.env.ALGOLIA_ADMIN_APP_KEY || null, // 管理后台的KEY，不要暴露在代码中，在这里查看 https://dashboard.algolia.com/account/api-keys/
  ALGOLIA_SEARCH_ONLY_APP_KEY: process.env.NEXT_PUBLIC_ALGOLIA_SEARCH_ONLY_APP_KEY || null, // 客户端搜索用的KEY
  ALGOLIA_INDEX: process.env.NEXT_PUBLIC_ALGOLIA_INDEX || null, // 在Algolia中创建一个index用作数据库
  //   ALGOLIA_RECREATE_DATA: process.env.ALGOLIA_RECREATE_DATA || process.env.npm_lifecycle_event === 'build', // 为true时重新构建索引数据; 默认在build时会构建

  PREVIEW_CATEGORY_COUNT: 16, // 首页最多展示的分类数量，0为不限制
  PREVIEW_TAG_COUNT: 16, // 首页最多展示的标签数量，0为不限制

  POST_DISABLE_GALLERY_CLICK: process.env.NEXT_PUBLIC_POST_DISABLE_GALLERY_CLICK || false, // 画册视图禁止点击，方便在友链页面的画册插入链接

  //   ********动态特效相关********
  // 鼠标点击烟花特效
  FIREWORKS: process.env.NEXT_PUBLIC_FIREWORKS || true, // 开关
  // 烟花色彩，感谢 https://github.com/Vixcity 提交的色彩
  FIREWORKS_COLOR: [
    '255, 20, 97',
    '24, 255, 146',
    '90, 135, 255',
    '251, 243, 140'
  ],

  // 樱花飘落特效
  SAKURA: process.env.NEXT_PUBLIC_SAKURA || false, // 开关
  // 漂浮线段特效
  NEST: process.env.NEXT_PUBLIC_NEST || true, // 开关
  // 动态彩带特效
  FLUTTERINGRIBBON: process.env.NEXT_PUBLIC_FLUTTERINGRIBBON || false, // 开关
  // 静态彩带特效
  RIBBON: process.env.NEXT_PUBLIC_RIBBON || false, // 开关
  // 星空雨特效 黑夜模式才会生效
  STARRY_SKY: process.env.NEXT_PUBLIC_STARRY_SKY || true, // 开关

  //   ********挂件组件相关********
  // AI 文章摘要生成 @see https://docs_s.tianli0.top/
  TianliGPT_CSS: process.env.NEXT_PUBLIC_TIANLI_GPT_CSS || 'https://cdn1.tianli0.top/gh/zhheo/Post-Abstract-AI@0.15.2/tianli_gpt.css',
  TianliGPT_JS: process.env.NEXT_PUBLIC_TIANLI_GPT_JS || 'https://cdn1.tianli0.top/gh/zhheo/Post-Abstract-AI@0.15.2/tianli_gpt.js',
  TianliGPT_KEY: process.env.NEXT_PUBLIC_TIANLI_GPT_KEY || '',

  // Chatbase 是否显示chatbase机器人 https://www.chatbase.co/
  CHATBASE_ID: process.env.NEXT_PUBLIC_CHATBASE_ID || null,
  // WebwhizAI 机器人 @see https://github.com/webwhiz-ai/webwhiz
  WEB_WHIZ_ENABLED: process.env.NEXT_PUBLIC_WEB_WHIZ_ENABLED || false, // 是否显示
  WEB_WHIZ_BASE_URL: process.env.NEXT_PUBLIC_WEB_WHIZ_BASE_URL || 'https://api.webwhiz.ai', // 可以自建服务器
  WEB_WHIZ_CHAT_BOT_ID: process.env.NEXT_PUBLIC_WEB_WHIZ_CHAT_BOT_ID || null, // 在后台获取ID
  DIFY_CHATBOT_ENABLED: process.env.NEXT_PUBLIC_DIFY_CHATBOT_ENABLED || false,
  DIFY_CHATBOT_BASE_URL: process.env.NEXT_PUBLIC_DIFY_CHATBOT_BASE_URL || '',
  DIFY_CHATBOT_TOKEN: process.env.NEXT_PUBLIC_DIFY_CHATBOT_TOKEN || '',
  // 悬浮挂件
  WIDGET_PET: process.env.NEXT_PUBLIC_WIDGET_PET || true, // 是否显示宠物挂件
  WIDGET_PET_LINK:
        process.env.NEXT_PUBLIC_WIDGET_PET_LINK ||
        'https://imuncle.github.io/live2d/model/Violet/14.json', // 挂件模型地址 @see https://github.com/xiazeyu/live2d-widget-models
  WIDGET_PET_SWITCH_THEME: process.env.NEXT_PUBLIC_WIDGET_PET_SWITCH_THEME || false, // 点击宠物挂件切换博客主题

  // 音乐播放插件
  MUSIC_PLAYER: process.env.NEXT_PUBLIC_MUSIC_PLAYER || false, // 是否使用音乐播放插件
  MUSIC_PLAYER_VISIBLE: process.env.NEXT_PUBLIC_MUSIC_PLAYER_VISIBLE || true, // 是否在左下角显示播放和切换，如果使用播放器，打开自动播放再隐藏，就会以类似背景音乐的方式播放，无法取消和暂停
  MUSIC_PLAYER_AUTO_PLAY:
        process.env.NEXT_PUBLIC_MUSIC_PLAYER_AUTO_PLAY || true, // 是否自动播放，不过自动播放时常不生效（移动设备不支持自动播放）
  MUSIC_PLAYER_LRC_TYPE: process.env.NEXT_PUBLIC_MUSIC_PLAYER_LRC_TYPE || '0', // 歌词显示类型，可选值： 3 | 1 | 0（0：禁用 lrc 歌词，1：lrc 格式的字符串，3：lrc 文件 url）（前提是有配置歌词路径，对 meting 无效）
  MUSIC_PLAYER_CDN_URL:
        process.env.NEXT_PUBLIC_MUSIC_PLAYER_CDN_URL ||
        'https://lf9-cdn-tos.bytecdntp.com/cdn/expire-1-M/aplayer/1.10.1/APlayer.min.js',
  MUSIC_PLAYER_ORDER: process.env.NEXT_PUBLIC_MUSIC_PLAYER_ORDER || 'list', // 默认播放方式，顺序 list，随机 random
  MUSIC_PLAYER_AUDIO_LIST: [
    // 示例音乐列表。除了以下配置外，还可配置歌词，具体配置项看此文档 https://aplayer.js.org/#/zh-Hans/
    {
      name: '风を共に舞う気持ち',
      artist: 'Falcom Sound Team jdk',
      url: 'https://music.163.com/song/media/outer/url?id=731419.mp3',
      cover:
            'https://p2.music.126.net/kn6ugISTonvqJh3LHLaPtQ==/599233837187278.jpg'
    },
    {
      name: '王都グランセル',
      artist: 'Falcom Sound Team jdk',
      url: 'https://music.163.com/song/media/outer/url?id=731355.mp3',
      cover:
            'https://p1.music.126.net/kn6ugISTonvqJh3LHLaPtQ==/599233837187278.jpg'
    }
  ],
  MUSIC_PLAYER_METING: process.env.NEXT_PUBLIC_MUSIC_PLAYER_METING || false, // 是否要开启 MetingJS，从平台获取歌单。会覆盖自定义的 MUSIC_PLAYER_AUDIO_LIST，更多配置信息：https://github.com/metowolf/MetingJS
  MUSIC_PLAYER_METING_SERVER:
        process.env.NEXT_PUBLIC_MUSIC_PLAYER_METING_SERVER || 'netease', // 音乐平台，[netease, tencent, kugou, xiami, baidu]
  MUSIC_PLAYER_METING_ID:
        process.env.NEXT_PUBLIC_MUSIC_PLAYER_METING_ID || '60198', // 对应歌单的 id
  MUSIC_PLAYER_METING_LRC_TYPE:
        process.env.NEXT_PUBLIC_MUSIC_PLAYER_METING_LRC_TYPE || '1', // 可选值： 3 | 1 | 0（0：禁用 lrc 歌词，1：lrc 格式的字符串，3：lrc 文件 url）

  //   ********挂件组件相关********
  // ----> 评论互动 可同时开启多个支持 WALINE VALINE GISCUS CUSDIS UTTERRANCES GITALK

  COMMENT_HIDE_SINGLE_TAB: process.env.NEXT_PUBLIC_COMMENT_HIDE_SINGLE_TAB || false, // Whether hide the tab when there's no tabs. 只有一个评论组件时是否隐藏切换组件的标签页

  // artalk 评论插件
  COMMENT_ARTALK_SERVER: process.env.NEXT_PUBLIC_COMMENT_ARTALK_SERVER || '', // ArtalkServert后端地址 https://artalk.js.org/guide/deploy.html
  COMMENT_ARTALK_JS: process.env.NEXT_PUBLIC_COMMENT_ARTALK_JS || 'https://cdnjs.cloudflare.com/ajax/libs/artalk/2.5.5/Artalk.js', // ArtalkServert js cdn
  COMMENT_ARTALK_CSS: process.env.NEXT_PUBLIC_COMMENT_ARTALK_CSS || 'https://cdnjs.cloudflare.com/ajax/libs/artalk/2.5.5/Artalk.css', // ArtalkServert css cdn

  // twikoo
  COMMENT_TWIKOO_ENV_ID: process.env.NEXT_PUBLIC_COMMENT_ENV_ID || '', // TWIKOO后端地址 腾讯云环境填envId；Vercel环境填域名，教程：https://tangly1024.com/article/notionnext-twikoo
  COMMENT_TWIKOO_COUNT_ENABLE: process.env.NEXT_PUBLIC_COMMENT_TWIKOO_COUNT_ENABLE || false, // 博客列表是否显示评论数
  COMMENT_TWIKOO_CDN_URL: process.env.NEXT_PUBLIC_COMMENT_TWIKOO_CDN_URL || 'https://cdn.staticfile.org/twikoo/1.6.17/twikoo.min.js', // twikoo客户端cdn

  // utterance
  COMMENT_UTTERRANCES_REPO:
        process.env.NEXT_PUBLIC_COMMENT_UTTERRANCES_REPO || '', // 你的代码仓库名， 例如我是 'tangly1024/NotionNext'； 更多文档参考 https://utteranc.es/

  // giscus @see https://giscus.app/
  COMMENT_GISCUS_REPO: process.env.NEXT_PUBLIC_COMMENT_GISCUS_REPO || '', // 你的Github仓库名 e.g 'tangly1024/NotionNext'
  COMMENT_GISCUS_REPO_ID: process.env.NEXT_PUBLIC_COMMENT_GISCUS_REPO_ID || '', // 你的Github Repo ID e.g ( 設定完 giscus 即可看到 )
  COMMENT_GISCUS_CATEGORY_ID:
        process.env.NEXT_PUBLIC_COMMENT_GISCUS_CATEGORY_ID || '', // 你的Github Discussions 內的 Category ID ( 設定完 giscus 即可看到 )
  COMMENT_GISCUS_MAPPING:
        process.env.NEXT_PUBLIC_COMMENT_GISCUS_MAPPING || 'pathname', // 你的Github Discussions 使用哪種方式來標定文章, 預設 'pathname'
  COMMENT_GISCUS_REACTIONS_ENABLED:
        process.env.NEXT_PUBLIC_COMMENT_GISCUS_REACTIONS_ENABLED || '1', // 你的 Giscus 是否開啟文章表情符號 '1' 開啟 "0" 關閉 預設開啟
  COMMENT_GISCUS_EMIT_METADATA:
        process.env.NEXT_PUBLIC_COMMENT_GISCUS_EMIT_METADATA || '0', // 你的 Giscus 是否提取 Metadata '1' 開啟 '0' 關閉 預設關閉
  COMMENT_GISCUS_INPUT_POSITION:
        process.env.NEXT_PUBLIC_COMMENT_GISCUS_INPUT_POSITION || 'bottom', // 你的 Giscus 發表留言位置 'bottom' 尾部 'top' 頂部, 預設 'bottom'
  COMMENT_GISCUS_LANG: process.env.NEXT_PUBLIC_COMMENT_GISCUS_LANG || 'zh-CN', // 你的 Giscus 語言 e.g 'en', 'zh-TW', 'zh-CN', 預設 'en'
  COMMENT_GISCUS_LOADING:
        process.env.NEXT_PUBLIC_COMMENT_GISCUS_LOADING || 'lazy', // 你的 Giscus 載入是否漸進式載入, 預設 'lazy'
  COMMENT_GISCUS_CROSSORIGIN:
        process.env.NEXT_PUBLIC_COMMENT_GISCUS_CROSSORIGIN || 'anonymous', // 你的 Giscus 可以跨網域, 預設 'anonymous'

  COMMENT_CUSDIS_APP_ID: process.env.NEXT_PUBLIC_COMMENT_CUSDIS_APP_ID || '', // data-app-id 36位 see https://cusdis.com/
  COMMENT_CUSDIS_HOST:
        process.env.NEXT_PUBLIC_COMMENT_CUSDIS_HOST || 'https://cusdis.com', // data-host, change this if you're using self-hosted version
  COMMENT_CUSDIS_SCRIPT_SRC:
        process.env.NEXT_PUBLIC_COMMENT_CUSDIS_SCRIPT_SRC ||
        '/js/cusdis.es.js', // change this if you're using self-hosted version

  // gitalk评论插件 更多参考 https://gitalk.github.io/
  COMMENT_GITALK_REPO: process.env.NEXT_PUBLIC_COMMENT_GITALK_REPO || '', // 你的Github仓库名，例如 'NotionNext'
  COMMENT_GITALK_OWNER: process.env.NEXT_PUBLIC_COMMENT_GITALK_OWNER || '', // 你的用户名 e.g tangly1024
  COMMENT_GITALK_ADMIN: process.env.NEXT_PUBLIC_COMMENT_GITALK_ADMIN || '', // 管理员用户名、一般是自己 e.g 'tangly1024'
  COMMENT_GITALK_CLIENT_ID:
        process.env.NEXT_PUBLIC_COMMENT_GITALK_CLIENT_ID || '', // e.g 20位ID ， 在gitalk后台获取
  COMMENT_GITALK_CLIENT_SECRET:
        process.env.NEXT_PUBLIC_COMMENT_GITALK_CLIENT_SECRET || '', // e.g 40位ID， 在gitalk后台获取
  COMMENT_GITALK_DISTRACTION_FREE_MODE: false, // 类似facebook的无干扰模式
  COMMENT_GITALK_JS_CDN_URL: process.env.NEXT_PUBLIC_COMMENT_GITALK_JS_CDN_URL || 'https://cdn.jsdelivr.net/npm/gitalk@1/dist/gitalk.min.js', // gitalk客户端 js cdn
  COMMENT_GITALK_CSS_CDN_URL: process.env.NEXT_PUBLIC_COMMENT_GITALK_CSS_CDN_URL || 'https://cdn.jsdelivr.net/npm/gitalk@1/dist/gitalk.css', // gitalk客户端 css cdn

  COMMENT_GITTER_ROOM: process.env.NEXT_PUBLIC_COMMENT_GITTER_ROOM || '', // gitter聊天室 see https://gitter.im/ 不需要则留空
  COMMENT_DAO_VOICE_ID: process.env.NEXT_PUBLIC_COMMENT_DAO_VOICE_ID || '', // DaoVoice http://dashboard.daovoice.io/get-started
  COMMENT_TIDIO_ID: process.env.NEXT_PUBLIC_COMMENT_TIDIO_ID || '', // [tidio_id] -> //code.tidio.co/[tidio_id].js

  COMMENT_VALINE_CDN: process.env.NEXT_PUBLIC_VALINE_CDN || 'https://unpkg.com/valine@1.5.1/dist/Valine.min.js',
  COMMENT_VALINE_APP_ID: process.env.NEXT_PUBLIC_VALINE_ID || '', // Valine @see https://valine.js.org/quickstart.html 或 https://github.com/stonehank/react-valine#%E8%8E%B7%E5%8F%96app-id-%E5%92%8C-app-key
  COMMENT_VALINE_APP_KEY: process.env.NEXT_PUBLIC_VALINE_KEY || '',
  COMMENT_VALINE_SERVER_URLS: process.env.NEXT_PUBLIC_VALINE_SERVER_URLS || '', // 该配置适用于国内自定义域名用户, 海外版本会自动检测(无需手动填写) @see https://valine.js.org/configuration.html#serverURLs
  COMMENT_VALINE_PLACEHOLDER:
        process.env.NEXT_PUBLIC_VALINE_PLACEHOLDER || '抢个沙发吧~', // 可以搭配后台管理评论 https://github.com/DesertsP/Valine-Admin  便于查看评论，以及邮件通知，垃圾评论过滤等功能

  COMMENT_WALINE_SERVER_URL: process.env.NEXT_PUBLIC_WALINE_SERVER_URL || '', // 请配置完整的Waline评论地址 例如 hhttps://preview-waline.tangly1024.com @see https://waline.js.org/guide/get-started.html
  COMMENT_WALINE_RECENT: process.env.NEXT_PUBLIC_WALINE_RECENT || false, // 最新评论

  // 此评论系统基于WebMention，细节可参考https://webmention.io
  // 它是一个基于IndieWeb理念的开放式评论系统，下方COMMENT_WEBMENTION包含的属性皆需配置：
  // ENABLE: 是否开启
  // AUTH: Webmention使用的IndieLogin，可使用Twitter或Github个人页面连结
  // HOSTNAME: Webmention绑定之网域，通常即为本站网址
  // TWITTER_USERNAME: 评论显示区域需要的资讯
  // TOKEN: Webmention的API token
  COMMENT_WEBMENTION_ENABLE: process.env.NEXT_PUBLIC_WEBMENTION_ENABLE || false,
  COMMENT_WEBMENTION_AUTH: process.env.NEXT_PUBLIC_WEBMENTION_AUTH || '',
  COMMENT_WEBMENTION_HOSTNAME: process.env.NEXT_PUBLIC_WEBMENTION_HOSTNAME || '',
  COMMENT_WEBMENTION_TWITTER_USERNAME: process.env.NEXT_PUBLIC_TWITTER_USERNAME || '',
  COMMENT_WEBMENTION_TOKEN: process.env.NEXT_PUBLIC_WEBMENTION_TOKEN || '',

  // <---- 评论插件

  // ----> 站点统计
  ANALYTICS_VERCEL: process.env.NEXT_PUBLIC_ANALYTICS_VERCEL || true, // vercel自带的统计 https://vercel.com/docs/concepts/analytics/quickstart https://github.com/tangly1024/NotionNext/issues/897
  ANALYTICS_BUSUANZI_ENABLE: process.env.NEXT_PUBLIC_ANALYTICS_BUSUANZI_ENABLE || true, // 展示网站阅读量、访问数 see http://busuanzi.ibruce.info/
  ANALYTICS_BAIDU_ID: process.env.NEXT_PUBLIC_ANALYTICS_BAIDU_ID || '', // e.g 只需要填写百度统计的id，[baidu_id] -> https://hm.baidu.com/hm.js?[baidu_id]
  ANALYTICS_CNZZ_ID: process.env.NEXT_PUBLIC_ANALYTICS_CNZZ_ID || '', // 只需要填写站长统计的id, [cnzz_id] -> https://s9.cnzz.com/z_stat.php?id=[cnzz_id]&web_id=[cnzz_id]
  ANALYTICS_GOOGLE_ID: process.env.NEXT_PUBLIC_ANALYTICS_GOOGLE_ID || '', // 谷歌Analytics的id e.g: G-XXXXXXXXXX

  // 51la 站点统计 https://www.51.la/
  ANALYTICS_51LA_ID: process.env.NEXT_PUBLIC_ANALYTICS_51LA_ID || '', // id，在51la后台获取 参阅 https://docs.tangly1024.com/article/notion-next-51-la
  ANALYTICS_51LA_CK: process.env.NEXT_PUBLIC_ANALYTICS_51LA_CK || '', // ck，在51la后台获取

  // Matomo 网站统计
  MATOMO_HOST_URL: process.env.NEXT_PUBLIC_MATOMO_HOST_URL || '', // Matomo服务器地址，不带斜杠
  MATOMO_SITE_ID: process.env.NEXT_PUBLIC_MATOMO_SITE_ID || '', // Matomo网站ID
  // ACKEE网站访客统计工具
  ANALYTICS_ACKEE_TRACKER: process.env.NEXT_PUBLIC_ANALYTICS_ACKEE_TRACKER || '', // e.g 'https://ackee.tangly1024.com/tracker.js'
  ANALYTICS_ACKEE_DATA_SERVER: process.env.NEXT_PUBLIC_ANALYTICS_ACKEE_DATA_SERVER || '', // e.g https://ackee.tangly1024.com , don't end with a slash
  ANALYTICS_ACKEE_DOMAIN_ID: process.env.NEXT_PUBLIC_ANALYTICS_ACKEE_DOMAIN_ID || '', // e.g '82e51db6-dec2-423a-b7c9-b4ff7ebb3302'

  SEO_GOOGLE_SITE_VERIFICATION:
        process.env.NEXT_PUBLIC_SEO_GOOGLE_SITE_VERIFICATION || '', // Remove the value or replace it with your own google site verification code

  SEO_BAIDU_SITE_VERIFICATION:
        process.env.NEXT_PUBLIC_SEO_BAIDU_SITE_VERIFICATION || '', // Remove the value or replace it with your own google site verification code

  // 微软 Clarity 站点分析
  CLARITY_ID: process.env.NEXT_PUBLIC_CLARITY_ID || null, // 只需要复制Clarity脚本中的ID部分，ID是一个十位的英文数字组合

  // <---- 站点统计

  // START---->营收相关

  // 谷歌广告
  ADSENSE_GOOGLE_ID: process.env.NEXT_PUBLIC_ADSENSE_GOOGLE_ID || '', // 谷歌广告ID e.g ca-pub-xxxxxxxxxxxxxxxx
  ADSENSE_GOOGLE_TEST: process.env.NEXT_PUBLIC_ADSENSE_GOOGLE_TEST || false, // 谷歌广告ID测试模式，这种模式获取假的测试广告，用于开发 https://www.tangly1024.com/article/local-dev-google-adsense
  ADSENSE_GOOGLE_SLOT_IN_ARTICLE: process.env.NEXT_PUBLIC_ADSENSE_GOOGLE_SLOT_IN_ARTICLE || '3806269138', // Google AdScene>广告>按单元广告>新建文章内嵌广告 粘贴html代码中的data-ad-slot值
  ADSENSE_GOOGLE_SLOT_FLOW: process.env.NEXT_PUBLIC_ADSENSE_GOOGLE_SLOT_FLOW || '1510444138', // Google AdScene>广告>按单元广告>新建信息流广告
  ADSENSE_GOOGLE_SLOT_NATIVE: process.env.NEXT_PUBLIC_ADSENSE_GOOGLE_SLOT_NATIVE || '4980048999', // Google AdScene>广告>按单元广告>新建原生广告
  ADSENSE_GOOGLE_SLOT_AUTO: process.env.NEXT_PUBLIC_ADSENSE_GOOGLE_SLOT_AUTO || '8807314373', // Google AdScene>广告>按单元广告>新建展示广告 （自动广告）

  // 万维广告
  AD_WWADS_ID: process.env.NEXT_PUBLIC_WWAD_ID || null, // https://wwads.cn/ 创建您的万维广告单元ID
  AD_WWADS_BLOCK_DETECT: process.env.NEXT_PUBLIC_WWADS_AD_BLOCK_DETECT || false, // 是否开启WWADS广告屏蔽插件检测,开启后会在广告位上以文字提示 @see https://github.com/bytegravity/whitelist-wwads

  // END<----营收相关

  // 自定义配置notion数据库字段名
  NOTION_PROPERTY_NAME: {
    password: process.env.NEXT_PUBLIC_NOTION_PROPERTY_PASSWORD || 'password',
    type: process.env.NEXT_PUBLIC_NOTION_PROPERTY_TYPE || 'type', // 文章类型，
    type_post: process.env.NEXT_PUBLIC_NOTION_PROPERTY_TYPE_POST || 'Post', // 当type文章类型与此值相同时，为博文。
    type_page: process.env.NEXT_PUBLIC_NOTION_PROPERTY_TYPE_PAGE || 'Page', // 当type文章类型与此值相同时，为单页。
    type_notice:
          process.env.NEXT_PUBLIC_NOTION_PROPERTY_TYPE_NOTICE || 'Notice', // 当type文章类型与此值相同时，为公告。
    type_menu: process.env.NEXT_PUBLIC_NOTION_PROPERTY_TYPE_MENU || 'Menu', // 当type文章类型与此值相同时，为菜单。
    type_sub_menu:
          process.env.NEXT_PUBLIC_NOTION_PROPERTY_TYPE_SUB_MENU || 'SubMenu', // 当type文章类型与此值相同时，为子菜单。
    title: process.env.NEXT_PUBLIC_NOTION_PROPERTY_TITLE || 'title', // 文章标题
    status: process.env.NEXT_PUBLIC_NOTION_PROPERTY_STATUS || 'status',
    status_publish:
          process.env.NEXT_PUBLIC_NOTION_PROPERTY_STATUS_PUBLISH || 'Published', // 当status状态值与此相同时为发布，可以为中文
    status_invisible:
          process.env.NEXT_PUBLIC_NOTION_PROPERTY_STATUS_INVISIBLE || 'Invisible', // 当status状态值与此相同时为隐藏发布，可以为中文 ， 除此之外其他页面状态不会显示在博客上
    summary: process.env.NEXT_PUBLIC_NOTION_PROPERTY_SUMMARY || 'summary',
    slug: process.env.NEXT_PUBLIC_NOTION_PROPERTY_SLUG || 'slug',
    category: process.env.NEXT_PUBLIC_NOTION_PROPERTY_CATEGORY || 'category',
    date: process.env.NEXT_PUBLIC_NOTION_PROPERTY_DATE || 'date',
    tags: process.env.NEXT_PUBLIC_NOTION_PROPERTY_TAGS || 'tags',
    icon: process.env.NEXT_PUBLIC_NOTION_PROPERTY_ICON || 'icon'
  },

  // RSS订阅
  ENABLE_RSS: process.env.NEXT_PUBLIC_ENABLE_RSS || false, // 是否开启RSS订阅功能
  MAILCHIMP_LIST_ID: process.env.MAILCHIMP_LIST_ID || null, // 开启mailichimp邮件订阅 客户列表ID ，具体使用方法参阅文档
  MAILCHIMP_API_KEY: process.env.MAILCHIMP_API_KEY || null, // 开启mailichimp邮件订阅 APIkey

  // ANIMATE.css 动画
  ANIMATE_CSS_URL: process.env.NEXT_PUBLIC_ANIMATE_CSS_URL || 'https://cdnjs.cloudflare.com/ajax/libs/animate.css/4.1.1/animate.min.css', // 动画CDN

  // 网站图片
  IMG_LAZY_LOAD_PLACEHOLDER: process.env.NEXT_PUBLIC_IMG_LAZY_LOAD_PLACEHOLDER || 'data:image/gif;base64,R0lGODlhAQABAIAAAP///wAAACH5BAEAAAAALAAAAAABAAEAAAICRAEAOw==', // 懒加载占位图片地址，支持base64或url
  IMG_URL_TYPE: process.env.NEXT_PUBLIC_IMG_TYPE || 'Notion', // 此配置已失效，请勿使用；AMAZON方案不再支持，仅支持Notion方案。 ['Notion','AMAZON'] 站点图片前缀 默认 Notion:(https://notion.so/images/xx) ， AMAZON(https://s3.us-west-2.amazonaws.com/xxx)
  IMG_SHADOW: process.env.NEXT_PUBLIC_IMG_SHADOW || false, // 文章图片是否自动添加阴影
  IMG_COMPRESS_WIDTH: process.env.NEXT_PUBLIC_IMG_COMPRESS_WIDTH || 800, // Notion图片压缩宽度

  // 作废配置
  AVATAR: process.env.NEXT_PUBLIC_AVATAR || '/avatar.svg', // 作者头像，被notion中的ICON覆盖。若无ICON则取public目录下的avatar.png
  TITLE: process.env.NEXT_PUBLIC_TITLE || 'Ayao’s Information Central Hub', // 站点标题 ，被notion中的页面标题覆盖；此处请勿留空白，否则服务器无法编译
  HOME_BANNER_IMAGE:
        process.env.NEXT_PUBLIC_HOME_BANNER_IMAGE || '/bg_image.jpg', // 首页背景大图, 会被notion中的封面图覆盖，若无封面图则会使用代码中的 /public/bg_image.jpg 文件
  DESCRIPTION:
        process.env.NEXT_PUBLIC_DESCRIPTION || 'Information Central Hub', // 站点描述，被notion中的页面描述覆盖

  // 开发相关
  NOTION_ACCESS_TOKEN: process.env.NOTION_ACCESS_TOKEN || '', // Useful if you prefer not to make your database public
  DEBUG: process.env.NEXT_PUBLIC_DEBUG || false, // 是否显示调试按钮
<<<<<<< HEAD
  ENABLE_CACHE: process.env.ENABLE_CACHE || process.env.npm_lifecycle_event === 'build' || process.env.npm_lifecycle_event === 'export', // 在打包过程中默认开启缓存，开发或运行时开启此功能意义不大。
  isProd: process.env.VERCEL_ENV === 'production', // distinguish between development and production environment (ref: https://vercel.com/docs/environment-variables#system-environment-variables)  isProd: process.env.VERCEL_ENV === 'production' // distinguish between development and production environment (ref: https://vercel.com/docs/environment-variables#system-environment-variables)
=======
  ENABLE_CACHE:
    process.env.ENABLE_CACHE ||
    process.env.npm_lifecycle_event === 'build' ||
    process.env.npm_lifecycle_event === 'export', // 在打包过程中默认开启缓存，开发或运行时开启此功能意义不大。
  isProd: process.env.VERCEL_ENV === 'production' || process.env.EXPORT, // distinguish between development and production environment (ref: https://vercel.com/docs/environment-variables#system-environment-variables)  isProd: process.env.VERCEL_ENV === 'production' // distinguish between development and production environment (ref: https://vercel.com/docs/environment-variables#system-environment-variables)
>>>>>>> 50c687ff
  BUNDLE_ANALYZER: process.env.ANALYZE === 'true' || false, // 是否展示编译依赖内容与大小
  VERSION: process.env.NEXT_PUBLIC_VERSION // 版本号
}

module.exports = BLOG<|MERGE_RESOLUTION|>--- conflicted
+++ resolved
@@ -474,16 +474,13 @@
   // 开发相关
   NOTION_ACCESS_TOKEN: process.env.NOTION_ACCESS_TOKEN || '', // Useful if you prefer not to make your database public
   DEBUG: process.env.NEXT_PUBLIC_DEBUG || false, // 是否显示调试按钮
-<<<<<<< HEAD
-  ENABLE_CACHE: process.env.ENABLE_CACHE || process.env.npm_lifecycle_event === 'build' || process.env.npm_lifecycle_event === 'export', // 在打包过程中默认开启缓存，开发或运行时开启此功能意义不大。
-  isProd: process.env.VERCEL_ENV === 'production', // distinguish between development and production environment (ref: https://vercel.com/docs/environment-variables#system-environment-variables)  isProd: process.env.VERCEL_ENV === 'production' // distinguish between development and production environment (ref: https://vercel.com/docs/environment-variables#system-environment-variables)
-=======
+
   ENABLE_CACHE:
     process.env.ENABLE_CACHE ||
     process.env.npm_lifecycle_event === 'build' ||
     process.env.npm_lifecycle_event === 'export', // 在打包过程中默认开启缓存，开发或运行时开启此功能意义不大。
   isProd: process.env.VERCEL_ENV === 'production' || process.env.EXPORT, // distinguish between development and production environment (ref: https://vercel.com/docs/environment-variables#system-environment-variables)  isProd: process.env.VERCEL_ENV === 'production' // distinguish between development and production environment (ref: https://vercel.com/docs/environment-variables#system-environment-variables)
->>>>>>> 50c687ff
+
   BUNDLE_ANALYZER: process.env.ANALYZE === 'true' || false, // 是否展示编译依赖内容与大小
   VERSION: process.env.NEXT_PUBLIC_VERSION // 版本号
 }
