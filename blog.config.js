--- conflicted
+++ resolved
@@ -2,8 +2,8 @@
 const BLOG = {
   // Important page_id！！！Duplicate Template from  https://www.notion.so/tanghh/02ab3b8678004aa69e9e415905ef32a5
   NOTION_PAGE_ID:
-      process.env.NOTION_PAGE_ID || '02ab3b8678004aa69e9e415905ef32a5',
-  PSEUDO_STATIC: true, // 伪静态路径，开启后所有文章URL都以 .html 结尾。
+        process.env.NOTION_PAGE_ID || '02ab3b8678004aa69e9e415905ef32a5',
+  PSEUDO_STATIC: process.env.NEXT_PUBLIC_PSEUDO_STATIC || false, // 伪静态路径，开启后所有文章URL都以 .html 结尾。
   NEXT_REVALIDATE_SECOND: process.env.NEXT_PUBLIC_REVALIDATE_SECOND || 5, // 更新内容缓存间隔 单位(秒)；即每个页面有5秒的纯静态期、此期间无论多少次访问都不会抓取notion数据；调大该值有助于节省Vercel资源、同时提升访问速率，但也会使文章更新有延迟。
   THEME: process.env.NEXT_PUBLIC_THEME || 'simple', // 当前主题，在themes文件夹下可找到所有支持的主题；主题名称就是文件夹名，例如 example,fukasawa,gitbook,heo,hexo,landing,matery,medium,next,nobelium,plog,simple
   THEME_SWITCH: process.env.NEXT_PUBLIC_THEME_SWITCH || false, // 是否显示切换主题按钮
@@ -13,19 +13,20 @@
   APPEARANCE_DARK_TIME: process.env.NEXT_PUBLIC_APPEARANCE_DARK_TIME || [18, 6], // 夜间模式起至时间，false时关闭根据时间自动切换夜间模式
 
   // 3.14.1版本后，欢迎语在此配置，英文逗号隔开 ,  即可支持多个欢迎语打字效果。
-  GREETING_WORDS: process.env.NEXT_PUBLIC_GREETING_WORDS || '谁与同坐？明月清风我。, 与君初相见，犹见故人归。, 时间将激活时间，生活将赋予生活。',
+  GREETING_WORDS: process.env.NEXT_PUBLIC_GREETING_WORDS || 'Hi，我是一个程序员, Hi，我是一个打工人,Hi，我是一个干饭人,欢迎来到我的博客🎉',
 
   CUSTOM_MENU: process.env.NEXT_PUBLIC_CUSTOM_MENU || false, // 支持Menu 类型，从3.12.0版本起，各主题将逐步支持灵活的二级菜单配置，替代了原来的Page类型，此配置是试验功能、默认关闭。
 
-  AUTHOR: process.env.NEXT_PUBLIC_AUTHOR || 'AndyKong', // 您的昵称 例如 tangly1024
-  BIO: process.env.NEXT_PUBLIC_BIO || '来自森林的魔法师，稍微会一点魔法。', // 作者简介
-  LINK: process.env.NEXT_PUBLIC_LINK || 'https://www.andykong.top/', // 网站地址
-  KEYWORDS: process.env.NEXT_PUBLIC_KEYWORD || '博客', // 网站关键词 英文逗号隔开
+  AUTHOR: process.env.NEXT_PUBLIC_AUTHOR || 'NotionNext', // 您的昵称 例如 tangly1024
+  BIO: process.env.NEXT_PUBLIC_BIO || '一个普通的干饭人🍚', // 作者简介
+  LINK: process.env.NEXT_PUBLIC_LINK || 'https://tangly1024.com', // 网站地址
+  KEYWORDS: process.env.NEXT_PUBLIC_KEYWORD || 'Notion, 博客', // 网站关键词 英文逗号隔开
+
   // 社交链接，不需要可留空白，例如 CONTACT_WEIBO:''
-  CONTACT_EMAIL: process.env.NEXT_PUBLIC_CONTACT_EMAIL || 'andy.kong@nuaa.edu.cn', // 邮箱地址 例如mail@tangly1024.com
+  CONTACT_EMAIL: process.env.NEXT_PUBLIC_CONTACT_EMAIL || '', // 邮箱地址 例如mail@tangly1024.com
   CONTACT_WEIBO: process.env.NEXT_PUBLIC_CONTACT_WEIBO || '', // 你的微博个人主页
   CONTACT_TWITTER: process.env.NEXT_PUBLIC_CONTACT_TWITTER || '', // 你的twitter个人主页
-  CONTACT_GITHUB: process.env.NEXT_PUBLIC_CONTACT_GITHUB || 'https://github.com/AndyKong2020', // 你的github个人主页 例如 https://github.com/tangly1024
+  CONTACT_GITHUB: process.env.NEXT_PUBLIC_CONTACT_GITHUB || '', // 你的github个人主页 例如 https://github.com/tangly1024
   CONTACT_TELEGRAM: process.env.NEXT_PUBLIC_CONTACT_TELEGRAM || '', // 你的telegram 地址 例如 https://t.me/tangly_1024
   CONTACT_LINKEDIN: process.env.NEXT_PUBLIC_CONTACT_LINKEDIN || '', // 你的linkedIn 首页
   CONTACT_INSTAGRAM: process.env.NEXT_PUBLIC_CONTACT_INSTAGRAM || '', // 您的instagram地址
@@ -95,11 +96,7 @@
   CUSTOM_EXTERNAL_CSS: [''], // e.g. ['http://xx.com/style.css','http://xx.com/style.css']
 
   // 侧栏布局 是否反转(左变右,右变左) 已支持主题: hexo next medium fukasawa example
-<<<<<<< HEAD
-  LAYOUT_SIDEBAR_REVERSE: true,
-=======
   LAYOUT_SIDEBAR_REVERSE: process.env.NEXT_PUBLIC_LAYOUT_SIDEBAR_REVERSE || false,
->>>>>>> 2debdf16
 
   // 一个小插件展示你的facebook fan page~ @see https://tw.andys.pro/article/add-facebook-fanpage-notionnext
   FACEBOOK_PAGE_TITLE: process.env.NEXT_PUBLIC_FACEBOOK_PAGE_TITLE || null, // 邊欄 Facebook Page widget 的標題欄，填''則無標題欄 e.g FACEBOOK 粉絲團'
@@ -166,7 +163,7 @@
 
   //   ********动态特效相关********
   // 鼠标点击烟花特效
-  FIREWORKS: process.env.NEXT_PUBLIC_FIREWORKS || true, // 开关
+  FIREWORKS: process.env.NEXT_PUBLIC_FIREWORKS || false, // 开关
   // 烟花色彩，感谢 https://github.com/Vixcity 提交的色彩
   FIREWORKS_COLOR: [
     '255, 20, 97',
@@ -195,11 +192,11 @@
   WEB_WHIZ_CHAT_BOT_ID: process.env.NEXT_PUBLIC_WEB_WHIZ_CHAT_BOT_ID || null, // 在后台获取ID
 
   // 悬浮挂件
-  WIDGET_PET: process.env.NEXT_PUBLIC_WIDGET_PET || false, // 是否显示宠物挂件
+  WIDGET_PET: process.env.NEXT_PUBLIC_WIDGET_PET || true, // 是否显示宠物挂件
   WIDGET_PET_LINK:
-      process.env.NEXT_PUBLIC_WIDGET_PET_LINK ||
-      'https://cdn.jsdelivr.net/npm/live2d-widget-model-wanko@1.0.5/assets/wanko.model.json', // 挂件模型地址 @see https://github.com/xiazeyu/live2d-widget-models
-  WIDGET_PET_SWITCH_THEME: false, // 点击宠物挂件切换博客主题
+        process.env.NEXT_PUBLIC_WIDGET_PET_LINK ||
+        'https://cdn.jsdelivr.net/npm/live2d-widget-model-wanko@1.0.5/assets/wanko.model.json', // 挂件模型地址 @see https://github.com/xiazeyu/live2d-widget-models
+  WIDGET_PET_SWITCH_THEME: process.env.NEXT_PUBLIC_WIDGET_PET_SWITCH_THEME || true, // 点击宠物挂件切换博客主题
 
   // 音乐播放插件
   MUSIC_PLAYER: process.env.NEXT_PUBLIC_MUSIC_PLAYER || false, // 是否使用音乐播放插件
@@ -280,13 +277,13 @@
         '/js/cusdis.es.js', // change this if you're using self-hosted version
 
   // gitalk评论插件 更多参考 https://gitalk.github.io/
-  COMMENT_GITALK_REPO: process.env.NEXT_PUBLIC_COMMENT_GITALK_REPO || 'comment-repo', // 你的Github仓库名，例如 'NotionNext'
-  COMMENT_GITALK_OWNER: process.env.NEXT_PUBLIC_COMMENT_GITALK_OWNER || 'AndyKong2020', // 你的用户名 e.g tangly1024
-  COMMENT_GITALK_ADMIN: process.env.NEXT_PUBLIC_COMMENT_GITALK_ADMIN || 'AndyKong2020', // 管理员用户名、一般是自己 e.g 'tangly1024'
+  COMMENT_GITALK_REPO: process.env.NEXT_PUBLIC_COMMENT_GITALK_REPO || '', // 你的Github仓库名，例如 'NotionNext'
+  COMMENT_GITALK_OWNER: process.env.NEXT_PUBLIC_COMMENT_GITALK_OWNER || '', // 你的用户名 e.g tangly1024
+  COMMENT_GITALK_ADMIN: process.env.NEXT_PUBLIC_COMMENT_GITALK_ADMIN || '', // 管理员用户名、一般是自己 e.g 'tangly1024'
   COMMENT_GITALK_CLIENT_ID:
-      process.env.NEXT_PUBLIC_COMMENT_GITALK_CLIENT_ID || '1725238865ba714dcfd6', // e.g 20位ID ， 在gitalk后台获取
+        process.env.NEXT_PUBLIC_COMMENT_GITALK_CLIENT_ID || '', // e.g 20位ID ， 在gitalk后台获取
   COMMENT_GITALK_CLIENT_SECRET:
-      process.env.NEXT_PUBLIC_COMMENT_GITALK_CLIENT_SECRET || 'a67f9523a07583c76843097c426b1ee90bdb6494', // e.g 40位ID， 在gitalk后台获取
+        process.env.NEXT_PUBLIC_COMMENT_GITALK_CLIENT_SECRET || '', // e.g 40位ID， 在gitalk后台获取
   COMMENT_GITALK_DISTRACTION_FREE_MODE: false, // 类似facebook的无干扰模式
   COMMENT_GITALK_JS_CDN_URL: process.env.NEXT_PUBLIC_COMMENT_GITALK_JS_CDN_URL || 'https://cdn.jsdelivr.net/npm/gitalk@1/dist/gitalk.min.js', // gitalk客户端 js cdn
   COMMENT_GITALK_CSS_CDN_URL: process.env.NEXT_PUBLIC_COMMENT_GITALK_CSS_CDN_URL || 'https://cdn.jsdelivr.net/npm/gitalk@1/dist/gitalk.css', // gitalk客户端 css cdn
