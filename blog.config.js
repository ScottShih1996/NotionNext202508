--- conflicted
+++ resolved
@@ -8,13 +8,8 @@
   THEME: process.env.NEXT_PUBLIC_THEME || 'simple', // 当前主题，在themes文件夹下可找到所有支持的主题；主题名称就是文件夹名，例如 example,fukasawa,gitbook,heo,hexo,landing,matery,medium,next,nobelium,plog,simple
   THEME_SWITCH: process.env.NEXT_PUBLIC_THEME_SWITCH || false, // 是否显示切换主题按钮
   LANG: process.env.NEXT_PUBLIC_LANG || 'zh-CN', // e.g 'zh-CN','en-US'  see /lib/lang.js for more.
-<<<<<<< HEAD
   SINCE: 2021, // e.g if leave this empty, current year will be used.
   APPEARANCE: process.env.NEXT_PUBLIC_APPEARANCE || 'auto', // ['light', 'dark', 'auto'], // light 日间模式 ， dark夜间模式， auto根据时间和主题自动夜间模式
-=======
-  SINCE: process.env.NEXT_SINCE || 2021, // e.g if leave this empty, current year will be used.
-  APPEARANCE: process.env.NEXT_PUBLIC_APPEARANCE || 'light', // ['light', 'dark', 'auto'], // light 日间模式 ， dark夜间模式， auto根据时间和主题自动夜间模式
->>>>>>> 81ca8c07
   APPEARANCE_DARK_TIME: process.env.NEXT_PUBLIC_APPEARANCE_DARK_TIME || [18, 6], // 夜间模式起至时间，false时关闭根据时间自动切换夜间模式
 
   // 3.14.1版本后，欢迎语在此配置，英文逗号隔开 ,  即可支持多个欢迎语打字效果。
@@ -97,12 +92,10 @@
 
   // END ************网站字体*****************
   CAN_COPY: process.env.NEXT_PUBLIC_CAN_COPY || true, // 是否允许复制页面内容 默认允许，如果设置为false、则全栈禁止复制内容。
-<<<<<<< HEAD
-  CUSTOM_RIGHT_CLICK_CONTEXT_MENU: process.env.NEXT_PUBLIC_CUSTOM_RIGHT_CLICK_CONTEXT_MENU || false, // 自定义右键菜单，覆盖系统菜单
-=======
+
   CUSTOM_RIGHT_CLICK_CONTEXT_MENU: process.env.NEXT_PUBLIC_CUSTOM_RIGHT_CLICK_CONTEXT_MENU || true, // 自定义右键菜单，覆盖系统菜单
   CUSTOM_RIGHT_CLICK_CONTEXT_MENU_THEME_SWITCH: process.env.NEXT_PUBLIC_CUSTOM_RIGHT_CLICK_CONTEXT_MENU_THEME_SWITCH || true,
->>>>>>> 81ca8c07
+
 
   // 自定义外部脚本，外部样式
   CUSTOM_EXTERNAL_JS: [''], // e.g. ['http://xx.com/script.js','http://xx.com/script.js']
