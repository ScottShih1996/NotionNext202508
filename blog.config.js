// 注: process.env.XX是Vercel的环境变量，配置方式见：https://docs.tangly1024.com/article/how-to-config-notion-next#c4768010ae7d44609b744e79e2f9959a
const BLOG = {
  // Important page_id！！！Duplicate Template from  https://www.notion.so/tanghh/02ab3b8678004aa69e9e415905ef32a5
<<<<<<< HEAD
  NOTION_PAGE_ID: process.env.NOTION_PAGE_ID || '02ab3b8678004aa69e9e415905ef32a5',
  PSEUDO_STATIC: false, // 伪静态路径，开启后所有文章URL都以 .html 结尾。
  NEXT_REVALIDATE_SECOND: process.env.NEXT_PUBLIC_REVALIDATE_SECOND || 5, // 更新内容缓存间隔 单位(秒)；即每个页面有5秒的纯静态期、此期间无论多少次访问都不会抓取notion数据；调大该值有助于节省Vercel资源、同时提升访问速率，但也会使文章更新有延迟。
  THEME: process.env.NEXT_PUBLIC_THEME || 'fukasawa', // 主题， 支持 ['next','hexo',"fukasawa','medium','example'] @see https://preview.tangly1024.com
  THEME_SWITCH: process.env.NEXT_PUBLIC_THEME_SWITCH || true, // 是否显示切换主题按钮
=======
  NOTION_PAGE_ID:
        process.env.NOTION_PAGE_ID || '02ab3b8678004aa69e9e415905ef32a5',
  PSEUDO_STATIC: process.env.NEXT_PUBLIC_PSEUDO_STATIC || false, // 伪静态路径，开启后所有文章URL都以 .html 结尾。
  NEXT_REVALIDATE_SECOND: process.env.NEXT_PUBLIC_REVALIDATE_SECOND || 5, // 更新内容缓存间隔 单位(秒)；即每个页面有5秒的纯静态期、此期间无论多少次访问都不会抓取notion数据；调大该值有助于节省Vercel资源、同时提升访问速率，但也会使文章更新有延迟。
  THEME: process.env.NEXT_PUBLIC_THEME || 'simple', // 当前主题，在themes文件夹下可找到所有支持的主题；主题名称就是文件夹名，例如 example,fukasawa,gitbook,heo,hexo,landing,matery,medium,next,nobelium,plog,simple
  THEME_SWITCH: process.env.NEXT_PUBLIC_THEME_SWITCH || false, // 是否显示切换主题按钮
>>>>>>> 60892530
  LANG: process.env.NEXT_PUBLIC_LANG || 'zh-CN', // e.g 'zh-CN','en-US'  see /lib/lang.js for more.
  SINCE: 2021, // e.g if leave this empty, current year will be used.
  APPEARANCE: process.env.NEXT_PUBLIC_APPEARANCE || 'light', // ['light', 'dark', 'auto'], // light 日间模式 ， dark夜间模式， auto根据时间和主题自动夜间模式
  APPEARANCE_DARK_TIME: process.env.NEXT_PUBLIC_APPEARANCE_DARK_TIME || [18, 6], // 夜间模式起至时间，false时关闭根据时间自动切换夜间模式

  // 3.14.1版本后，欢迎语在此配置，英文逗号隔开 ,  即可支持多个欢迎语打字效果。
  GREETING_WORDS: process.env.NEXT_PUBLIC_GREETING_WORDS || 'Hi，我是一个程序员, Hi，我是一个打工人,Hi，我是一个干饭人,欢迎来到我的博客🎉',

  CUSTOM_MENU: process.env.NEXT_PUBLIC_CUSTOM_MENU || false, // 支持Menu 类型，从3.12.0版本起，各主题将逐步支持灵活的二级菜单配置，替代了原来的Page类型，此配置是试验功能、默认关闭。

  AUTHOR: process.env.NEXT_PUBLIC_AUTHOR || 'bhwa233', // 您的昵称 例如 tangly1024
  BIO: process.env.NEXT_PUBLIC_BIO || '一个普通的干饭人🍚', // 作者简介
  LINK: process.env.NEXT_PUBLIC_LINK || 'https://tangly1024.com', // 网站地址
  KEYWORDS: process.env.NEXT_PUBLIC_KEYWORD || 'Notion, 博客', // 网站关键词 英文逗号隔开

  // 社交链接，不需要可留空白，例如 CONTACT_WEIBO:''
  CONTACT_EMAIL: process.env.NEXT_PUBLIC_CONTACT_EMAIL || '', // 邮箱地址 例如mail@tangly1024.com
  CONTACT_WEIBO: process.env.NEXT_PUBLIC_CONTACT_WEIBO || '', // 你的微博个人主页
  CONTACT_TWITTER: process.env.NEXT_PUBLIC_CONTACT_TWITTER || '', // 你的twitter个人主页
  CONTACT_GITHUB:
    process.env.NEXT_PUBLIC_CONTACT_GITHUB || 'https://github.com/lxw15337674', // 你的github个人主页 例如 https://github.com/tangly1024
  CONTACT_TELEGRAM: process.env.NEXT_PUBLIC_CONTACT_TELEGRAM || '', // 你的telegram 地址 例如 https://t.me/tangly_1024
  CONTACT_LINKEDIN: process.env.NEXT_PUBLIC_CONTACT_LINKEDIN || '', // 你的linkedIn 首页
  CONTACT_INSTAGRAM: process.env.NEXT_PUBLIC_CONTACT_INSTAGRAM || '', // 您的instagram地址
  CONTACT_BILIBILI: process.env.NEXT_PUBLIC_CONTACT_BILIBILI || '', // B站主页
  CONTACT_YOUTUBE: process.env.NEXT_PUBLIC_CONTACT_YOUTUBE || '', // Youtube主页

  NOTION_HOST: process.env.NEXT_PUBLIC_NOTION_HOST || 'https://www.notion.so', // Notion域名，您可以选择用自己的域名进行反向代理，如果不懂得什么是反向代理，请勿修改此项

  BLOG_FAVICON: process.env.NEXT_PUBLIC_FAVICON || '/favicon.ico', // blog favicon 配置, 默认使用 /public/favicon.ico，支持在线图片，如 https://img.imesong.com/favicon.png

  // START ************网站字体*****************

  FONT_STYLE: process.env.NEXT_PUBLIC_FONT_STYLE || 'font-sans', // ['font-serif','font-sans'] 两种可选，分别是衬线和无衬线: 参考 https://www.jianshu.com/p/55e410bd2115
  // 字体CSS 例如 https://npm.elemecdn.com/lxgw-wenkai-webfont@1.6.0/style.css
  FONT_URL: [
    // 'https://npm.elemecdn.com/lxgw-wenkai-webfont@1.6.0/style.css',
    'https://fonts.googleapis.com/css?family=Bitter&display=swap',
    'https://fonts.googleapis.com/css2?family=Noto+Sans+SC:wght@300&display=swap',
    'https://fonts.googleapis.com/css2?family=Noto+Serif+SC:wght@300&display=swap'
  ],
  // 无衬线字体 例如'"LXGW WenKai"'
  FONT_SANS: [
    // '"LXGW WenKai"',
    '"PingFang SC"',
    '-apple-system',
    'BlinkMacSystemFont',
    '"Hiragino Sans GB"',
    '"Microsoft YaHei"',
    '"Segoe UI Emoji"',
    '"Segoe UI Symbol"',
    '"Segoe UI"',
    '"Noto Sans SC"',
    'HarmonyOS_Regular',
    '"Helvetica Neue"',
    'Helvetica',
    '"Source Han Sans SC"',
    'Arial',
    'sans-serif',
    '"Apple Color Emoji"'
  ],
  // 衬线字体 例如'"LXGW WenKai"'
  FONT_SERIF: [
    // '"LXGW WenKai"',
    'Bitter',
    '"Noto Serif SC"',
    'SimSun',
    '"Times New Roman"',
    'Times',
    'serif',
    '"Segoe UI Emoji"',
    '"Segoe UI Symbol"',
    '"Apple Color Emoji"'
  ],
  FONT_AWESOME: process.env.NEXT_PUBLIC_FONT_AWESOME_PATH || 'https://cdnjs.cloudflare.com/ajax/libs/font-awesome/6.4.0/css/all.min.css', // font-awesome 字体图标地址; 可选 /css/all.min.css ， https://lf9-cdn-tos.bytecdntp.com/cdn/expire-1-M/font-awesome/6.0.0/css/all.min.css

  // END ************网站字体*****************
  CAN_COPY: process.env.NEXT_PUBLIC_CAN_COPY || true, // 是否允许复制页面内容 默认允许，如果设置为false、则全栈禁止复制内容。
  CUSTOM_RIGHT_CLICK_CONTEXT_MENU: process.env.NEXT_PUBLIC_CUSTOM_RIGHT_CLICK_CONTEXT_MENU || true, // 自定义右键菜单，覆盖系统菜单

  // 自定义外部脚本，外部样式
  CUSTOM_EXTERNAL_JS: [''], // e.g. ['http://xx.com/script.js','http://xx.com/script.js']
  CUSTOM_EXTERNAL_CSS: [''], // e.g. ['http://xx.com/style.css','http://xx.com/style.css']

  // 侧栏布局 是否反转(左变右,右变左) 已支持主题: hexo next medium fukasawa example
  LAYOUT_SIDEBAR_REVERSE: false,

  // 一个小插件展示你的facebook fan page~ @see https://tw.andys.pro/article/add-facebook-fanpage-notionnext
  FACEBOOK_PAGE_TITLE: process.env.NEXT_PUBLIC_FACEBOOK_PAGE_TITLE || null, // 邊欄 Facebook Page widget 的標題欄，填''則無標題欄 e.g FACEBOOK 粉絲團'
  FACEBOOK_PAGE: process.env.NEXT_PUBLIC_FACEBOOK_PAGE || null, // Facebook Page 的連結 e.g https://www.facebook.com/tw.andys.pro
  FACEBOOK_PAGE_ID: process.env.NEXT_PUBLIC_FACEBOOK_PAGE_ID || '', // Facebook Page ID 來啟用 messenger 聊天功能
  FACEBOOK_APP_ID: process.env.NEXT_PUBLIC_FACEBOOK_APP_ID || '', // Facebook App ID 來啟用 messenger 聊天功能 获取: https://developers.facebook.com/

  BEI_AN: process.env.NEXT_PUBLIC_BEI_AN || '', // 备案号 闽ICP备XXXXXXX

  // START********代码相关********
  // PrismJs 代码相关
<<<<<<< HEAD
  PRISM_JS_AUTO_LOADER:
    'https://npm.elemecdn.com/prismjs@1.29.0/plugins/autoloader/prism-autoloader.min.js',
  PRISM_JS_PATH: 'https://npm.elemecdn.com/prismjs@1.29.0/components/',
  PRISM_THEME_PATH:
    'https://npm.elemecdn.com/prism-themes/themes/prism-a11y-dark.min.css', // 代码样式主题 更多参考 https://github.com/PrismJS/prism-themes
  CODE_MAC_BAR: true, // 代码左上角显示mac的红黄绿图标
  CODE_LINE_NUMBERS: process.env.NEXT_PUBLIC_CODE_LINE_NUMBERS || 'false', // 是否显示行号
=======
  PRISM_JS_PATH: 'https://npm.elemecdn.com/prismjs@1.29.0/components/',
  PRISM_JS_AUTO_LOADER: 'https://npm.elemecdn.com/prismjs@1.29.0/plugins/autoloader/prism-autoloader.min.js',

  // 代码主题 @see https://github.com/PrismJS/prism-themes
  PRISM_THEME_PREFIX_PATH: process.env.NEXT_PUBLIC_PRISM_THEME_PREFIX_PATH || 'https://cdn.jsdelivr.net/npm/prismjs@1.29.0/themes/prism-okaidia.css', // 代码块默认主题
  PRISM_THEME_SWITCH: process.env.NEXT_PUBLIC_PRISM_THEME_SWITCH || true, // 是否开启浅色/深色模式代码主题切换； 开启后将显示以下两个主题
  PRISM_THEME_LIGHT_PATH: process.env.NEXT_PUBLIC_PRISM_THEME_LIGHT_PATH || 'https://cdn.jsdelivr.net/npm/prismjs@1.29.0/themes/prism-solarizedlight.css', // 浅色模式主题
  PRISM_THEME_DARK_PATH: process.env.NEXT_PUBLIC_PRISM_THEME_DARK_PATH || 'https://cdn.jsdelivr.net/npm/prismjs@1.29.0/themes/prism-okaidia.min.css', // 深色模式主题

  CODE_MAC_BAR: process.env.NEXT_PUBLIC_CODE_MAC_BAR || true, // 代码左上角显示mac的红黄绿图标
  CODE_LINE_NUMBERS: process.env.NEXT_PUBLIC_CODE_LINE_NUMBERS || false, // 是否显示行号
  CODE_COLLAPSE: process.env.NEXT_PUBLIC_CODE_COLLAPSE || true, // 是否支持折叠代码框
  CODE_COLLAPSE_EXPAND_DEFAULT: process.env.NEXT_PUBLIC_CODE_COLLAPSE_EXPAND_DEFAULT || true, // 折叠代码默认是展开状态

  // END********代码相关********

  // Mermaid 图表CDN
  MERMAID_CDN: process.env.NEXT_PUBLIC_MERMAID_CDN || 'https://cdnjs.cloudflare.com/ajax/libs/mermaid/10.2.4/mermaid.min.js', // CDN
  // QRCodeCDN
  QR_CODE_CDN: process.env.NEXT_PUBLIC_QR_CODE_CDN || 'https://cdnjs.cloudflare.com/ajax/libs/qrcodejs/1.0.0/qrcode.min.js',
>>>>>>> 60892530

  BACKGROUND_LIGHT: '#eeeeee', // use hex value, don't forget '#' e.g #fffefc
  BACKGROUND_DARK: '#000000', // use hex value, don't forget '#'
  SUB_PATH: '', // leave this empty unless you want to deploy in a folder

  POST_SHARE_BAR_ENABLE: process.env.NEXT_PUBLIC_POST_SHARE_BAR || 'true', // 文章分享功能 ，将在底部显示一个分享条
  POSTS_SHARE_SERVICES:
    process.env.NEXT_PUBLIC_POST_SHARE_SERVICES ||
    'link,wechat,qq,weibo,email,facebook,twitter,telegram,messenger,line,reddit,whatsapp,linkedin', // 分享的服務，按顺序显示,逗号隔开
  // 所有支持的分享服务：link(复制链接),wechat(微信),qq,weibo(微博),email(邮件),facebook,twitter,telegram,messenger,line,reddit,whatsapp,linkedin,vkshare,okshare,tumblr,livejournal,mailru,viber,workplace,pocket,instapaper,hatena

  POST_URL_PREFIX: process.env.NEXT_PUBLIC_POST_URL_PREFIX || 'article',
  // POST类型文章的默认路径前缀，例如默认POST类型的路径是  /article/[slug]
  // 如果此项配置为 '' 空， 则文章将没有前缀路径，使用场景： 希望文章前缀路径为 /post 的情况 支持多级
  // 支援類似 WP 可自訂文章連結格式的功能：https://wordpress.org/documentation/article/customize-permalinks/，目前只先實作 %year%/%month%/%day%
  // 例：如想連結改成前綴 article + 時間戳記，可變更為： 'article/%year%/%month%/%day%'

  POST_LIST_STYLE: process.env.NEXT_PUBLIC_POST_LIST_STYLE || 'page', // ['page','scroll] 文章列表样式:页码分页、单页滚动加载
  POST_LIST_PREVIEW: process.env.NEXT_PUBLIC_POST_PREVIEW || 'false', //  是否在列表加载文章预览
  POST_PREVIEW_LINES: 12, // 预览博客行数
  POST_RECOMMEND_COUNT: 6, // 推荐文章数量
  POSTS_PER_PAGE: 12, // post counts per page
  POSTS_SORT_BY: process.env.NEXT_PUBLIC_POST_SORT_BY || 'notion', // 排序方式 'date'按时间,'notion'由notion控制

  ALGOLIA_APP_ID: process.env.NEXT_PUBLIC_ALGOLIA_APP_ID || null, // 在这里查看 https://dashboard.algolia.com/account/api-keys/
  ALGOLIA_ADMIN_APP_KEY: process.env.ALGOLIA_ADMIN_APP_KEY || null, // 管理后台的KEY，不要暴露在代码中，在这里查看 https://dashboard.algolia.com/account/api-keys/
  ALGOLIA_SEARCH_ONLY_APP_KEY: process.env.NEXT_PUBLIC_ALGOLIA_SEARCH_ONLY_APP_KEY || null, // 客户端搜索用的KEY
  ALGOLIA_INDEX: process.env.NEXT_PUBLIC_ALGOLIA_INDEX || null, // 在Algolia中创建一个index用作数据库
  //   ALGOLIA_RECREATE_DATA: process.env.ALGOLIA_RECREATE_DATA || process.env.npm_lifecycle_event === 'build', // 为true时重新构建索引数据; 默认在build时会构建

  PREVIEW_CATEGORY_COUNT: 16, // 首页最多展示的分类数量，0为不限制
  PREVIEW_TAG_COUNT: 16, // 首页最多展示的标签数量，0为不限制

  POST_DISABLE_GALLERY_CLICK: process.env.NEXT_PUBLIC_POST_DISABLE_GALLERY_CLICK || false, // 画册视图禁止点击，方便在友链页面的画册插入链接

  //   ********动态特效相关********
  // 鼠标点击烟花特效
  FIREWORKS: process.env.NEXT_PUBLIC_FIREWORKS || false, // 开关
  // 烟花色彩，感谢 https://github.com/Vixcity 提交的色彩
  FIREWORKS_COLOR: [
    '255, 20, 97',
    '24, 255, 146',
    '90, 135, 255',
    '251, 243, 140'
  ],

  // 樱花飘落特效
  SAKURA: process.env.NEXT_PUBLIC_SAKURA || false, // 开关
  // 漂浮线段特效
  NEST: process.env.NEXT_PUBLIC_NEST || false, // 开关
  // 动态彩带特效
  FLUTTERINGRIBBON: process.env.NEXT_PUBLIC_FLUTTERINGRIBBON || false, // 开关
  // 静态彩带特效
  RIBBON: process.env.NEXT_PUBLIC_RIBBON || false, // 开关
  // 星空雨特效 黑夜模式才会生效
  STARRY_SKY: process.env.NEXT_PUBLIC_STARRY_SKY || false, // 开关

  //   ********挂件组件相关********
  // Chatbase 是否显示chatbase机器人 https://www.chatbase.co/
  CHATBASE_ID: process.env.NEXT_PUBLIC_CHATBASE_ID || null,
  // WebwhizAI 机器人 @see https://github.com/webwhiz-ai/webwhiz
  WEB_WHIZ_ENABLED: process.env.NEXT_PUBLIC_WEB_WHIZ_ENABLED || false, // 是否显示
  WEB_WHIZ_BASE_URL: process.env.NEXT_PUBLIC_WEB_WHIZ_BASE_URL || 'https://api.webwhiz.ai', // 可以自建服务器
  WEB_WHIZ_CHAT_BOT_ID: process.env.NEXT_PUBLIC_WEB_WHIZ_CHAT_BOT_ID || null, // 在后台获取ID

  // 悬浮挂件
  WIDGET_PET: process.env.NEXT_PUBLIC_WIDGET_PET || true, // 是否显示宠物挂件
  WIDGET_PET_LINK:
<<<<<<< HEAD
    process.env.NEXT_PUBLIC_WIDGET_PET_LINK ||
    'https://cdn.jsdelivr.net/npm/live2d-widget-model-wanko@1.0.5/assets/wanko.model.json', // 挂件模型地址 @see https://github.com/xiazeyu/live2d-widget-models
  WIDGET_PET_SWITCH_THEME: true, // 点击宠物挂件切换博客主题
=======
        process.env.NEXT_PUBLIC_WIDGET_PET_LINK ||
        'https://cdn.jsdelivr.net/npm/live2d-widget-model-wanko@1.0.5/assets/wanko.model.json', // 挂件模型地址 @see https://github.com/xiazeyu/live2d-widget-models
  WIDGET_PET_SWITCH_THEME: process.env.NEXT_PUBLIC_WIDGET_PET_SWITCH_THEME || true, // 点击宠物挂件切换博客主题
>>>>>>> 60892530

  // 音乐播放插件
  MUSIC_PLAYER: process.env.NEXT_PUBLIC_MUSIC_PLAYER || false, // 是否使用音乐播放插件
  MUSIC_PLAYER_VISIBLE: process.env.NEXT_PUBLIC_MUSIC_PLAYER_VISIBLE || true, // 是否在左下角显示播放和切换，如果使用播放器，打开自动播放再隐藏，就会以类似背景音乐的方式播放，无法取消和暂停
  MUSIC_PLAYER_AUTO_PLAY:
<<<<<<< HEAD
    process.env.NEXT_PUBLIC_MUSIC_PLAYER_AUTO_PLAY || true, // 是否自动播放，不过自动播放时常不生效（移动设备不支持自动播放）
  MUSIC_PLAYER_LRC_TYPE: process.env.NEXT_PUBLIC_MUSIC_PLAYER_LRC_TYPE || '0', // 歌词显示类型，可选值： 3 | 1 | 0（0：禁用 lrc 歌词，1：lrc 格式的字符串，3：lrc 文件 url）（前提是有配置歌词路径，对 meting 无效）
  MUSIC_PLAYER_CDN_URL:
    process.env.NEXT_PUBLIC_MUSIC_PLAYER_CDN_URL ||
    'https://lf9-cdn-tos.bytecdntp.com/cdn/expire-1-M/aplayer/1.10.1/APlayer.min.js',
=======
        process.env.NEXT_PUBLIC_MUSIC_PLAYER_AUTO_PLAY || true, // 是否自动播放，不过自动播放时常不生效（移动设备不支持自动播放）
  MUSIC_PLAYER_LRC_TYPE: process.env.NEXT_PUBLIC_MUSIC_PLAYER_LRC_TYPE || '0', // 歌词显示类型，可选值： 3 | 1 | 0（0：禁用 lrc 歌词，1：lrc 格式的字符串，3：lrc 文件 url）（前提是有配置歌词路径，对 meting 无效）
  MUSIC_PLAYER_CDN_URL:
        process.env.NEXT_PUBLIC_MUSIC_PLAYER_CDN_URL ||
        'https://lf9-cdn-tos.bytecdntp.com/cdn/expire-1-M/aplayer/1.10.1/APlayer.min.js',
>>>>>>> 60892530
  MUSIC_PLAYER_ORDER: process.env.NEXT_PUBLIC_MUSIC_PLAYER_ORDER || 'list', // 默认播放方式，顺序 list，随机 random
  MUSIC_PLAYER_AUDIO_LIST: [
    // 示例音乐列表。除了以下配置外，还可配置歌词，具体配置项看此文档 https://aplayer.js.org/#/zh-Hans/
    {
      name: '风を共に舞う気持ち',
      artist: 'Falcom Sound Team jdk',
      url: 'https://music.163.com/song/media/outer/url?id=731419.mp3',
      cover:
<<<<<<< HEAD
        'https://p2.music.126.net/kn6ugISTonvqJh3LHLaPtQ==/599233837187278.jpg'
=======
            'https://p2.music.126.net/kn6ugISTonvqJh3LHLaPtQ==/599233837187278.jpg'
>>>>>>> 60892530
    },
    {
      name: '王都グランセル',
      artist: 'Falcom Sound Team jdk',
      url: 'https://music.163.com/song/media/outer/url?id=731355.mp3',
      cover:
<<<<<<< HEAD
        'https://p1.music.126.net/kn6ugISTonvqJh3LHLaPtQ==/599233837187278.jpg'
=======
            'https://p1.music.126.net/kn6ugISTonvqJh3LHLaPtQ==/599233837187278.jpg'
>>>>>>> 60892530
    }
  ],
  MUSIC_PLAYER_METING: process.env.NEXT_PUBLIC_MUSIC_PLAYER_METING || false, // 是否要开启 MetingJS，从平台获取歌单。会覆盖自定义的 MUSIC_PLAYER_AUDIO_LIST，更多配置信息：https://github.com/metowolf/MetingJS
  MUSIC_PLAYER_METING_SERVER:
<<<<<<< HEAD
    process.env.NEXT_PUBLIC_MUSIC_PLAYER_METING_SERVER || 'netease', // 音乐平台，[netease, tencent, kugou, xiami, baidu]
  MUSIC_PLAYER_METING_ID:
    process.env.NEXT_PUBLIC_MUSIC_PLAYER_METING_ID || '60198', // 对应歌单的 id
  MUSIC_PLAYER_METING_LRC_TYPE:
    process.env.NEXT_PUBLIC_MUSIC_PLAYER_METING_LRC_TYPE || '1', // 可选值： 3 | 1 | 0（0：禁用 lrc 歌词，1：lrc 格式的字符串，3：lrc 文件 url）
=======
        process.env.NEXT_PUBLIC_MUSIC_PLAYER_METING_SERVER || 'netease', // 音乐平台，[netease, tencent, kugou, xiami, baidu]
  MUSIC_PLAYER_METING_ID:
        process.env.NEXT_PUBLIC_MUSIC_PLAYER_METING_ID || '60198', // 对应歌单的 id
  MUSIC_PLAYER_METING_LRC_TYPE:
        process.env.NEXT_PUBLIC_MUSIC_PLAYER_METING_LRC_TYPE || '1', // 可选值： 3 | 1 | 0（0：禁用 lrc 歌词，1：lrc 格式的字符串，3：lrc 文件 url）
>>>>>>> 60892530

  //   ********挂件组件相关********
  // ----> 评论互动 可同时开启多个支持 WALINE VALINE GISCUS CUSDIS UTTERRANCES GITALK

  // artalk 评论插件
  COMMENT_ARTALK_SERVER: process.env.NEXT_PUBLIC_COMMENT_ARTALK_SERVER || '', // ArtalkServert后端地址 https://artalk.js.org/guide/deploy.html
  COMMENT_ARTALK_JS: process.env.NEXT_PUBLIC_COMMENT_ARTALK_JS || 'https://cdnjs.cloudflare.com/ajax/libs/artalk/2.5.5/Artalk.js', // ArtalkServert js cdn
  COMMENT_ARTALK_CSS: process.env.NEXT_PUBLIC_COMMENT_ARTALK_CSS || 'https://cdnjs.cloudflare.com/ajax/libs/artalk/2.5.5/Artalk.css', // ArtalkServert css cdn

  // twikoo
  COMMENT_TWIKOO_ENV_ID: process.env.NEXT_PUBLIC_COMMENT_ENV_ID || '', // TWIKOO后端地址 腾讯云环境填envId；Vercel环境填域名，教程：https://tangly1024.com/article/notionnext-twikoo
<<<<<<< HEAD
  COMMENT_TWIKOO_COUNT_ENABLE:
    process.env.NEXT_PUBLIC_COMMENT_TWIKOO_COUNT_ENABLE || false, // 博客列表是否显示评论数
  COMMENT_TWIKOO_CDN_URL:
    process.env.NEXT_PUBLIC_COMMENT_TWIKOO_CDN_URL ||
    'https://cdn.staticfile.org/twikoo/1.6.16/twikoo.all.min.js', // twikoo客户端cdn

  // utterance
  COMMENT_UTTERRANCES_REPO:
    process.env.NEXT_PUBLIC_COMMENT_UTTERRANCES_REPO || '', // 你的代码仓库名， 例如我是 'tangly1024/NotionNext'； 更多文档参考 https://utteranc.es/
=======
  COMMENT_TWIKOO_COUNT_ENABLE: process.env.NEXT_PUBLIC_COMMENT_TWIKOO_COUNT_ENABLE || false, // 博客列表是否显示评论数
  COMMENT_TWIKOO_CDN_URL: process.env.NEXT_PUBLIC_COMMENT_TWIKOO_CDN_URL || 'https://cdn.staticfile.org/twikoo/1.6.16/twikoo.min.js', // twikoo客户端cdn

  // utterance
  COMMENT_UTTERRANCES_REPO:
        process.env.NEXT_PUBLIC_COMMENT_UTTERRANCES_REPO || '', // 你的代码仓库名， 例如我是 'tangly1024/NotionNext'； 更多文档参考 https://utteranc.es/
>>>>>>> 60892530

  // giscus @see https://giscus.app/
  COMMENT_GISCUS_REPO: process.env.NEXT_PUBLIC_COMMENT_GISCUS_REPO || '', // 你的Github仓库名 e.g 'tangly1024/NotionNext'
  COMMENT_GISCUS_REPO_ID: process.env.NEXT_PUBLIC_COMMENT_GISCUS_REPO_ID || '', // 你的Github Repo ID e.g ( 設定完 giscus 即可看到 )
  COMMENT_GISCUS_CATEGORY_ID:
<<<<<<< HEAD
    process.env.NEXT_PUBLIC_COMMENT_GISCUS_CATEGORY_ID || '', // 你的Github Discussions 內的 Category ID ( 設定完 giscus 即可看到 )
  COMMENT_GISCUS_MAPPING:
    process.env.NEXT_PUBLIC_COMMENT_GISCUS_MAPPING || 'pathname', // 你的Github Discussions 使用哪種方式來標定文章, 預設 'pathname'
  COMMENT_GISCUS_REACTIONS_ENABLED:
    process.env.NEXT_PUBLIC_COMMENT_GISCUS_REACTIONS_ENABLED || '1', // 你的 Giscus 是否開啟文章表情符號 '1' 開啟 "0" 關閉 預設開啟
  COMMENT_GISCUS_EMIT_METADATA:
    process.env.NEXT_PUBLIC_COMMENT_GISCUS_EMIT_METADATA || '0', // 你的 Giscus 是否提取 Metadata '1' 開啟 '0' 關閉 預設關閉
  COMMENT_GISCUS_INPUT_POSITION:
    process.env.NEXT_PUBLIC_COMMENT_GISCUS_INPUT_POSITION || 'bottom', // 你的 Giscus 發表留言位置 'bottom' 尾部 'top' 頂部, 預設 'bottom'
  COMMENT_GISCUS_LANG: process.env.NEXT_PUBLIC_COMMENT_GISCUS_LANG || 'zh-CN', // 你的 Giscus 語言 e.g 'en', 'zh-TW', 'zh-CN', 預設 'en'
  COMMENT_GISCUS_LOADING:
    process.env.NEXT_PUBLIC_COMMENT_GISCUS_LOADING || 'lazy', // 你的 Giscus 載入是否漸進式載入, 預設 'lazy'
  COMMENT_GISCUS_CROSSORIGIN:
    process.env.NEXT_PUBLIC_COMMENT_GISCUS_CROSSORIGIN || 'anonymous', // 你的 Giscus 可以跨網域, 預設 'anonymous'

  COMMENT_CUSDIS_APP_ID: process.env.NEXT_PUBLIC_COMMENT_CUSDIS_APP_ID || '', // data-app-id 36位 see https://cusdis.com/
  COMMENT_CUSDIS_HOST:
    process.env.NEXT_PUBLIC_COMMENT_CUSDIS_HOST || 'https://cusdis.com', // data-host, change this if you're using self-hosted version
  COMMENT_CUSDIS_SCRIPT_SRC:
    process.env.NEXT_PUBLIC_COMMENT_CUSDIS_SCRIPT_SRC ||
    'https://cusdis.com/js/cusdis.es.js', // change this if you're using self-hosted version
=======
        process.env.NEXT_PUBLIC_COMMENT_GISCUS_CATEGORY_ID || '', // 你的Github Discussions 內的 Category ID ( 設定完 giscus 即可看到 )
  COMMENT_GISCUS_MAPPING:
        process.env.NEXT_PUBLIC_COMMENT_GISCUS_MAPPING || 'pathname', // 你的Github Discussions 使用哪種方式來標定文章, 預設 'pathname'
  COMMENT_GISCUS_REACTIONS_ENABLED:
        process.env.NEXT_PUBLIC_COMMENT_GISCUS_REACTIONS_ENABLED || '1', // 你的 Giscus 是否開啟文章表情符號 '1' 開啟 "0" 關閉 預設開啟
  COMMENT_GISCUS_EMIT_METADATA:
        process.env.NEXT_PUBLIC_COMMENT_GISCUS_EMIT_METADATA || '0', // 你的 Giscus 是否提取 Metadata '1' 開啟 '0' 關閉 預設關閉
  COMMENT_GISCUS_INPUT_POSITION:
        process.env.NEXT_PUBLIC_COMMENT_GISCUS_INPUT_POSITION || 'bottom', // 你的 Giscus 發表留言位置 'bottom' 尾部 'top' 頂部, 預設 'bottom'
  COMMENT_GISCUS_LANG: process.env.NEXT_PUBLIC_COMMENT_GISCUS_LANG || 'zh-CN', // 你的 Giscus 語言 e.g 'en', 'zh-TW', 'zh-CN', 預設 'en'
  COMMENT_GISCUS_LOADING:
        process.env.NEXT_PUBLIC_COMMENT_GISCUS_LOADING || 'lazy', // 你的 Giscus 載入是否漸進式載入, 預設 'lazy'
  COMMENT_GISCUS_CROSSORIGIN:
        process.env.NEXT_PUBLIC_COMMENT_GISCUS_CROSSORIGIN || 'anonymous', // 你的 Giscus 可以跨網域, 預設 'anonymous'

  COMMENT_CUSDIS_APP_ID: process.env.NEXT_PUBLIC_COMMENT_CUSDIS_APP_ID || '', // data-app-id 36位 see https://cusdis.com/
  COMMENT_CUSDIS_HOST:
        process.env.NEXT_PUBLIC_COMMENT_CUSDIS_HOST || 'https://cusdis.com', // data-host, change this if you're using self-hosted version
  COMMENT_CUSDIS_SCRIPT_SRC:
        process.env.NEXT_PUBLIC_COMMENT_CUSDIS_SCRIPT_SRC ||
        '/js/cusdis.es.js', // change this if you're using self-hosted version
>>>>>>> 60892530

  // gitalk评论插件 更多参考 https://gitalk.github.io/
  COMMENT_GITALK_REPO: process.env.NEXT_PUBLIC_COMMENT_GITALK_REPO || '', // 你的Github仓库名，例如 'NotionNext'
  COMMENT_GITALK_OWNER: process.env.NEXT_PUBLIC_COMMENT_GITALK_OWNER || '', // 你的用户名 e.g tangly1024
  COMMENT_GITALK_ADMIN: process.env.NEXT_PUBLIC_COMMENT_GITALK_ADMIN || '', // 管理员用户名、一般是自己 e.g 'tangly1024'
  COMMENT_GITALK_CLIENT_ID:
<<<<<<< HEAD
    process.env.NEXT_PUBLIC_COMMENT_GITALK_CLIENT_ID || '', // e.g 20位ID ， 在gitalk后台获取
  COMMENT_GITALK_CLIENT_SECRET:
    process.env.NEXT_PUBLIC_COMMENT_GITALK_CLIENT_SECRET || '', // e.g 40位ID， 在gitalk后台获取
=======
        process.env.NEXT_PUBLIC_COMMENT_GITALK_CLIENT_ID || '', // e.g 20位ID ， 在gitalk后台获取
  COMMENT_GITALK_CLIENT_SECRET:
        process.env.NEXT_PUBLIC_COMMENT_GITALK_CLIENT_SECRET || '', // e.g 40位ID， 在gitalk后台获取
>>>>>>> 60892530
  COMMENT_GITALK_DISTRACTION_FREE_MODE: false, // 类似facebook的无干扰模式
  COMMENT_GITALK_JS_CDN_URL: process.env.NEXT_PUBLIC_COMMENT_GITALK_JS_CDN_URL || 'https://cdn.jsdelivr.net/npm/gitalk@1/dist/gitalk.min.js', // gitalk客户端 js cdn
  COMMENT_GITALK_CSS_CDN_URL: process.env.NEXT_PUBLIC_COMMENT_GITALK_CSS_CDN_URL || 'https://cdn.jsdelivr.net/npm/gitalk@1/dist/gitalk.css', // gitalk客户端 css cdn

  COMMENT_GITTER_ROOM: process.env.NEXT_PUBLIC_COMMENT_GITTER_ROOM || '', // gitter聊天室 see https://gitter.im/ 不需要则留空
  COMMENT_DAO_VOICE_ID: process.env.NEXT_PUBLIC_COMMENT_DAO_VOICE_ID || '', // DaoVoice http://dashboard.daovoice.io/get-started
  COMMENT_TIDIO_ID: process.env.NEXT_PUBLIC_COMMENT_TIDIO_ID || '', // [tidio_id] -> //code.tidio.co/[tidio_id].js

  COMMENT_VALINE_CDN: process.env.NEXT_PUBLIC_VALINE_CDN || 'https://unpkg.com/valine@1.5.1/dist/Valine.min.js',
  COMMENT_VALINE_APP_ID: process.env.NEXT_PUBLIC_VALINE_ID || '', // Valine @see https://valine.js.org/quickstart.html 或 https://github.com/stonehank/react-valine#%E8%8E%B7%E5%8F%96app-id-%E5%92%8C-app-key
  COMMENT_VALINE_APP_KEY: process.env.NEXT_PUBLIC_VALINE_KEY || '',
  COMMENT_VALINE_SERVER_URLS: process.env.NEXT_PUBLIC_VALINE_SERVER_URLS || '', // 该配置适用于国内自定义域名用户, 海外版本会自动检测(无需手动填写) @see https://valine.js.org/configuration.html#serverURLs
  COMMENT_VALINE_PLACEHOLDER:
<<<<<<< HEAD
    process.env.NEXT_PUBLIC_VALINE_PLACEHOLDER || '抢个沙发吧~', // 可以搭配后台管理评论 https://github.com/DesertsP/Valine-Admin  便于查看评论，以及邮件通知，垃圾评论过滤等功能
=======
        process.env.NEXT_PUBLIC_VALINE_PLACEHOLDER || '抢个沙发吧~', // 可以搭配后台管理评论 https://github.com/DesertsP/Valine-Admin  便于查看评论，以及邮件通知，垃圾评论过滤等功能
>>>>>>> 60892530

  COMMENT_WALINE_SERVER_URL: process.env.NEXT_PUBLIC_WALINE_SERVER_URL || '', // 请配置完整的Waline评论地址 例如 hhttps://preview-waline.tangly1024.com @see https://waline.js.org/guide/get-started.html
  COMMENT_WALINE_RECENT: process.env.NEXT_PUBLIC_WALINE_RECENT || false, // 最新评论

  // 此评论系统基于WebMention，细节可参考https://webmention.io
  // 它是一个基于IndieWeb理念的开放式评论系统，下方COMMENT_WEBMENTION包含的属性皆需配置：
  // ENABLE: 是否开启
  // AUTH: Webmention使用的IndieLogin，可使用Twitter或Github个人页面连结
  // HOSTNAME: Webmention绑定之网域，通常即为本站网址
  // TWITTER_USERNAME: 评论显示区域需要的资讯
  // TOKEN: Webmention的API token
  COMMENT_WEBMENTION_ENABLE: process.env.NEXT_PUBLIC_WEBMENTION_ENABLE || false,
  COMMENT_WEBMENTION_AUTH: process.env.NEXT_PUBLIC_WEBMENTION_AUTH || '',
  COMMENT_WEBMENTION_HOSTNAME: process.env.NEXT_PUBLIC_WEBMENTION_HOSTNAME || '',
  COMMENT_WEBMENTION_TWITTER_USERNAME: process.env.NEXT_PUBLIC_TWITTER_USERNAME || '',
  COMMENT_WEBMENTION_TOKEN: process.env.NEXT_PUBLIC_WEBMENTION_TOKEN || '',

  // <---- 评论插件

  // ----> 站点统计
  ANALYTICS_VERCEL: process.env.NEXT_PUBLIC_ANALYTICS_VERCEL || false, // vercel自带的统计 https://vercel.com/docs/concepts/analytics/quickstart https://github.com/tangly1024/NotionNext/issues/897
  ANALYTICS_BUSUANZI_ENABLE: process.env.NEXT_PUBLIC_ANALYTICS_BUSUANZI_ENABLE || true, // 展示网站阅读量、访问数 see http://busuanzi.ibruce.info/
  ANALYTICS_BAIDU_ID: process.env.NEXT_PUBLIC_ANALYTICS_BAIDU_ID || '', // e.g 只需要填写百度统计的id，[baidu_id] -> https://hm.baidu.com/hm.js?[baidu_id]
  ANALYTICS_CNZZ_ID: process.env.NEXT_PUBLIC_ANALYTICS_CNZZ_ID || '', // 只需要填写站长统计的id, [cnzz_id] -> https://s9.cnzz.com/z_stat.php?id=[cnzz_id]&web_id=[cnzz_id]
  ANALYTICS_GOOGLE_ID: process.env.NEXT_PUBLIC_ANALYTICS_GOOGLE_ID || '', // 谷歌Analytics的id e.g: G-XXXXXXXXXX

<<<<<<< HEAD
  ANALYTICS_ACKEE_TRACKER:
    process.env.NEXT_PUBLIC_ANALYTICS_ACKEE_TRACKER || '', // e.g 'https://ackee.tangly1024.net/tracker.js'
  ANALYTICS_ACKEE_DATA_SERVER:
    process.env.NEXT_PUBLIC_ANALYTICS_ACKEE_DATA_SERVER || '', // e.g https://ackee.tangly1024.net , don't end with a slash
  ANALYTICS_ACKEE_DOMAIN_ID:
    process.env.NEXT_PUBLIC_ANALYTICS_ACKEE_DOMAIN_ID || '', // e.g '0e2257a8-54d4-4847-91a1-0311ea48cc7b'

  SEO_GOOGLE_SITE_VERIFICATION:
    process.env.NEXT_PUBLIC_SEO_GOOGLE_SITE_VERIFICATION || '', // Remove the value or replace it with your own google site verification code
=======
  // ACKEE网站访客统计工具
  ANALYTICS_ACKEE_TRACKER: process.env.NEXT_PUBLIC_ANALYTICS_ACKEE_TRACKER || '', // e.g 'https://ackee.tangly1024.com/tracker.js'
  ANALYTICS_ACKEE_DATA_SERVER: process.env.NEXT_PUBLIC_ANALYTICS_ACKEE_DATA_SERVER || '', // e.g https://ackee.tangly1024.com , don't end with a slash
  ANALYTICS_ACKEE_DOMAIN_ID: process.env.NEXT_PUBLIC_ANALYTICS_ACKEE_DOMAIN_ID || '', // e.g '82e51db6-dec2-423a-b7c9-b4ff7ebb3302'

  SEO_GOOGLE_SITE_VERIFICATION:
        process.env.NEXT_PUBLIC_SEO_GOOGLE_SITE_VERIFICATION || '', // Remove the value or replace it with your own google site verification code

  SEO_BAIDU_SITE_VERIFICATION:
        process.env.NEXT_PUBLIC_SEO_BAIDU_SITE_VERIFICATION || '', // Remove the value or replace it with your own google site verification code
>>>>>>> 60892530

  // <---- 站点统计

  // START---->营收相关

  // 谷歌广告
  ADSENSE_GOOGLE_ID: process.env.NEXT_PUBLIC_ADSENSE_GOOGLE_ID || '', // 谷歌广告ID e.g ca-pub-xxxxxxxxxxxxxxxx
  ADSENSE_GOOGLE_TEST: process.env.NEXT_PUBLIC_ADSENSE_GOOGLE_TEST || false, // 谷歌广告ID测试模式，这种模式获取假的测试广告，用于开发 https://www.tangly1024.com/article/local-dev-google-adsense
  ADSENSE_GOOGLE_SLOT_IN_ARTICLE: process.env.NEXT_PUBLIC_ADSENSE_GOOGLE_SLOT_IN_ARTICLE || '3806269138', // Google AdScene>广告>按单元广告>新建文章内嵌广告 粘贴html代码中的data-ad-slot值
  ADSENSE_GOOGLE_SLOT_FLOW: process.env.NEXT_PUBLIC_ADSENSE_GOOGLE_SLOT_FLOW || '1510444138', // Google AdScene>广告>按单元广告>新建信息流广告
  ADSENSE_GOOGLE_SLOT_NATIVE: process.env.NEXT_PUBLIC_ADSENSE_GOOGLE_SLOT_NATIVE || '4980048999', // Google AdScene>广告>按单元广告>新建原生广告
  ADSENSE_GOOGLE_SLOT_AUTO: process.env.NEXT_PUBLIC_ADSENSE_GOOGLE_SLOT_AUTO || '8807314373', // Google AdScene>广告>按单元广告>新建展示广告 （自动广告）

  // 万维广告
  AD_WWADS_ID: process.env.NEXT_PUBLIC_WWAD_ID || null, // https://wwads.cn/ 创建您的万维广告单元ID
  AD_WWADS_BLOCK_DETECT: process.env.NEXT_PUBLIC_WWADS_AD_BLOCK_DETECT || false, // 是否开启WWADS广告屏蔽插件检测,开启后会在广告位上以文字提示 @see https://github.com/bytegravity/whitelist-wwads

  // END<----营收相关

  // 自定义配置notion数据库字段名
  NOTION_PROPERTY_NAME: {
    password: process.env.NEXT_PUBLIC_NOTION_PROPERTY_PASSWORD || 'password',
    type: process.env.NEXT_PUBLIC_NOTION_PROPERTY_TYPE || 'type', // 文章类型，
    type_post: process.env.NEXT_PUBLIC_NOTION_PROPERTY_TYPE_POST || 'Post', // 当type文章类型与此值相同时，为博文。
    type_page: process.env.NEXT_PUBLIC_NOTION_PROPERTY_TYPE_PAGE || 'Page', // 当type文章类型与此值相同时，为单页。
    type_notice:
<<<<<<< HEAD
      process.env.NEXT_PUBLIC_NOTION_PROPERTY_TYPE_NOTICE || 'Notice', // 当type文章类型与此值相同时，为公告。
    type_menu: process.env.NEXT_PUBLIC_NOTION_PROPERTY_TYPE_MENU || 'Menu', // 当type文章类型与此值相同时，为菜单。
    type_sub_menu:
      process.env.NEXT_PUBLIC_NOTION_PROPERTY_TYPE_SUB_MENU || 'SubMenu', // 当type文章类型与此值相同时，为子菜单。
    title: process.env.NEXT_PUBLIC_NOTION_PROPERTY_TITLE || 'title', // 文章标题
    status: process.env.NEXT_PUBLIC_NOTION_PROPERTY_STATUS || 'status',
    status_publish:
      process.env.NEXT_PUBLIC_NOTION_PROPERTY_STATUS_PUBLISH || 'Published', // 当status状态值与此相同时为发布，可以为中文
    status_invisible:
      process.env.NEXT_PUBLIC_NOTION_PROPERTY_STATUS_INVISIBLE || 'Invisible', // 当status状态值与此相同时为隐藏发布，可以为中文 ， 除此之外其他页面状态不会显示在博客上
=======
          process.env.NEXT_PUBLIC_NOTION_PROPERTY_TYPE_NOTICE || 'Notice', // 当type文章类型与此值相同时，为公告。
    type_menu: process.env.NEXT_PUBLIC_NOTION_PROPERTY_TYPE_MENU || 'Menu', // 当type文章类型与此值相同时，为菜单。
    type_sub_menu:
          process.env.NEXT_PUBLIC_NOTION_PROPERTY_TYPE_SUB_MENU || 'SubMenu', // 当type文章类型与此值相同时，为子菜单。
    title: process.env.NEXT_PUBLIC_NOTION_PROPERTY_TITLE || 'title', // 文章标题
    status: process.env.NEXT_PUBLIC_NOTION_PROPERTY_STATUS || 'status',
    status_publish:
          process.env.NEXT_PUBLIC_NOTION_PROPERTY_STATUS_PUBLISH || 'Published', // 当status状态值与此相同时为发布，可以为中文
    status_invisible:
          process.env.NEXT_PUBLIC_NOTION_PROPERTY_STATUS_INVISIBLE || 'Invisible', // 当status状态值与此相同时为隐藏发布，可以为中文 ， 除此之外其他页面状态不会显示在博客上
>>>>>>> 60892530
    summary: process.env.NEXT_PUBLIC_NOTION_PROPERTY_SUMMARY || 'summary',
    slug: process.env.NEXT_PUBLIC_NOTION_PROPERTY_SLUG || 'slug',
    category: process.env.NEXT_PUBLIC_NOTION_PROPERTY_CATEGORY || 'category',
    date: process.env.NEXT_PUBLIC_NOTION_PROPERTY_DATE || 'date',
    tags: process.env.NEXT_PUBLIC_NOTION_PROPERTY_TAGS || 'tags',
    icon: process.env.NEXT_PUBLIC_NOTION_PROPERTY_ICON || 'icon'
  },

  // RSS订阅
  ENABLE_RSS: process.env.NEXT_PUBLIC_ENABLE_RSS || true, // 是否开启RSS订阅功能
  MAILCHIMP_LIST_ID: process.env.MAILCHIMP_LIST_ID || null, // 开启mailichimp邮件订阅 客户列表ID ，具体使用方法参阅文档
  MAILCHIMP_API_KEY: process.env.MAILCHIMP_API_KEY || null, // 开启mailichimp邮件订阅 APIkey

  // 作废配置
  AVATAR: process.env.NEXT_PUBLIC_AVATAR || '/avatar.svg', // 作者头像，被notion中的ICON覆盖。若无ICON则取public目录下的avatar.png
  TITLE: process.env.NEXT_PUBLIC_TITLE || 'NotionNext BLOG', // 站点标题 ，被notion中的页面标题覆盖；此处请勿留空白，否则服务器无法编译
  HOME_BANNER_IMAGE:
<<<<<<< HEAD
    process.env.NEXT_PUBLIC_HOME_BANNER_IMAGE || './bg_image.jpg', // 首页背景大图, 会被notion中的封面图覆盖，若无封面图则会使用代码中的 /public/bg_image.jpg 文件
  DESCRIPTION:
    process.env.NEXT_PUBLIC_DESCRIPTION || '这是一个由NotionNext生成的站点', // 站点描述，被notion中的页面描述覆盖
=======
        process.env.NEXT_PUBLIC_HOME_BANNER_IMAGE || '/bg_image.jpg', // 首页背景大图, 会被notion中的封面图覆盖，若无封面图则会使用代码中的 /public/bg_image.jpg 文件
  DESCRIPTION:
        process.env.NEXT_PUBLIC_DESCRIPTION || '这是一个由NotionNext生成的站点', // 站点描述，被notion中的页面描述覆盖
>>>>>>> 60892530

  // 网站图片
  IMG_LAZY_LOAD_PLACEHOLDER: process.env.NEXT_PUBLIC_IMG_LAZY_LOAD_PLACEHOLDER || 'data:image/gif;base64,R0lGODlhAQABAIAAAP///wAAACH5BAEAAAAALAAAAAABAAEAAAICRAEAOw==', // 懒加载占位图片地址，支持base64或url
  IMG_URL_TYPE: process.env.NEXT_PUBLIC_IMG_TYPE || 'Notion', // 此配置已失效，请勿使用；AMAZON方案不再支持，仅支持Notion方案。 ['Notion','AMAZON'] 站点图片前缀 默认 Notion:(https://notion.so/images/xx) ， AMAZON(https://s3.us-west-2.amazonaws.com/xxx)
  IMG_SHADOW: process.env.NEXT_PUBLIC_IMG_SHADOW || false, // 文章图片是否自动添加阴影

  // 开发相关
  NOTION_ACCESS_TOKEN: process.env.NOTION_ACCESS_TOKEN || '', // Useful if you prefer not to make your database public
  DEBUG: process.env.NEXT_PUBLIC_DEBUG || false, // 是否显示调试按钮
  ENABLE_CACHE: process.env.ENABLE_CACHE || process.env.npm_lifecycle_event === 'build', // 缓存在开发调试和打包过程中选择性开启，正式部署开启此功能意义不大。
  isProd: process.env.VERCEL_ENV === 'production', // distinguish between development and production environment (ref: https://vercel.com/docs/environment-variables#system-environment-variables)  isProd: process.env.VERCEL_ENV === 'production' // distinguish between development and production environment (ref: https://vercel.com/docs/environment-variables#system-environment-variables)
  VERSION: process.env.NEXT_PUBLIC_VERSION // 版本号
}

module.exports = BLOG<|MERGE_RESOLUTION|>--- conflicted
+++ resolved
@@ -1,20 +1,11 @@
 // 注: process.env.XX是Vercel的环境变量，配置方式见：https://docs.tangly1024.com/article/how-to-config-notion-next#c4768010ae7d44609b744e79e2f9959a
 const BLOG = {
   // Important page_id！！！Duplicate Template from  https://www.notion.so/tanghh/02ab3b8678004aa69e9e415905ef32a5
-<<<<<<< HEAD
   NOTION_PAGE_ID: process.env.NOTION_PAGE_ID || '02ab3b8678004aa69e9e415905ef32a5',
   PSEUDO_STATIC: false, // 伪静态路径，开启后所有文章URL都以 .html 结尾。
   NEXT_REVALIDATE_SECOND: process.env.NEXT_PUBLIC_REVALIDATE_SECOND || 5, // 更新内容缓存间隔 单位(秒)；即每个页面有5秒的纯静态期、此期间无论多少次访问都不会抓取notion数据；调大该值有助于节省Vercel资源、同时提升访问速率，但也会使文章更新有延迟。
   THEME: process.env.NEXT_PUBLIC_THEME || 'fukasawa', // 主题， 支持 ['next','hexo',"fukasawa','medium','example'] @see https://preview.tangly1024.com
   THEME_SWITCH: process.env.NEXT_PUBLIC_THEME_SWITCH || true, // 是否显示切换主题按钮
-=======
-  NOTION_PAGE_ID:
-        process.env.NOTION_PAGE_ID || '02ab3b8678004aa69e9e415905ef32a5',
-  PSEUDO_STATIC: process.env.NEXT_PUBLIC_PSEUDO_STATIC || false, // 伪静态路径，开启后所有文章URL都以 .html 结尾。
-  NEXT_REVALIDATE_SECOND: process.env.NEXT_PUBLIC_REVALIDATE_SECOND || 5, // 更新内容缓存间隔 单位(秒)；即每个页面有5秒的纯静态期、此期间无论多少次访问都不会抓取notion数据；调大该值有助于节省Vercel资源、同时提升访问速率，但也会使文章更新有延迟。
-  THEME: process.env.NEXT_PUBLIC_THEME || 'simple', // 当前主题，在themes文件夹下可找到所有支持的主题；主题名称就是文件夹名，例如 example,fukasawa,gitbook,heo,hexo,landing,matery,medium,next,nobelium,plog,simple
-  THEME_SWITCH: process.env.NEXT_PUBLIC_THEME_SWITCH || false, // 是否显示切换主题按钮
->>>>>>> 60892530
   LANG: process.env.NEXT_PUBLIC_LANG || 'zh-CN', // e.g 'zh-CN','en-US'  see /lib/lang.js for more.
   SINCE: 2021, // e.g if leave this empty, current year will be used.
   APPEARANCE: process.env.NEXT_PUBLIC_APPEARANCE || 'light', // ['light', 'dark', 'auto'], // light 日间模式 ， dark夜间模式， auto根据时间和主题自动夜间模式
@@ -112,15 +103,6 @@
 
   // START********代码相关********
   // PrismJs 代码相关
-<<<<<<< HEAD
-  PRISM_JS_AUTO_LOADER:
-    'https://npm.elemecdn.com/prismjs@1.29.0/plugins/autoloader/prism-autoloader.min.js',
-  PRISM_JS_PATH: 'https://npm.elemecdn.com/prismjs@1.29.0/components/',
-  PRISM_THEME_PATH:
-    'https://npm.elemecdn.com/prism-themes/themes/prism-a11y-dark.min.css', // 代码样式主题 更多参考 https://github.com/PrismJS/prism-themes
-  CODE_MAC_BAR: true, // 代码左上角显示mac的红黄绿图标
-  CODE_LINE_NUMBERS: process.env.NEXT_PUBLIC_CODE_LINE_NUMBERS || 'false', // 是否显示行号
-=======
   PRISM_JS_PATH: 'https://npm.elemecdn.com/prismjs@1.29.0/components/',
   PRISM_JS_AUTO_LOADER: 'https://npm.elemecdn.com/prismjs@1.29.0/plugins/autoloader/prism-autoloader.min.js',
 
@@ -141,7 +123,6 @@
   MERMAID_CDN: process.env.NEXT_PUBLIC_MERMAID_CDN || 'https://cdnjs.cloudflare.com/ajax/libs/mermaid/10.2.4/mermaid.min.js', // CDN
   // QRCodeCDN
   QR_CODE_CDN: process.env.NEXT_PUBLIC_QR_CODE_CDN || 'https://cdnjs.cloudflare.com/ajax/libs/qrcodejs/1.0.0/qrcode.min.js',
->>>>>>> 60892530
 
   BACKGROUND_LIGHT: '#eeeeee', // use hex value, don't forget '#' e.g #fffefc
   BACKGROUND_DARK: '#000000', // use hex value, don't forget '#'
@@ -210,33 +191,20 @@
   // 悬浮挂件
   WIDGET_PET: process.env.NEXT_PUBLIC_WIDGET_PET || true, // 是否显示宠物挂件
   WIDGET_PET_LINK:
-<<<<<<< HEAD
-    process.env.NEXT_PUBLIC_WIDGET_PET_LINK ||
-    'https://cdn.jsdelivr.net/npm/live2d-widget-model-wanko@1.0.5/assets/wanko.model.json', // 挂件模型地址 @see https://github.com/xiazeyu/live2d-widget-models
-  WIDGET_PET_SWITCH_THEME: true, // 点击宠物挂件切换博客主题
-=======
         process.env.NEXT_PUBLIC_WIDGET_PET_LINK ||
         'https://cdn.jsdelivr.net/npm/live2d-widget-model-wanko@1.0.5/assets/wanko.model.json', // 挂件模型地址 @see https://github.com/xiazeyu/live2d-widget-models
   WIDGET_PET_SWITCH_THEME: process.env.NEXT_PUBLIC_WIDGET_PET_SWITCH_THEME || true, // 点击宠物挂件切换博客主题
->>>>>>> 60892530
 
   // 音乐播放插件
   MUSIC_PLAYER: process.env.NEXT_PUBLIC_MUSIC_PLAYER || false, // 是否使用音乐播放插件
   MUSIC_PLAYER_VISIBLE: process.env.NEXT_PUBLIC_MUSIC_PLAYER_VISIBLE || true, // 是否在左下角显示播放和切换，如果使用播放器，打开自动播放再隐藏，就会以类似背景音乐的方式播放，无法取消和暂停
   MUSIC_PLAYER_AUTO_PLAY:
-<<<<<<< HEAD
-    process.env.NEXT_PUBLIC_MUSIC_PLAYER_AUTO_PLAY || true, // 是否自动播放，不过自动播放时常不生效（移动设备不支持自动播放）
-  MUSIC_PLAYER_LRC_TYPE: process.env.NEXT_PUBLIC_MUSIC_PLAYER_LRC_TYPE || '0', // 歌词显示类型，可选值： 3 | 1 | 0（0：禁用 lrc 歌词，1：lrc 格式的字符串，3：lrc 文件 url）（前提是有配置歌词路径，对 meting 无效）
-  MUSIC_PLAYER_CDN_URL:
-    process.env.NEXT_PUBLIC_MUSIC_PLAYER_CDN_URL ||
-    'https://lf9-cdn-tos.bytecdntp.com/cdn/expire-1-M/aplayer/1.10.1/APlayer.min.js',
-=======
+
         process.env.NEXT_PUBLIC_MUSIC_PLAYER_AUTO_PLAY || true, // 是否自动播放，不过自动播放时常不生效（移动设备不支持自动播放）
   MUSIC_PLAYER_LRC_TYPE: process.env.NEXT_PUBLIC_MUSIC_PLAYER_LRC_TYPE || '0', // 歌词显示类型，可选值： 3 | 1 | 0（0：禁用 lrc 歌词，1：lrc 格式的字符串，3：lrc 文件 url）（前提是有配置歌词路径，对 meting 无效）
   MUSIC_PLAYER_CDN_URL:
         process.env.NEXT_PUBLIC_MUSIC_PLAYER_CDN_URL ||
         'https://lf9-cdn-tos.bytecdntp.com/cdn/expire-1-M/aplayer/1.10.1/APlayer.min.js',
->>>>>>> 60892530
   MUSIC_PLAYER_ORDER: process.env.NEXT_PUBLIC_MUSIC_PLAYER_ORDER || 'list', // 默认播放方式，顺序 list，随机 random
   MUSIC_PLAYER_AUDIO_LIST: [
     // 示例音乐列表。除了以下配置外，还可配置歌词，具体配置项看此文档 https://aplayer.js.org/#/zh-Hans/
@@ -244,40 +212,22 @@
       name: '风を共に舞う気持ち',
       artist: 'Falcom Sound Team jdk',
       url: 'https://music.163.com/song/media/outer/url?id=731419.mp3',
-      cover:
-<<<<<<< HEAD
-        'https://p2.music.126.net/kn6ugISTonvqJh3LHLaPtQ==/599233837187278.jpg'
-=======
-            'https://p2.music.126.net/kn6ugISTonvqJh3LHLaPtQ==/599233837187278.jpg'
->>>>>>> 60892530
+      cover:  'https://p2.music.126.net/kn6ugISTonvqJh3LHLaPtQ==/599233837187278.jpg'
     },
     {
       name: '王都グランセル',
       artist: 'Falcom Sound Team jdk',
       url: 'https://music.163.com/song/media/outer/url?id=731355.mp3',
-      cover:
-<<<<<<< HEAD
-        'https://p1.music.126.net/kn6ugISTonvqJh3LHLaPtQ==/599233837187278.jpg'
-=======
-            'https://p1.music.126.net/kn6ugISTonvqJh3LHLaPtQ==/599233837187278.jpg'
->>>>>>> 60892530
+      cover:'https://p1.music.126.net/kn6ugISTonvqJh3LHLaPtQ==/599233837187278.jpg'
     }
   ],
   MUSIC_PLAYER_METING: process.env.NEXT_PUBLIC_MUSIC_PLAYER_METING || false, // 是否要开启 MetingJS，从平台获取歌单。会覆盖自定义的 MUSIC_PLAYER_AUDIO_LIST，更多配置信息：https://github.com/metowolf/MetingJS
   MUSIC_PLAYER_METING_SERVER:
-<<<<<<< HEAD
     process.env.NEXT_PUBLIC_MUSIC_PLAYER_METING_SERVER || 'netease', // 音乐平台，[netease, tencent, kugou, xiami, baidu]
   MUSIC_PLAYER_METING_ID:
     process.env.NEXT_PUBLIC_MUSIC_PLAYER_METING_ID || '60198', // 对应歌单的 id
   MUSIC_PLAYER_METING_LRC_TYPE:
     process.env.NEXT_PUBLIC_MUSIC_PLAYER_METING_LRC_TYPE || '1', // 可选值： 3 | 1 | 0（0：禁用 lrc 歌词，1：lrc 格式的字符串，3：lrc 文件 url）
-=======
-        process.env.NEXT_PUBLIC_MUSIC_PLAYER_METING_SERVER || 'netease', // 音乐平台，[netease, tencent, kugou, xiami, baidu]
-  MUSIC_PLAYER_METING_ID:
-        process.env.NEXT_PUBLIC_MUSIC_PLAYER_METING_ID || '60198', // 对应歌单的 id
-  MUSIC_PLAYER_METING_LRC_TYPE:
-        process.env.NEXT_PUBLIC_MUSIC_PLAYER_METING_LRC_TYPE || '1', // 可选值： 3 | 1 | 0（0：禁用 lrc 歌词，1：lrc 格式的字符串，3：lrc 文件 url）
->>>>>>> 60892530
 
   //   ********挂件组件相关********
   // ----> 评论互动 可同时开启多个支持 WALINE VALINE GISCUS CUSDIS UTTERRANCES GITALK
@@ -289,52 +239,19 @@
 
   // twikoo
   COMMENT_TWIKOO_ENV_ID: process.env.NEXT_PUBLIC_COMMENT_ENV_ID || '', // TWIKOO后端地址 腾讯云环境填envId；Vercel环境填域名，教程：https://tangly1024.com/article/notionnext-twikoo
-<<<<<<< HEAD
-  COMMENT_TWIKOO_COUNT_ENABLE:
-    process.env.NEXT_PUBLIC_COMMENT_TWIKOO_COUNT_ENABLE || false, // 博客列表是否显示评论数
-  COMMENT_TWIKOO_CDN_URL:
-    process.env.NEXT_PUBLIC_COMMENT_TWIKOO_CDN_URL ||
-    'https://cdn.staticfile.org/twikoo/1.6.16/twikoo.all.min.js', // twikoo客户端cdn
-
-  // utterance
-  COMMENT_UTTERRANCES_REPO:
-    process.env.NEXT_PUBLIC_COMMENT_UTTERRANCES_REPO || '', // 你的代码仓库名， 例如我是 'tangly1024/NotionNext'； 更多文档参考 https://utteranc.es/
-=======
+
   COMMENT_TWIKOO_COUNT_ENABLE: process.env.NEXT_PUBLIC_COMMENT_TWIKOO_COUNT_ENABLE || false, // 博客列表是否显示评论数
   COMMENT_TWIKOO_CDN_URL: process.env.NEXT_PUBLIC_COMMENT_TWIKOO_CDN_URL || 'https://cdn.staticfile.org/twikoo/1.6.16/twikoo.min.js', // twikoo客户端cdn
 
   // utterance
   COMMENT_UTTERRANCES_REPO:
         process.env.NEXT_PUBLIC_COMMENT_UTTERRANCES_REPO || '', // 你的代码仓库名， 例如我是 'tangly1024/NotionNext'； 更多文档参考 https://utteranc.es/
->>>>>>> 60892530
 
   // giscus @see https://giscus.app/
   COMMENT_GISCUS_REPO: process.env.NEXT_PUBLIC_COMMENT_GISCUS_REPO || '', // 你的Github仓库名 e.g 'tangly1024/NotionNext'
   COMMENT_GISCUS_REPO_ID: process.env.NEXT_PUBLIC_COMMENT_GISCUS_REPO_ID || '', // 你的Github Repo ID e.g ( 設定完 giscus 即可看到 )
   COMMENT_GISCUS_CATEGORY_ID:
-<<<<<<< HEAD
-    process.env.NEXT_PUBLIC_COMMENT_GISCUS_CATEGORY_ID || '', // 你的Github Discussions 內的 Category ID ( 設定完 giscus 即可看到 )
-  COMMENT_GISCUS_MAPPING:
-    process.env.NEXT_PUBLIC_COMMENT_GISCUS_MAPPING || 'pathname', // 你的Github Discussions 使用哪種方式來標定文章, 預設 'pathname'
-  COMMENT_GISCUS_REACTIONS_ENABLED:
-    process.env.NEXT_PUBLIC_COMMENT_GISCUS_REACTIONS_ENABLED || '1', // 你的 Giscus 是否開啟文章表情符號 '1' 開啟 "0" 關閉 預設開啟
-  COMMENT_GISCUS_EMIT_METADATA:
-    process.env.NEXT_PUBLIC_COMMENT_GISCUS_EMIT_METADATA || '0', // 你的 Giscus 是否提取 Metadata '1' 開啟 '0' 關閉 預設關閉
-  COMMENT_GISCUS_INPUT_POSITION:
-    process.env.NEXT_PUBLIC_COMMENT_GISCUS_INPUT_POSITION || 'bottom', // 你的 Giscus 發表留言位置 'bottom' 尾部 'top' 頂部, 預設 'bottom'
-  COMMENT_GISCUS_LANG: process.env.NEXT_PUBLIC_COMMENT_GISCUS_LANG || 'zh-CN', // 你的 Giscus 語言 e.g 'en', 'zh-TW', 'zh-CN', 預設 'en'
-  COMMENT_GISCUS_LOADING:
-    process.env.NEXT_PUBLIC_COMMENT_GISCUS_LOADING || 'lazy', // 你的 Giscus 載入是否漸進式載入, 預設 'lazy'
-  COMMENT_GISCUS_CROSSORIGIN:
-    process.env.NEXT_PUBLIC_COMMENT_GISCUS_CROSSORIGIN || 'anonymous', // 你的 Giscus 可以跨網域, 預設 'anonymous'
-
-  COMMENT_CUSDIS_APP_ID: process.env.NEXT_PUBLIC_COMMENT_CUSDIS_APP_ID || '', // data-app-id 36位 see https://cusdis.com/
-  COMMENT_CUSDIS_HOST:
-    process.env.NEXT_PUBLIC_COMMENT_CUSDIS_HOST || 'https://cusdis.com', // data-host, change this if you're using self-hosted version
-  COMMENT_CUSDIS_SCRIPT_SRC:
-    process.env.NEXT_PUBLIC_COMMENT_CUSDIS_SCRIPT_SRC ||
-    'https://cusdis.com/js/cusdis.es.js', // change this if you're using self-hosted version
-=======
+
         process.env.NEXT_PUBLIC_COMMENT_GISCUS_CATEGORY_ID || '', // 你的Github Discussions 內的 Category ID ( 設定完 giscus 即可看到 )
   COMMENT_GISCUS_MAPPING:
         process.env.NEXT_PUBLIC_COMMENT_GISCUS_MAPPING || 'pathname', // 你的Github Discussions 使用哪種方式來標定文章, 預設 'pathname'
@@ -356,22 +273,16 @@
   COMMENT_CUSDIS_SCRIPT_SRC:
         process.env.NEXT_PUBLIC_COMMENT_CUSDIS_SCRIPT_SRC ||
         '/js/cusdis.es.js', // change this if you're using self-hosted version
->>>>>>> 60892530
 
   // gitalk评论插件 更多参考 https://gitalk.github.io/
   COMMENT_GITALK_REPO: process.env.NEXT_PUBLIC_COMMENT_GITALK_REPO || '', // 你的Github仓库名，例如 'NotionNext'
   COMMENT_GITALK_OWNER: process.env.NEXT_PUBLIC_COMMENT_GITALK_OWNER || '', // 你的用户名 e.g tangly1024
   COMMENT_GITALK_ADMIN: process.env.NEXT_PUBLIC_COMMENT_GITALK_ADMIN || '', // 管理员用户名、一般是自己 e.g 'tangly1024'
   COMMENT_GITALK_CLIENT_ID:
-<<<<<<< HEAD
-    process.env.NEXT_PUBLIC_COMMENT_GITALK_CLIENT_ID || '', // e.g 20位ID ， 在gitalk后台获取
-  COMMENT_GITALK_CLIENT_SECRET:
-    process.env.NEXT_PUBLIC_COMMENT_GITALK_CLIENT_SECRET || '', // e.g 40位ID， 在gitalk后台获取
-=======
+
         process.env.NEXT_PUBLIC_COMMENT_GITALK_CLIENT_ID || '', // e.g 20位ID ， 在gitalk后台获取
   COMMENT_GITALK_CLIENT_SECRET:
         process.env.NEXT_PUBLIC_COMMENT_GITALK_CLIENT_SECRET || '', // e.g 40位ID， 在gitalk后台获取
->>>>>>> 60892530
   COMMENT_GITALK_DISTRACTION_FREE_MODE: false, // 类似facebook的无干扰模式
   COMMENT_GITALK_JS_CDN_URL: process.env.NEXT_PUBLIC_COMMENT_GITALK_JS_CDN_URL || 'https://cdn.jsdelivr.net/npm/gitalk@1/dist/gitalk.min.js', // gitalk客户端 js cdn
   COMMENT_GITALK_CSS_CDN_URL: process.env.NEXT_PUBLIC_COMMENT_GITALK_CSS_CDN_URL || 'https://cdn.jsdelivr.net/npm/gitalk@1/dist/gitalk.css', // gitalk客户端 css cdn
@@ -385,11 +296,8 @@
   COMMENT_VALINE_APP_KEY: process.env.NEXT_PUBLIC_VALINE_KEY || '',
   COMMENT_VALINE_SERVER_URLS: process.env.NEXT_PUBLIC_VALINE_SERVER_URLS || '', // 该配置适用于国内自定义域名用户, 海外版本会自动检测(无需手动填写) @see https://valine.js.org/configuration.html#serverURLs
   COMMENT_VALINE_PLACEHOLDER:
-<<<<<<< HEAD
-    process.env.NEXT_PUBLIC_VALINE_PLACEHOLDER || '抢个沙发吧~', // 可以搭配后台管理评论 https://github.com/DesertsP/Valine-Admin  便于查看评论，以及邮件通知，垃圾评论过滤等功能
-=======
+
         process.env.NEXT_PUBLIC_VALINE_PLACEHOLDER || '抢个沙发吧~', // 可以搭配后台管理评论 https://github.com/DesertsP/Valine-Admin  便于查看评论，以及邮件通知，垃圾评论过滤等功能
->>>>>>> 60892530
 
   COMMENT_WALINE_SERVER_URL: process.env.NEXT_PUBLIC_WALINE_SERVER_URL || '', // 请配置完整的Waline评论地址 例如 hhttps://preview-waline.tangly1024.com @see https://waline.js.org/guide/get-started.html
   COMMENT_WALINE_RECENT: process.env.NEXT_PUBLIC_WALINE_RECENT || false, // 最新评论
@@ -416,17 +324,6 @@
   ANALYTICS_CNZZ_ID: process.env.NEXT_PUBLIC_ANALYTICS_CNZZ_ID || '', // 只需要填写站长统计的id, [cnzz_id] -> https://s9.cnzz.com/z_stat.php?id=[cnzz_id]&web_id=[cnzz_id]
   ANALYTICS_GOOGLE_ID: process.env.NEXT_PUBLIC_ANALYTICS_GOOGLE_ID || '', // 谷歌Analytics的id e.g: G-XXXXXXXXXX
 
-<<<<<<< HEAD
-  ANALYTICS_ACKEE_TRACKER:
-    process.env.NEXT_PUBLIC_ANALYTICS_ACKEE_TRACKER || '', // e.g 'https://ackee.tangly1024.net/tracker.js'
-  ANALYTICS_ACKEE_DATA_SERVER:
-    process.env.NEXT_PUBLIC_ANALYTICS_ACKEE_DATA_SERVER || '', // e.g https://ackee.tangly1024.net , don't end with a slash
-  ANALYTICS_ACKEE_DOMAIN_ID:
-    process.env.NEXT_PUBLIC_ANALYTICS_ACKEE_DOMAIN_ID || '', // e.g '0e2257a8-54d4-4847-91a1-0311ea48cc7b'
-
-  SEO_GOOGLE_SITE_VERIFICATION:
-    process.env.NEXT_PUBLIC_SEO_GOOGLE_SITE_VERIFICATION || '', // Remove the value or replace it with your own google site verification code
-=======
   // ACKEE网站访客统计工具
   ANALYTICS_ACKEE_TRACKER: process.env.NEXT_PUBLIC_ANALYTICS_ACKEE_TRACKER || '', // e.g 'https://ackee.tangly1024.com/tracker.js'
   ANALYTICS_ACKEE_DATA_SERVER: process.env.NEXT_PUBLIC_ANALYTICS_ACKEE_DATA_SERVER || '', // e.g https://ackee.tangly1024.com , don't end with a slash
@@ -437,7 +334,6 @@
 
   SEO_BAIDU_SITE_VERIFICATION:
         process.env.NEXT_PUBLIC_SEO_BAIDU_SITE_VERIFICATION || '', // Remove the value or replace it with your own google site verification code
->>>>>>> 60892530
 
   // <---- 站点统计
 
@@ -464,18 +360,7 @@
     type_post: process.env.NEXT_PUBLIC_NOTION_PROPERTY_TYPE_POST || 'Post', // 当type文章类型与此值相同时，为博文。
     type_page: process.env.NEXT_PUBLIC_NOTION_PROPERTY_TYPE_PAGE || 'Page', // 当type文章类型与此值相同时，为单页。
     type_notice:
-<<<<<<< HEAD
-      process.env.NEXT_PUBLIC_NOTION_PROPERTY_TYPE_NOTICE || 'Notice', // 当type文章类型与此值相同时，为公告。
-    type_menu: process.env.NEXT_PUBLIC_NOTION_PROPERTY_TYPE_MENU || 'Menu', // 当type文章类型与此值相同时，为菜单。
-    type_sub_menu:
-      process.env.NEXT_PUBLIC_NOTION_PROPERTY_TYPE_SUB_MENU || 'SubMenu', // 当type文章类型与此值相同时，为子菜单。
-    title: process.env.NEXT_PUBLIC_NOTION_PROPERTY_TITLE || 'title', // 文章标题
-    status: process.env.NEXT_PUBLIC_NOTION_PROPERTY_STATUS || 'status',
-    status_publish:
-      process.env.NEXT_PUBLIC_NOTION_PROPERTY_STATUS_PUBLISH || 'Published', // 当status状态值与此相同时为发布，可以为中文
-    status_invisible:
-      process.env.NEXT_PUBLIC_NOTION_PROPERTY_STATUS_INVISIBLE || 'Invisible', // 当status状态值与此相同时为隐藏发布，可以为中文 ， 除此之外其他页面状态不会显示在博客上
-=======
+
           process.env.NEXT_PUBLIC_NOTION_PROPERTY_TYPE_NOTICE || 'Notice', // 当type文章类型与此值相同时，为公告。
     type_menu: process.env.NEXT_PUBLIC_NOTION_PROPERTY_TYPE_MENU || 'Menu', // 当type文章类型与此值相同时，为菜单。
     type_sub_menu:
@@ -486,7 +371,6 @@
           process.env.NEXT_PUBLIC_NOTION_PROPERTY_STATUS_PUBLISH || 'Published', // 当status状态值与此相同时为发布，可以为中文
     status_invisible:
           process.env.NEXT_PUBLIC_NOTION_PROPERTY_STATUS_INVISIBLE || 'Invisible', // 当status状态值与此相同时为隐藏发布，可以为中文 ， 除此之外其他页面状态不会显示在博客上
->>>>>>> 60892530
     summary: process.env.NEXT_PUBLIC_NOTION_PROPERTY_SUMMARY || 'summary',
     slug: process.env.NEXT_PUBLIC_NOTION_PROPERTY_SLUG || 'slug',
     category: process.env.NEXT_PUBLIC_NOTION_PROPERTY_CATEGORY || 'category',
@@ -504,15 +388,10 @@
   AVATAR: process.env.NEXT_PUBLIC_AVATAR || '/avatar.svg', // 作者头像，被notion中的ICON覆盖。若无ICON则取public目录下的avatar.png
   TITLE: process.env.NEXT_PUBLIC_TITLE || 'NotionNext BLOG', // 站点标题 ，被notion中的页面标题覆盖；此处请勿留空白，否则服务器无法编译
   HOME_BANNER_IMAGE:
-<<<<<<< HEAD
-    process.env.NEXT_PUBLIC_HOME_BANNER_IMAGE || './bg_image.jpg', // 首页背景大图, 会被notion中的封面图覆盖，若无封面图则会使用代码中的 /public/bg_image.jpg 文件
-  DESCRIPTION:
-    process.env.NEXT_PUBLIC_DESCRIPTION || '这是一个由NotionNext生成的站点', // 站点描述，被notion中的页面描述覆盖
-=======
+
         process.env.NEXT_PUBLIC_HOME_BANNER_IMAGE || '/bg_image.jpg', // 首页背景大图, 会被notion中的封面图覆盖，若无封面图则会使用代码中的 /public/bg_image.jpg 文件
   DESCRIPTION:
         process.env.NEXT_PUBLIC_DESCRIPTION || '这是一个由NotionNext生成的站点', // 站点描述，被notion中的页面描述覆盖
->>>>>>> 60892530
 
   // 网站图片
   IMG_LAZY_LOAD_PLACEHOLDER: process.env.NEXT_PUBLIC_IMG_LAZY_LOAD_PLACEHOLDER || 'data:image/gif;base64,R0lGODlhAQABAIAAAP///wAAACH5BAEAAAAALAAAAAABAAEAAAICRAEAOw==', // 懒加载占位图片地址，支持base64或url
