// 注: process.env.XX是Vercel的环境变量，配置方式见：https://docs.tangly1024.com/zh/features/personality
const BLOG = {
  // Important page_id！！！Duplicate Template from  https://www.notion.so/tanghh/02ab3b8678004aa69e9e415905ef32a5
<<<<<<< HEAD
  NOTION_PAGE_ID:
    process.env.NOTION_PAGE_ID || '02ab3b8678004aa69e9e415905ef32a5',
=======
  NOTION_PAGE_ID: process.env.NOTION_PAGE_ID || '69a23ddd52664941a85e39a3fba38c04',
>>>>>>> 24876233
  PSEUDO_STATIC: false, // 伪静态路径，开启后所有文章URL都以 .html 结尾。
  NEXT_REVALIDATE_SECOND: process.env.NEXT_PUBLIC_REVALIDATE_SECOND || 5, // 更新内容缓存间隔 单位(秒)；即每个页面有5秒的纯静态期、此期间无论多少次访问都不会抓取notion数据；调大该值有助于节省Vercel资源、同时提升访问速率，但也会使文章更新有延迟。
  THEME: process.env.NEXT_PUBLIC_THEME || 'next', // 主题， 支持 ['next','hexo',"fukasawa','medium','example'] @see https://preview.tangly1024.com
  THEME_SWITCH: process.env.NEXT_PUBLIC_THEME_SWITCH || false, // 是否显示切换主题按钮
  LANG: process.env.NEXT_PUBLIC_LANG || 'zh-CN', // e.g 'zh-CN','en-US'  see /lib/lang.js for more.
  SINCE: 2021, // e.g if leave this empty, current year will be used.
<<<<<<< HEAD
  APPEARANCE: process.env.NEXT_PUBLIC_APPEARANCE || 'light', // ['light', 'dark', 'auto'], // light 日间模式 ， dark夜间模式， auto根据时间和主题自动夜间模式
  APPEARANCE_DARK_TIME: process.env.NEXT_PUBLIC_APPEARANCE_DARK_TIME || [18, 6], // 夜间模式起至时间，false时关闭根据时间自动切换夜间模式
=======
  APPEARANCE: process.env.NEXT_PUBLIC_APPEARANCE || 'auto', // ['light', 'dark', 'auto'], // light 日间模式 ， dark夜间模式， auto根据时间和主题自动夜间模式
>>>>>>> 24876233

  CUSTOM_MENU: process.env.NEXT_PUBLIC_CUSTOM_MENU || true, // 支持Menu 类型，从3.12.0版本起，各主题将逐步支持灵活的二级菜单配置，替代了原来的Page类型，此配置是试验功能、默认关闭。

  AUTHOR: process.env.NEXT_PUBLIC_AUTHOR || '长夜启明', // 您的昵称 例如 tangly1024
  BIO: process.env.NEXT_PUBLIC_BIO || '一个普通的干饭人🍚', // 作者简介
  LINK: process.env.NEXT_PUBLIC_LINK || 'https://cyqming.cn/', // 网站地址
  KEYWORDS: process.env.NEXT_PUBLIC_KEYWORD || 'Notion, 博客', // 网站关键词 英文逗号隔开
  // 社交链接，不需要可留空白，例如 CONTACT_WEIBO:''
  CONTACT_EMAIL: process.env.NEXT_PUBLIC_CONTACT_EMAIL || 'cyqming@163.com', // 邮箱地址 例如mail@tangly1024.com
  CONTACT_WEIBO: process.env.NEXT_PUBLIC_CONTACT_WEIBO || '', // 你的微博个人主页
  CONTACT_TWITTER: process.env.NEXT_PUBLIC_CONTACT_TWITTER || '', // 你的twitter个人主页
  CONTACT_GITHUB: process.env.NEXT_PUBLIC_CONTACT_GITHUB || '', // 你的github个人主页 例如 https://github.com/tangly1024
  CONTACT_TELEGRAM: process.env.NEXT_PUBLIC_CONTACT_TELEGRAM || '', // 你的telegram 地址 例如 https://t.me/tangly_1024
  CONTACT_LINKEDIN: process.env.NEXT_PUBLIC_CONTACT_LINKEDIN || '', // 你的linkedIn 首页

  // 网站字体
  FONT_STYLE: process.env.NEXT_PUBLIC_FONT_STYLE || 'font-serif', // ['font-serif','font-sans'] 两种可选，分别是衬线和无衬线: 参考 https://www.jianshu.com/p/55e410bd2115
  FONT_URL: [
    // 字体CSS 例如 https://npm.elemecdn.com/lxgw-wenkai-webfont@1.6.0/style.css
    'https://fonts.googleapis.com/css?family=Bitter&display=swap',
    'https://fonts.googleapis.com/css2?family=Noto+Sans+SC:wght@300&display=swap',
    'https://fonts.googleapis.com/css2?family=Noto+Serif+SC:wght@300&display=swap'
  ],
  FONT_SANS: [
    // 无衬线字体 例如'LXGW WenKai'
    'Bitter',
    '"PingFang SC"',
    '-apple-system',
    'BlinkMacSystemFont',
    '"Hiragino Sans GB"',
    '"Segoe UI Emoji"',
    '"Segoe UI Symbol"',
    '"Segoe UI"',
    '"Noto Sans SC"',
    'HarmonyOS_Regular',
    '"Microsoft YaHei"',
    '"Helvetica Neue"',
    'Helvetica',
    '"Source Han Sans SC"',
    'Arial',
    'sans-serif',
    '"Apple Color Emoji"'
  ],
  FONT_SERIF: [
    // 衬线字体 例如'LXGW WenKai'
    'Bitter',
    '"Noto Serif SC"',
    'SimSun',
    '"Times New Roman"',
    'Times',
    'serif',
    '"Segoe UI Emoji"',
    '"Segoe UI Symbol"',
    '"Apple Color Emoji"'
  ],
  FONT_AWESOME: process.env.NEXT_PUBLIC_FONT_AWESOME_PATH || '/css/all.min.css', // font-awesome 字体图标地址、默认读取本地; 可选 https://lf9-cdn-tos.bytecdntp.com/cdn/expire-1-M/font-awesome/6.0.0/css/all.min.css

  // 自定义外部脚本，外部样式
  CUSTOM_EXTERNAL_JS: [''], // e.g. ['http://xx.com/script.js','http://xx.com/script.js']
  CUSTOM_EXTERNAL_CSS: [''], // e.g. ['http://xx.com/style.css','http://xx.com/style.css']

  // 侧栏布局 是否反转(左变右,右变左) 已支持主题: hexo next medium fukasawa example
  LAYOUT_SIDEBAR_REVERSE: false,

  // 一个小插件展示你的facebook fan page~ @see https://tw.andys.pro/article/add-facebook-fanpage-notionnext
  FACEBOOK_PAGE_TITLE: process.env.NEXT_PUBLIC_FACEBOOK_PAGE_TITLE || null, // 邊欄 Facebook Page widget 的標題欄，填''則無標題欄 e.g FACEBOOK 粉絲團'
  FACEBOOK_PAGE: process.env.NEXT_PUBLIC_FACEBOOK_PAGE || null, // Facebook Page 的連結 e.g https://www.facebook.com/tw.andys.pro
  FACEBOOK_PAGE_ID: process.env.NEXT_PUBLIC_FACEBOOK_PAGE_ID || '', // Facebook Page ID 來啟用 messenger 聊天功能
  FACEBOOK_APP_ID: process.env.NEXT_PUBLIC_FACEBOOK_APP_ID || '', // Facebook App ID 來啟用 messenger 聊天功能 获取: https://developers.facebook.com/

  BEI_AN: process.env.NEXT_PUBLIC_BEI_AN || '豫ICP备2023005983号-1', // 备案号 闽ICP备XXXXXXX

  // PrismJs 代码相关
  PRISM_JS_AUTO_LOADER:
    'https://npm.elemecdn.com/prismjs@1.29.0/plugins/autoloader/prism-autoloader.min.js',
  PRISM_JS_PATH: 'https://npm.elemecdn.com/prismjs@1.29.0/components/',
  PRISM_THEME_PATH:
    'https://npm.elemecdn.com/prism-themes/themes/prism-a11y-dark.min.css', // 代码样式主题 更多参考 https://github.com/PrismJS/prism-themes
  CODE_MAC_BAR: true, // 代码左上角显示mac的红黄绿图标
  CODE_LINE_NUMBERS: process.env.NEXT_PUBLIC_CODE_LINE_NUMBERS || 'true', // 是否显示行号

  BACKGROUND_LIGHT: '#eeeeee', // use hex value, don't forget '#' e.g #fffefc
  BACKGROUND_DARK: '#000000', // use hex value, don't forget '#'
  SUB_PATH: '', // leave this empty unless you want to deploy in a folder

  POST_SHARE_BAR_ENABLE: process.env.NEXT_PUBLIC_POST_SHARE_BAR || 'true', // 文章分享功能 ，将在底部显示一个分享条
  POSTS_SHARE_SERVICES: process.env.NEXT_PUBLIC_POST_SHARE_SERVICES || 'link,wechat,qq,weibo,email,facebook,twitter,telegram,messenger,line,reddit,whatsapp,linkedin', // 分享的服務，按顺序显示,逗号隔开
  // 所有支持的分享服务：link(复制链接),wechat(微信),qq,weibo(微博),email(邮件),facebook,twitter,telegram,messenger,line,reddit,whatsapp,linkedin,vkshare,okshare,tumblr,livejournal,mailru,viber,workplace,pocket,instapaper,hatena

  POST_URL_PREFIX: process.env.NEXT_PUBLIC_POST_URL_PREFIX || 'article',
  // POST类型文章的默认路径前缀，例如默认POST类型的路径是  /article/[slug]
  // 如果此项配置为 '' 空， 则文章将没有前缀路径，使用场景： 希望文章前缀路径为 /post 的情况 支持多级
  // 支援類似 WP 可自訂文章連結格式的功能：https://wordpress.org/documentation/article/customize-permalinks/，目前只先實作 %year%/%month%/%day%
  // 例：如想連結改成前綴 article + 時間戳記，可變更為： 'article/%year%/%month%/%day%'

  POST_LIST_STYLE: process.env.NEXT_PUBLIC_PPOST_LIST_STYLE || 'page', // ['page','scroll] 文章列表样式:页码分页、单页滚动加载
  POST_LIST_PREVIEW: process.env.NEXT_PUBLIC_POST_PREVIEW || 'false', //  是否在列表加载文章预览
  POST_PREVIEW_LINES: 12, // 预览博客行数
  POST_RECOMMEND_COUNT: 6, // 推荐文章数量
  POSTS_PER_PAGE: 12, // post counts per page
  POSTS_SORT_BY: process.env.NEXT_PUBLIC_POST_SORT_BY || 'notion', // 排序方式 'date'按时间,'notion'由notion控制

  PREVIEW_CATEGORY_COUNT: 16, // 首页最多展示的分类数量，0为不限制
  PREVIEW_TAG_COUNT: 16, // 首页最多展示的标签数量，0为不限制

  // 鼠标点击烟花特效
  FIREWORKS: process.env.NEXT_PUBLIC_FIREWORKS || true, // 开关
  // 烟花色彩，感谢 https://github.com/Vixcity 提交的色彩
  FIREWORKS_COLOR: [
    '255, 20, 97',
    '24, 255, 146',
    '90, 135, 255',
    '251, 243, 140'
  ],

  // 樱花飘落特效
  SAKURA: process.env.NEXT_PUBLIC_SAKURA || true, // 开关

  // 漂浮线段特效
  NEST: process.env.NEXT_PUBLIC_NEST || false, // 开关

  // 动态彩带特效
  FLUTTERINGRIBBON: process.env.NEXT_PUBLIC_FLUTTERINGRIBBON || false, // 开关
  // 静态彩带特效
  RIBBON: process.env.NEXT_PUBLIC_RIBBON || false, // 开关

  // 星空雨特效 黑夜模式才会生效
  STARRY_SKY: process.env.NEXT_PUBLIC_STARRY_SKY || true, // 开关

  // 悬浮挂件
  WIDGET_PET: process.env.NEXT_PUBLIC_WIDGET_PET || true, // 是否显示宠物挂件
<<<<<<< HEAD
  WIDGET_PET_LINK:
    process.env.NEXT_PUBLIC_WIDGET_PET_LINK ||
    'https://cdn.jsdelivr.net/npm/live2d-widget-model-wanko@1.0.5/assets/wanko.model.json', // 挂件模型地址 @see https://github.com/xiazeyu/live2d-widget-models
  WIDGET_PET_SWITCH_THEME: true, // 点击宠物挂件切换博客主题
=======
  WIDGET_PET_LINK: process.env.NEXT_PUBLIC_WIDGET_PET_LINK || 'https://cdn.jsdelivr.net/npm/live2d-widget-model-wanko@1.0.5/assets/wanko.model.json', // 挂件模型地址 @see https://github.com/xiazeyu/live2d-widget-models
  WIDGET_PET_SWITCH_THEME: false, // 点击宠物挂件切换博客主题
>>>>>>> 24876233

  // 音乐播放插件
  MUSIC_PLAYER: process.env.NEXT_PUBLIC_MUSIC_PLAYER || true, // 是否使用音乐播放插件
  MUSIC_PLAYER_VISIBLE: process.env.NEXT_PUBLIC_MUSIC_PLAYER_VISIBLE || true, // 是否在左下角显示播放和切换，如果使用播放器，打开自动播放再隐藏，就会以类似背景音乐的方式播放，无法取消和暂停
<<<<<<< HEAD
  MUSIC_PLAYER_AUTO_PLAY:
    process.env.NEXT_PUBLIC_MUSIC_PLAYER_AUTO_PLAY || true, // 是否自动播放，不过自动播放时常不生效（移动设备不支持自动播放）
=======
  MUSIC_PLAYER_AUTO_PLAY: process.env.NEXT_PUBLIC_MUSIC_PLAYER_AUTO_PLAY || false, // 是否自动播放，不过自动播放时常不生效（移动设备不支持自动播放）
>>>>>>> 24876233
  MUSIC_PLAYER_LRC_TYPE: process.env.NEXT_PUBLIC_MUSIC_PLAYER_LRC_TYPE || '0', // 歌词显示类型，可选值： 3 | 1 | 0（0：禁用 lrc 歌词，1：lrc 格式的字符串，3：lrc 文件 url）（前提是有配置歌词路径，对 meting 无效）
  MUSIC_PLAYER_CDN_URL:
    process.env.NEXT_PUBLIC_MUSIC_PLAYER_CDN_URL ||
    'https://lf9-cdn-tos.bytecdntp.com/cdn/expire-1-M/aplayer/1.10.1/APlayer.min.js',
  MUSIC_PLAYER_ORDER: process.env.NEXT_PUBLIC_MUSIC_PLAYER_ORDER || 'list', // 默认播放方式，顺序 list，随机 random
  MUSIC_PLAYER_AUDIO_LIST: [
    // 示例音乐列表。除了以下配置外，还可配置歌词，具体配置项看此文档 https://aplayer.js.org/#/zh-Hans/
    {
      name: '风を共に舞う気持ち',
      artist: 'Falcom Sound Team jdk',
      url: 'https://music.163.com/song/media/outer/url?id=731419.mp3',
      cover:
        'https://p2.music.126.net/kn6ugISTonvqJh3LHLaPtQ==/599233837187278.jpg'
    },
    {
      name: '王都グランセル',
      artist: 'Falcom Sound Team jdk',
      url: 'https://music.163.com/song/media/outer/url?id=731355.mp3',
      cover:
        'https://p1.music.126.net/kn6ugISTonvqJh3LHLaPtQ==/599233837187278.jpg'
    }
  ],
<<<<<<< HEAD
  MUSIC_PLAYER_METING: process.env.NEXT_PUBLIC_MUSIC_PLAYER_METING || false, // 是否要开启 MetingJS，从平台获取歌单。会覆盖自定义的 MUSIC_PLAYER_AUDIO_LIST，更多配置信息：https://github.com/metowolf/MetingJS
  MUSIC_PLAYER_METING_SERVER:
    process.env.NEXT_PUBLIC_MUSIC_PLAYER_METING_SERVER || 'netease', // 音乐平台，[netease, tencent, kugou, xiami, baidu]
  MUSIC_PLAYER_METING_ID:
    process.env.NEXT_PUBLIC_MUSIC_PLAYER_METING_ID || '60198', // 对应歌单的 id
  MUSIC_PLAYER_METING_LRC_TYPE:
    process.env.NEXT_PUBLIC_MUSIC_PLAYER_METING_LRC_TYPE || '1', // 可选值： 3 | 1 | 0（0：禁用 lrc 歌词，1：lrc 格式的字符串，3：lrc 文件 url）
=======
  MUSIC_PLAYER_METING: process.env.NEXT_PUBLIC_MUSIC_PLAYER_METING || true, // 是否要开启 MetingJS，从平台获取歌单。会覆盖自定义的 MUSIC_PLAYER_AUDIO_LIST，更多配置信息：https://github.com/metowolf/MetingJS
  MUSIC_PLAYER_METING_SERVER: process.env.NEXT_PUBLIC_MUSIC_PLAYER_METING_SERVER || 'netease', // 音乐平台，[netease, tencent, kugou, xiami, baidu]
  MUSIC_PLAYER_METING_ID: process.env.NEXT_PUBLIC_MUSIC_PLAYER_METING_ID || '8266264735', // 对应歌单的 id
  MUSIC_PLAYER_METING_LRC_TYPE: process.env.NEXT_PUBLIC_MUSIC_PLAYER_METING_LRC_TYPE || '1', // 可选值： 3 | 1 | 0（0：禁用 lrc 歌词，1：lrc 格式的字符串，3：lrc 文件 url）
>>>>>>> 24876233

  // ----> 评论互动 可同时开启多个支持 WALINE VALINE GISCUS CUSDIS UTTERRANCES GITALK

  // twikoo
  COMMENT_TWIKOO_ENV_ID: process.env.NEXT_PUBLIC_COMMENT_ENV_ID || 'https://cyqming-blog-twikoo.zeabur.app', // TWIKOO地址 腾讯云环境填 envId；Vercel 环境域名地址（https://xxx.vercel.app)

  // utterance
  COMMENT_UTTERRANCES_REPO:
    process.env.NEXT_PUBLIC_COMMENT_UTTERRANCES_REPO || '', // 你的代码仓库名， 例如我是 'tangly1024/NotionNext'； 更多文档参考 https://utteranc.es/

  // giscus @see https://giscus.app/
  COMMENT_GISCUS_REPO: process.env.NEXT_PUBLIC_COMMENT_GISCUS_REPO || '', // 你的Github仓库名 e.g 'tangly1024/NotionNext'
  COMMENT_GISCUS_REPO_ID: process.env.NEXT_PUBLIC_COMMENT_GISCUS_REPO_ID || '', // 你的Github Repo ID e.g ( 設定完 giscus 即可看到 )
  COMMENT_GISCUS_CATEGORY_ID:
    process.env.NEXT_PUBLIC_COMMENT_GISCUS_CATEGORY_ID || '', // 你的Github Discussions 內的 Category ID ( 設定完 giscus 即可看到 )
  COMMENT_GISCUS_MAPPING:
    process.env.NEXT_PUBLIC_COMMENT_GISCUS_MAPPING || 'pathname', // 你的Github Discussions 使用哪種方式來標定文章, 預設 'pathname'
  COMMENT_GISCUS_REACTIONS_ENABLED:
    process.env.NEXT_PUBLIC_COMMENT_GISCUS_REACTIONS_ENABLED || '1', // 你的 Giscus 是否開啟文章表情符號 '1' 開啟 "0" 關閉 預設開啟
  COMMENT_GISCUS_EMIT_METADATA:
    process.env.NEXT_PUBLIC_COMMENT_GISCUS_EMIT_METADATA || '0', // 你的 Giscus 是否提取 Metadata '1' 開啟 '0' 關閉 預設關閉
  COMMENT_GISCUS_INPUT_POSITION:
    process.env.NEXT_PUBLIC_COMMENT_GISCUS_INPUT_POSITION || 'bottom', // 你的 Giscus 發表留言位置 'bottom' 尾部 'top' 頂部, 預設 'bottom'
  COMMENT_GISCUS_LANG: process.env.NEXT_PUBLIC_COMMENT_GISCUS_LANG || 'zh-CN', // 你的 Giscus 語言 e.g 'en', 'zh-TW', 'zh-CN', 預設 'en'
  COMMENT_GISCUS_LOADING:
    process.env.NEXT_PUBLIC_COMMENT_GISCUS_LOADING || 'lazy', // 你的 Giscus 載入是否漸進式載入, 預設 'lazy'
  COMMENT_GISCUS_CROSSORIGIN:
    process.env.NEXT_PUBLIC_COMMENT_GISCUS_CROSSORIGIN || 'anonymous', // 你的 Giscus 可以跨網域, 預設 'anonymous'

  COMMENT_CUSDIS_APP_ID: process.env.NEXT_PUBLIC_COMMENT_CUSDIS_APP_ID || '', // data-app-id 36位 see https://cusdis.com/
  COMMENT_CUSDIS_HOST:
    process.env.NEXT_PUBLIC_COMMENT_CUSDIS_HOST || 'https://cusdis.com', // data-host, change this if you're using self-hosted version
  COMMENT_CUSDIS_SCRIPT_SRC:
    process.env.NEXT_PUBLIC_COMMENT_CUSDIS_SCRIPT_SRC ||
    'https://cusdis.com/js/cusdis.es.js', // change this if you're using self-hosted version

  // gitalk评论插件 更多参考 https://gitalk.github.io/
  COMMENT_GITALK_REPO: process.env.NEXT_PUBLIC_COMMENT_GITALK_REPO || '', // 你的Github仓库名，例如 'NotionNext'
  COMMENT_GITALK_OWNER: process.env.NEXT_PUBLIC_COMMENT_GITALK_OWNER || '', // 你的用户名 e.g tangly1024
  COMMENT_GITALK_ADMIN: process.env.NEXT_PUBLIC_COMMENT_GITALK_ADMIN || '', // 管理员用户名、一般是自己 e.g 'tangly1024'
  COMMENT_GITALK_CLIENT_ID:
    process.env.NEXT_PUBLIC_COMMENT_GITALK_CLIENT_ID || '', // e.g 20位ID ， 在gitalk后台获取
  COMMENT_GITALK_CLIENT_SECRET:
    process.env.NEXT_PUBLIC_COMMENT_GITALK_CLIENT_SECRET || '', // e.g 40位ID， 在gitalk后台获取
  COMMENT_GITALK_DISTRACTION_FREE_MODE: false, // 类似facebook的无干扰模式

  COMMENT_GITTER_ROOM: process.env.NEXT_PUBLIC_COMMENT_GITTER_ROOM || '', // gitter聊天室 see https://gitter.im/ 不需要则留空
  COMMENT_DAO_VOICE_ID: process.env.NEXT_PUBLIC_COMMENT_DAO_VOICE_ID || '', // DaoVoice http://dashboard.daovoice.io/get-started
  COMMENT_TIDIO_ID: process.env.NEXT_PUBLIC_COMMENT_TIDIO_ID || '', // [tidio_id] -> //code.tidio.co/[tidio_id].js

  COMMENT_VALINE_APP_ID: process.env.NEXT_PUBLIC_VALINE_ID || '', // Valine @see https://valine.js.org/quickstart.html 或 https://github.com/stonehank/react-valine#%E8%8E%B7%E5%8F%96app-id-%E5%92%8C-app-key
  COMMENT_VALINE_APP_KEY: process.env.NEXT_PUBLIC_VALINE_KEY || '',
  COMMENT_VALINE_SERVER_URLS: process.env.NEXT_PUBLIC_VALINE_SERVER_URLS || '', // 该配置适用于国内自定义域名用户, 海外版本会自动检测(无需手动填写) @see https://valine.js.org/configuration.html#serverURLs
  COMMENT_VALINE_PLACEHOLDER:
    process.env.NEXT_PUBLIC_VALINE_PLACEHOLDER || '抢个沙发吧~', // 可以搭配后台管理评论 https://github.com/DesertsP/Valine-Admin  便于查看评论，以及邮件通知，垃圾评论过滤等功能

  COMMENT_WALINE_SERVER_URL: process.env.NEXT_PUBLIC_WALINE_SERVER_URL || '', // 请配置完整的Waline评论地址 例如 hhttps://preview-waline.tangly1024.com @see https://waline.js.org/guide/get-started.html
  COMMENT_WALINE_RECENT: process.env.NEXT_PUBLIC_WALINE_RECENT || false, // 最新评论

  // 此评论系统基于WebMention，细节可参考https://webmention.io
  // 它是一个基于IndieWeb理念的开放式评论系统，下方COMMENT_WEBMENTION包含的属性皆需配置：
  // ENABLE: 是否开启
  // AUTH: Webmention使用的IndieLogin，可使用Twitter或Github个人页面连结
  // HOSTNAME: Webmention绑定之网域，通常即为本站网址
  // TWITTER_USERNAME: 评论显示区域需要的资讯
  // TOKEN: Webmention的API token
  COMMENT_WEBMENTION: {
    ENABLE: process.env.NEXT_PUBLIC_WEBMENTION_ENABLE || false,
    AUTH: process.env.NEXT_PUBLIC_WEBMENTION_AUTH || '',
    HOSTNAME: process.env.NEXT_PUBLIC_WEBMENTION_HOSTNAME || '',
    TWITTER_USERNAME: process.env.NEXT_PUBLIC_TWITTER_USERNAME || '',
    TOKEN: process.env.NEXT_PUBLIC_WEBMENTION_TOKEN || ''
  },

  // <---- 评论插件

  // ----> 站点统计
  ANALYTICS_VERCEL: process.env.NEXT_PUBLIC_ANALYTICS_VERCEL || true, // vercel自带的统计 https://vercel.com/docs/concepts/analytics/quickstart https://github.com/tangly1024/NotionNext/issues/897
  ANALYTICS_BUSUANZI_ENABLE: true, // 展示网站阅读量、访问数 see http://busuanzi.ibruce.info/
  ANALYTICS_BAIDU_ID: process.env.NEXT_PUBLIC_ANALYTICS_BAIDU_ID || '', // e.g 只需要填写百度统计的id，[baidu_id] -> https://hm.baidu.com/hm.js?[baidu_id]
  ANALYTICS_CNZZ_ID: process.env.NEXT_PUBLIC_ANALYTICS_CNZZ_ID || '', // 只需要填写站长统计的id, [cnzz_id] -> https://s9.cnzz.com/z_stat.php?id=[cnzz_id]&web_id=[cnzz_id]
  ANALYTICS_GOOGLE_ID: process.env.NEXT_PUBLIC_ANALYTICS_GOOGLE_ID || 'G-0GVBQJR5HC', // 谷歌Analytics的id e.g: G-XXXXXXXXXX

  ANALYTICS_ACKEE_TRACKER:
    process.env.NEXT_PUBLIC_ANALYTICS_ACKEE_TRACKER || '', // e.g 'https://ackee.tangly1024.net/tracker.js'
  ANALYTICS_ACKEE_DATA_SERVER:
    process.env.NEXT_PUBLIC_ANALYTICS_ACKEE_DATA_SERVER || '', // e.g https://ackee.tangly1024.net , don't end with a slash
  ANALYTICS_ACKEE_DOMAIN_ID:
    process.env.NEXT_PUBLIC_ANALYTICS_ACKEE_DOMAIN_ID || '', // e.g '0e2257a8-54d4-4847-91a1-0311ea48cc7b'

  SEO_GOOGLE_SITE_VERIFICATION:
    process.env.NEXT_PUBLIC_SEO_GOOGLE_SITE_VERIFICATION || '', // Remove the value or replace it with your own google site verification code

  // <---- 站点统计

  // 谷歌广告
  ADSENSE_GOOGLE_ID: process.env.NEXT_PUBLIC_ADSENSE_GOOGLE_ID || 'ca-pub-7886661105467447', // 谷歌广告ID e.g ca-pub-xxxxxxxxxxxxxxxx

  // 自定义配置notion数据库字段名
  NOTION_PROPERTY_NAME: {
    password: process.env.NEXT_PUBLIC_NOTION_PROPERTY_PASSWORD || 'password',
    type: process.env.NEXT_PUBLIC_NOTION_PROPERTY_TYPE || 'type', // 文章类型，
    type_post: process.env.NEXT_PUBLIC_NOTION_PROPERTY_TYPE_POST || 'Post', // 当type文章类型与此值相同时，为博文。
    type_page: process.env.NEXT_PUBLIC_NOTION_PROPERTY_TYPE_PAGE || 'Page', // 当type文章类型与此值相同时，为单页。
    type_notice:
      process.env.NEXT_PUBLIC_NOTION_PROPERTY_TYPE_NOTICE || 'Notice', // 当type文章类型与此值相同时，为公告。
    type_menu: process.env.NEXT_PUBLIC_NOTION_PROPERTY_TYPE_MENU || 'Menu', // 当type文章类型与此值相同时，为菜单。
<<<<<<< HEAD
    type_sub_menu:
      process.env.NEXT_PUBLIC_NOTION_PROPERTY_TYPE_SUB_MENU || 'SubMenu', // 当type文章类型与此值相同时，为子菜单。
    title: process.env.NEXT_PUBLIC_NOTION_PROPERTY_TITLE || 'title', // 文章标题
=======
    type_sub_menu: process.env.NEXT_PUBLIC_NOTION_PROPERTY_TYPE_SUB_MENU || 'SubMenu', // 当type文章类型与此值相同时，为子菜单。
    title: process.env.NEXT_PUBLIC_NOTION_PROPERTY_TITLE || 'Name', // 文章标题
>>>>>>> 24876233
    status: process.env.NEXT_PUBLIC_NOTION_PROPERTY_STATUS || 'status',
    status_publish:
      process.env.NEXT_PUBLIC_NOTION_PROPERTY_STATUS_PUBLISH || 'Published', // 当status状态值与此相同时为发布，可以为中文
    status_invisible:
      process.env.NEXT_PUBLIC_NOTION_PROPERTY_STATUS_INVISIBLE || 'Invisible', // 当status状态值与此相同时为隐藏发布，可以为中文 ， 除此之外其他页面状态不会显示在博客上
    summary: process.env.NEXT_PUBLIC_NOTION_PROPERTY_SUMMARY || 'summary',
    slug: process.env.NEXT_PUBLIC_NOTION_PROPERTY_SLUG || 'slug',
    category: process.env.NEXT_PUBLIC_NOTION_PROPERTY_CATEGORY || 'category',
    date: process.env.NEXT_PUBLIC_NOTION_PROPERTY_DATE || 'date',
    tags: process.env.NEXT_PUBLIC_NOTION_PROPERTY_TAGS || 'tags',
    icon: process.env.NEXT_PUBLIC_NOTION_PROPERTY_ICON || 'icon'
  },

  // RSS
  ENABLE_RSS: process.env.NEXT_PUBLIC_ENABLE_RSS || true, // 是否开启RSS订阅功能

  // 作废配置
  AVATAR: process.env.NEXT_PUBLIC_AVATAR || '/avatar.svg', // 作者头像，被notion中的ICON覆盖。若无ICON则取public目录下的avatar.png
  TITLE: process.env.NEXT_PUBLIC_TITLE || 'NotionNext BLOG', // 站点标题 ，被notion中的页面标题覆盖
  HOME_BANNER_IMAGE:
    process.env.NEXT_PUBLIC_HOME_BANNER_IMAGE || './bg_image.jpg', // 首页背景大图, 会被notion中的封面图覆盖，若无封面图则会使用代码中的 /public/bg_image.jpg 文件
  DESCRIPTION:
    process.env.NEXT_PUBLIC_DESCRIPTION || '这是一个由NotionNext生成的站点', // 站点描述，被notion中的页面描述覆盖

  // 网站图片
  IMG_URL_TYPE: process.env.NEXT_PUBLIC_IMG_TYPE || 'Notion', // 此配置已失效，请勿使用；AMAZON方案不再支持，仅支持Notion方案。 ['Notion','AMAZON'] 站点图片前缀 默认 Notion:(https://notion.so/images/xx) ， AMAZON(https://s3.us-west-2.amazonaws.com/xxx)
  IMG_SHADOW: process.env.NEXT_PUBLIC_IMG_SHADOW || false, // 文章图片是否自动添加阴影

  // 开发相关
  NOTION_ACCESS_TOKEN: process.env.NOTION_ACCESS_TOKEN || '', // Useful if you prefer not to make your database public
  DEBUG: process.env.NEXT_PUBLIC_DEBUG || false, // 是否显示调试按钮
  ENABLE_CACHE: process.env.ENABLE_CACHE || false, // 开启缓存会将Notion数据缓存在内存中，通常在开发调试中使用，正式部署开启此功能意义不大。
  isProd: process.env.VERCEL_ENV === 'production', // distinguish between development and production environment (ref: https://vercel.com/docs/environment-variables#system-environment-variables)  isProd: process.env.VERCEL_ENV === 'production' // distinguish between development and production environment (ref: https://vercel.com/docs/environment-variables#system-environment-variables)
  VERSION: process.env.NEXT_PUBLIC_VERSION // 版本号
}

module.exports = BLOG<|MERGE_RESOLUTION|>--- conflicted
+++ resolved
@@ -1,24 +1,14 @@
 // 注: process.env.XX是Vercel的环境变量，配置方式见：https://docs.tangly1024.com/zh/features/personality
 const BLOG = {
   // Important page_id！！！Duplicate Template from  https://www.notion.so/tanghh/02ab3b8678004aa69e9e415905ef32a5
-<<<<<<< HEAD
-  NOTION_PAGE_ID:
-    process.env.NOTION_PAGE_ID || '02ab3b8678004aa69e9e415905ef32a5',
-=======
-  NOTION_PAGE_ID: process.env.NOTION_PAGE_ID || '69a23ddd52664941a85e39a3fba38c04',
->>>>>>> 24876233
+  NOTION_PAGE_ID: process.env.NOTION_PAGE_ID || '02ab3b8678004aa69e9e415905ef32a5',
   PSEUDO_STATIC: false, // 伪静态路径，开启后所有文章URL都以 .html 结尾。
   NEXT_REVALIDATE_SECOND: process.env.NEXT_PUBLIC_REVALIDATE_SECOND || 5, // 更新内容缓存间隔 单位(秒)；即每个页面有5秒的纯静态期、此期间无论多少次访问都不会抓取notion数据；调大该值有助于节省Vercel资源、同时提升访问速率，但也会使文章更新有延迟。
   THEME: process.env.NEXT_PUBLIC_THEME || 'next', // 主题， 支持 ['next','hexo',"fukasawa','medium','example'] @see https://preview.tangly1024.com
   THEME_SWITCH: process.env.NEXT_PUBLIC_THEME_SWITCH || false, // 是否显示切换主题按钮
   LANG: process.env.NEXT_PUBLIC_LANG || 'zh-CN', // e.g 'zh-CN','en-US'  see /lib/lang.js for more.
   SINCE: 2021, // e.g if leave this empty, current year will be used.
-<<<<<<< HEAD
   APPEARANCE: process.env.NEXT_PUBLIC_APPEARANCE || 'light', // ['light', 'dark', 'auto'], // light 日间模式 ， dark夜间模式， auto根据时间和主题自动夜间模式
-  APPEARANCE_DARK_TIME: process.env.NEXT_PUBLIC_APPEARANCE_DARK_TIME || [18, 6], // 夜间模式起至时间，false时关闭根据时间自动切换夜间模式
-=======
-  APPEARANCE: process.env.NEXT_PUBLIC_APPEARANCE || 'auto', // ['light', 'dark', 'auto'], // light 日间模式 ， dark夜间模式， auto根据时间和主题自动夜间模式
->>>>>>> 24876233
 
   CUSTOM_MENU: process.env.NEXT_PUBLIC_CUSTOM_MENU || true, // 支持Menu 类型，从3.12.0版本起，各主题将逐步支持灵活的二级菜单配置，替代了原来的Page类型，此配置是试验功能、默认关闭。
 
@@ -150,25 +140,13 @@
 
   // 悬浮挂件
   WIDGET_PET: process.env.NEXT_PUBLIC_WIDGET_PET || true, // 是否显示宠物挂件
-<<<<<<< HEAD
-  WIDGET_PET_LINK:
-    process.env.NEXT_PUBLIC_WIDGET_PET_LINK ||
-    'https://cdn.jsdelivr.net/npm/live2d-widget-model-wanko@1.0.5/assets/wanko.model.json', // 挂件模型地址 @see https://github.com/xiazeyu/live2d-widget-models
+  WIDGET_PET_LINK: process.env.NEXT_PUBLIC_WIDGET_PET_LINK || 'https://cdn.jsdelivr.net/npm/live2d-widget-model-wanko@1.0.5/assets/wanko.model.json', // 挂件模型地址 @see https://github.com/xiazeyu/live2d-widget-models
   WIDGET_PET_SWITCH_THEME: true, // 点击宠物挂件切换博客主题
-=======
-  WIDGET_PET_LINK: process.env.NEXT_PUBLIC_WIDGET_PET_LINK || 'https://cdn.jsdelivr.net/npm/live2d-widget-model-wanko@1.0.5/assets/wanko.model.json', // 挂件模型地址 @see https://github.com/xiazeyu/live2d-widget-models
-  WIDGET_PET_SWITCH_THEME: false, // 点击宠物挂件切换博客主题
->>>>>>> 24876233
 
   // 音乐播放插件
   MUSIC_PLAYER: process.env.NEXT_PUBLIC_MUSIC_PLAYER || true, // 是否使用音乐播放插件
   MUSIC_PLAYER_VISIBLE: process.env.NEXT_PUBLIC_MUSIC_PLAYER_VISIBLE || true, // 是否在左下角显示播放和切换，如果使用播放器，打开自动播放再隐藏，就会以类似背景音乐的方式播放，无法取消和暂停
-<<<<<<< HEAD
-  MUSIC_PLAYER_AUTO_PLAY:
-    process.env.NEXT_PUBLIC_MUSIC_PLAYER_AUTO_PLAY || true, // 是否自动播放，不过自动播放时常不生效（移动设备不支持自动播放）
-=======
-  MUSIC_PLAYER_AUTO_PLAY: process.env.NEXT_PUBLIC_MUSIC_PLAYER_AUTO_PLAY || false, // 是否自动播放，不过自动播放时常不生效（移动设备不支持自动播放）
->>>>>>> 24876233
+  MUSIC_PLAYER_AUTO_PLAY: process.env.NEXT_PUBLIC_MUSIC_PLAYER_AUTO_PLAY || true, // 是否自动播放，不过自动播放时常不生效（移动设备不支持自动播放）
   MUSIC_PLAYER_LRC_TYPE: process.env.NEXT_PUBLIC_MUSIC_PLAYER_LRC_TYPE || '0', // 歌词显示类型，可选值： 3 | 1 | 0（0：禁用 lrc 歌词，1：lrc 格式的字符串，3：lrc 文件 url）（前提是有配置歌词路径，对 meting 无效）
   MUSIC_PLAYER_CDN_URL:
     process.env.NEXT_PUBLIC_MUSIC_PLAYER_CDN_URL ||
@@ -191,20 +169,10 @@
         'https://p1.music.126.net/kn6ugISTonvqJh3LHLaPtQ==/599233837187278.jpg'
     }
   ],
-<<<<<<< HEAD
   MUSIC_PLAYER_METING: process.env.NEXT_PUBLIC_MUSIC_PLAYER_METING || false, // 是否要开启 MetingJS，从平台获取歌单。会覆盖自定义的 MUSIC_PLAYER_AUDIO_LIST，更多配置信息：https://github.com/metowolf/MetingJS
-  MUSIC_PLAYER_METING_SERVER:
-    process.env.NEXT_PUBLIC_MUSIC_PLAYER_METING_SERVER || 'netease', // 音乐平台，[netease, tencent, kugou, xiami, baidu]
-  MUSIC_PLAYER_METING_ID:
-    process.env.NEXT_PUBLIC_MUSIC_PLAYER_METING_ID || '60198', // 对应歌单的 id
-  MUSIC_PLAYER_METING_LRC_TYPE:
-    process.env.NEXT_PUBLIC_MUSIC_PLAYER_METING_LRC_TYPE || '1', // 可选值： 3 | 1 | 0（0：禁用 lrc 歌词，1：lrc 格式的字符串，3：lrc 文件 url）
-=======
-  MUSIC_PLAYER_METING: process.env.NEXT_PUBLIC_MUSIC_PLAYER_METING || true, // 是否要开启 MetingJS，从平台获取歌单。会覆盖自定义的 MUSIC_PLAYER_AUDIO_LIST，更多配置信息：https://github.com/metowolf/MetingJS
   MUSIC_PLAYER_METING_SERVER: process.env.NEXT_PUBLIC_MUSIC_PLAYER_METING_SERVER || 'netease', // 音乐平台，[netease, tencent, kugou, xiami, baidu]
-  MUSIC_PLAYER_METING_ID: process.env.NEXT_PUBLIC_MUSIC_PLAYER_METING_ID || '8266264735', // 对应歌单的 id
+  MUSIC_PLAYER_METING_ID: process.env.NEXT_PUBLIC_MUSIC_PLAYER_METING_ID || '60198', // 对应歌单的 id
   MUSIC_PLAYER_METING_LRC_TYPE: process.env.NEXT_PUBLIC_MUSIC_PLAYER_METING_LRC_TYPE || '1', // 可选值： 3 | 1 | 0（0：禁用 lrc 歌词，1：lrc 格式的字符串，3：lrc 文件 url）
->>>>>>> 24876233
 
   // ----> 评论互动 可同时开启多个支持 WALINE VALINE GISCUS CUSDIS UTTERRANCES GITALK
 
@@ -312,14 +280,8 @@
     type_notice:
       process.env.NEXT_PUBLIC_NOTION_PROPERTY_TYPE_NOTICE || 'Notice', // 当type文章类型与此值相同时，为公告。
     type_menu: process.env.NEXT_PUBLIC_NOTION_PROPERTY_TYPE_MENU || 'Menu', // 当type文章类型与此值相同时，为菜单。
-<<<<<<< HEAD
-    type_sub_menu:
-      process.env.NEXT_PUBLIC_NOTION_PROPERTY_TYPE_SUB_MENU || 'SubMenu', // 当type文章类型与此值相同时，为子菜单。
+    type_sub_menu: process.env.NEXT_PUBLIC_NOTION_PROPERTY_TYPE_SUB_MENU || 'SubMenu', // 当type文章类型与此值相同时，为子菜单。
     title: process.env.NEXT_PUBLIC_NOTION_PROPERTY_TITLE || 'title', // 文章标题
-=======
-    type_sub_menu: process.env.NEXT_PUBLIC_NOTION_PROPERTY_TYPE_SUB_MENU || 'SubMenu', // 当type文章类型与此值相同时，为子菜单。
-    title: process.env.NEXT_PUBLIC_NOTION_PROPERTY_TITLE || 'Name', // 文章标题
->>>>>>> 24876233
     status: process.env.NEXT_PUBLIC_NOTION_PROPERTY_STATUS || 'status',
     status_publish:
       process.env.NEXT_PUBLIC_NOTION_PROPERTY_STATUS_PUBLISH || 'Published', // 当status状态值与此相同时为发布，可以为中文
