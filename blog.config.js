// 注: process.env.XX是Vercel的环境变量，配置方式见：https://docs.tangly1024.com/article/how-to-config-notion-next#c4768010ae7d44609b744e79e2f9959a
const BLOG = {
  // Important page_id！！！Duplicate Template from  https://www.notion.so/tanghh/02ab3b8678004aa69e9e415905ef32a5
  NOTION_PAGE_ID:
    process.env.NOTION_PAGE_ID ||
    '02ab3b8678004aa69e9e415905ef32a5,en:7c1d570661754c8fbc568e00a01fd70e',
  PSEUDO_STATIC: process.env.NEXT_PUBLIC_PSEUDO_STATIC || false, // 伪静态路径，开启后所有文章URL都以 .html 结尾。
  NEXT_REVALIDATE_SECOND: process.env.NEXT_PUBLIC_REVALIDATE_SECOND || 5, // 更新内容缓存间隔 单位(秒)；即每个页面有5秒的纯静态期、此期间无论多少次访问都不会抓取notion数据；调大该值有助于节省Vercel资源、同时提升访问速率，但也会使文章更新有延迟。
  THEME: process.env.NEXT_PUBLIC_THEME || 'simple', // 当前主题，在themes文件夹下可找到所有支持的主题；主题名称就是文件夹名，例如 example,fukasawa,gitbook,heo,hexo,landing,matery,medium,next,nobelium,plog,simple
  THEME_SWITCH: process.env.NEXT_PUBLIC_THEME_SWITCH || false, // 是否显示切换主题按钮
  LANG: process.env.NEXT_PUBLIC_LANG || 'zh-CN', // e.g 'zh-CN','en-US'  see /lib/lang.js for more.
  SINCE: process.env.NEXT_PUBLIC_SINCE || 2021, // e.g if leave this empty, current year will be used.
  APPEARANCE: process.env.NEXT_PUBLIC_APPEARANCE || 'light', // ['light', 'dark', 'auto'], // light 日间模式 ， dark夜间模式， auto根据时间和主题自动夜间模式
  APPEARANCE_DARK_TIME: process.env.NEXT_PUBLIC_APPEARANCE_DARK_TIME || [18, 6], // 夜间模式起至时间，false时关闭根据时间自动切换夜间模式

  TAG_SORT_BY_COUNT: true, // 标签是否按照文章数量倒序排列，文章多的标签排在前。
  IS_TAG_COLOR_DISTINGUISHED:
    process.env.NEXT_PUBLIC_IS_TAG_COLOR_DISTINGUISHED === 'true' || true, // 对于名称相同的tag是否区分tag的颜色

  // 3.14.1版本后，欢迎语在此配置，英文逗号隔开 ,  即可支持多个欢迎语打字效果。
  GREETING_WORDS:
    process.env.NEXT_PUBLIC_GREETING_WORDS ||
    'Hi，我是一个程序员, Hi，我是一个打工人,Hi，我是一个干饭人,欢迎来到我的博客🎉',

  CUSTOM_MENU: process.env.NEXT_PUBLIC_CUSTOM_MENU || false, // 支持Menu 类型，从3.12.0版本起，各主题将逐步支持灵活的二级菜单配置，替代了原来的Page类型，此配置是试验功能、默认关闭。

  AUTHOR: process.env.NEXT_PUBLIC_AUTHOR || 'NotionNext', // 您的昵称 例如 tangly1024
  BIO: process.env.NEXT_PUBLIC_BIO || '一个普通的干饭人🍚', // 作者简介
  LINK: process.env.NEXT_PUBLIC_LINK || 'https://tangly1024.com', // 网站地址
  KEYWORDS: process.env.NEXT_PUBLIC_KEYWORD || 'Notion, 博客', // 网站关键词 英文逗号隔开

  // 社交链接，不需要可留空白，例如 CONTACT_WEIBO:''
  CONTACT_EMAIL: process.env.NEXT_PUBLIC_CONTACT_EMAIL || '', // 邮箱地址 例如mail@tangly1024.com
  CONTACT_WEIBO: process.env.NEXT_PUBLIC_CONTACT_WEIBO || '', // 你的微博个人主页
  CONTACT_TWITTER: process.env.NEXT_PUBLIC_CONTACT_TWITTER || '', // 你的twitter个人主页
  CONTACT_GITHUB: process.env.NEXT_PUBLIC_CONTACT_GITHUB || '', // 你的github个人主页 例如 https://github.com/tangly1024
  CONTACT_TELEGRAM: process.env.NEXT_PUBLIC_CONTACT_TELEGRAM || '', // 你的telegram 地址 例如 https://t.me/tangly_1024
  CONTACT_LINKEDIN: process.env.NEXT_PUBLIC_CONTACT_LINKEDIN || '', // 你的linkedIn 首页
  CONTACT_INSTAGRAM: process.env.NEXT_PUBLIC_CONTACT_INSTAGRAM || '', // 您的instagram地址
  CONTACT_BILIBILI: process.env.NEXT_PUBLIC_CONTACT_BILIBILI || '', // B站主页
  CONTACT_YOUTUBE: process.env.NEXT_PUBLIC_CONTACT_YOUTUBE || '', // Youtube主页
  CONTACT_XIAOHONGSHU: process.env.NEXT_PUBLIC_CONTACT_XIAOHONGSHU || '', // 小红书主页
  CONTACT_ZHISHIXINGQIU: process.env.NEXT_PUBLIC_CONTACT_ZHISHIXINGQIU || '', // 知识星球
  CONTACT_WEHCHAT_PUBLIC: process.env.NEXT_PUBLIC_CONTACT_WEHCHAT_PUBLIC || '', // 微信公众号 格式：https://mp.weixin.qq.com/mp/profile_ext?action=home&__biz=【xxxxxx】==#wechat_redirect

  NOTION_HOST: process.env.NEXT_PUBLIC_NOTION_HOST || 'https://www.notion.so', // Notion域名，您可以选择用自己的域名进行反向代理，如果不懂得什么是反向代理，请勿修改此项

  BLOG_FAVICON: process.env.NEXT_PUBLIC_FAVICON || '/favicon.ico', // blog favicon 配置, 默认使用 /public/favicon.ico，支持在线图片，如 https://img.imesong.com/favicon.png

  IMAGE_COMPRESS_WIDTH: process.env.NEXT_PUBLIC_IMAGE_COMPRESS_WIDTH || 800, // 图片压缩宽度默认值，作用于博客封面和文章内容 越小加载图片越快
  IMAGE_ZOOM_IN_WIDTH: process.env.NEXT_PUBLIC_IMAGE_ZOOM_IN_WIDTH || 1200, // 文章图片点击放大后的画质宽度，不代表在网页中的实际展示宽度
  RANDOM_IMAGE_URL: process.env.NEXT_PUBLIC_RANDOM_IMAGE_URL || '', // 随机图片API,如果未配置下面的关键字，主页封面，头像，文章封面图都会被替换为随机图片
  RANDOM_IMAGE_REPLACE_TEXT:
    process.env.NEXT_PUBLIC_RANDOM_IMAGE_NOT_REPLACE_TEXT ||
    'images.unsplash.com', // 触发替换图片的 url 关键字(多个支持用英文逗号分开)，只有图片地址中包含此关键字才会替换为上方随机图片url
  // eg: images.unsplash.com(notion图床的所有图片都会替换),如果你在 notion 里已经添加了一个随机图片 url，恰巧那个服务跑路或者挂掉，想一键切换所有配图可以将该 url 配置在这里
  // 默认下会将你上传到 notion的主页封面图和头像也给替换，建议将主页封面图和头像放在其他图床，在 notion 里配置 link 即可。

  // START ************网站字体*****************
  // ['font-serif','font-sans'] 两种可选，分别是衬线和无衬线: 参考 https://www.jianshu.com/p/55e410bd2115
  // 后面空格隔开的font-light的字体粗细，留空是默认粗细；参考 https://www.tailwindcss.cn/docs/font-weight
  FONT_STYLE: process.env.NEXT_PUBLIC_FONT_STYLE || 'font-sans',
  // 字体CSS 例如 https://npm.elemecdn.com/lxgw-wenkai-webfont@1.6.0/style.css
  FONT_URL: [
    // 'https://npm.elemecdn.com/lxgw-wenkai-webfont@1.6.0/style.css',
    'https://fonts.googleapis.com/css?family=Bitter&display=swap',
    'https://fonts.googleapis.com/css2?family=Noto+Sans+SC:wght@300&display=swap',
    'https://fonts.googleapis.com/css2?family=Noto+Serif+SC:wght@300&display=swap'
  ],
  // 无衬线字体 例如'"LXGW WenKai"'
  FONT_SANS: [
    // '"LXGW WenKai"',
    '"PingFang SC"',
    '-apple-system',
    'BlinkMacSystemFont',
    '"Hiragino Sans GB"',
    '"Microsoft YaHei"',
    '"Segoe UI Emoji"',
    '"Segoe UI Symbol"',
    '"Segoe UI"',
    '"Noto Sans SC"',
    'HarmonyOS_Regular',
    '"Helvetica Neue"',
    'Helvetica',
    '"Source Han Sans SC"',
    'Arial',
    'sans-serif',
    '"Apple Color Emoji"'
  ],
  // 衬线字体 例如'"LXGW WenKai"'
  FONT_SERIF: [
    // '"LXGW WenKai"',
    'Bitter',
    '"Noto Serif SC"',
    'SimSun',
    '"Times New Roman"',
    'Times',
    'serif',
    '"Segoe UI Emoji"',
    '"Segoe UI Symbol"',
    '"Apple Color Emoji"'
  ],
  FONT_AWESOME:
    process.env.NEXT_PUBLIC_FONT_AWESOME_PATH ||
    'https://cdnjs.cloudflare.com/ajax/libs/font-awesome/6.4.0/css/all.min.css', // font-awesome 字体图标地址; 可选 /css/all.min.css ， https://lf9-cdn-tos.bytecdntp.com/cdn/expire-1-M/font-awesome/6.0.0/css/all.min.css

  // END ************网站字体*****************

  // 路径和组件映射，不同路径分别展示主题的什么组件
  LAYOUT_MAPPINGS: {
    '-1': 'LayoutBase',
    '/': 'LayoutIndex',
    '/archive': 'LayoutArchive',
    '/page/[page]': 'LayoutPostList',
    '/category/[category]': 'LayoutPostList',
    '/category/[category]/page/[page]': 'LayoutPostList',
    '/tag/[tag]': 'LayoutPostList',
    '/tag/[tag]/page/[page]': 'LayoutPostList',
    '/search': 'LayoutSearch',
    '/search/[keyword]': 'LayoutSearch',
    '/search/[keyword]/page/[page]': 'LayoutSearch',
    '/404': 'Layout404',
    '/tag': 'LayoutTagIndex',
    '/category': 'LayoutCategoryIndex',
    '/[prefix]': 'LayoutSlug',
    '/[prefix]/[slug]': 'LayoutSlug',
    '/[prefix]/[slug]/[...suffix]': 'LayoutSlug',
    '/auth/result': 'LayoutAuth',
    '/sign-in/[[...index]]': 'LayoutSignIn',
    '/sign-up/[[...index]]': 'LayoutSignUp',
    '/dashboard/[[...index]]': 'LayoutDashboard'
  },

  CAN_COPY: process.env.NEXT_PUBLIC_CAN_COPY || true, // 是否允许复制页面内容 默认允许，如果设置为false、则全栈禁止复制内容。
  // 自定义右键菜单
  CUSTOM_RIGHT_CLICK_CONTEXT_MENU:
    process.env.NEXT_PUBLIC_CUSTOM_RIGHT_CLICK_CONTEXT_MENU || true, // 自定义右键菜单，覆盖系统菜单
  CUSTOM_RIGHT_CLICK_CONTEXT_MENU_THEME_SWITCH:
    process.env.NEXT_PUBLIC_CUSTOM_RIGHT_CLICK_CONTEXT_MENU_THEME_SWITCH ||
    true, // 是否显示切换主题
  CUSTOM_RIGHT_CLICK_CONTEXT_MENU_DARK_MODE:
    process.env.NEXT_PUBLIC_CUSTOM_RIGHT_CLICK_CONTEXT_MENU_DARK_MODE || true, // 是否显示深色模式
  CUSTOM_RIGHT_CLICK_CONTEXT_MENU_SHARE_LINK:
    process.env.NEXT_PUBLIC_CUSTOM_RIGHT_CLICK_CONTEXT_MENU_SHARE_LINK || true, // 是否显示分享链接
  CUSTOM_RIGHT_CLICK_CONTEXT_MENU_RANDOM_POST:
    process.env.NEXT_PUBLIC_CUSTOM_RIGHT_CLICK_CONTEXT_MENU_RANDOM_POST || true, // 是否显示随机博客
  CUSTOM_RIGHT_CLICK_CONTEXT_MENU_CATEGORY:
    process.env.NEXT_PUBLIC_CUSTOM_RIGHT_CLICK_CONTEXT_MENU_CATEGORY || true, // 是否显示分类
  CUSTOM_RIGHT_CLICK_CONTEXT_MENU_TAG:
    process.env.NEXT_PUBLIC_CUSTOM_RIGHT_CLICK_CONTEXT_MENU_THEME_TAG || true, // 是否显示标签

  // 自定义外部脚本，外部样式
  CUSTOM_EXTERNAL_JS: [''], // e.g. ['http://xx.com/script.js','http://xx.com/script.js']
  CUSTOM_EXTERNAL_CSS: [''], // e.g. ['http://xx.com/style.css','http://xx.com/style.css']

  // 侧栏布局 是否反转(左变右,右变左) 已支持主题: hexo next medium fukasawa example
  LAYOUT_SIDEBAR_REVERSE:
    process.env.NEXT_PUBLIC_LAYOUT_SIDEBAR_REVERSE || false,

  // 一个小插件展示你的facebook fan page~ @see https://tw.andys.pro/article/add-facebook-fanpage-notionnext
  FACEBOOK_PAGE_TITLE: process.env.NEXT_PUBLIC_FACEBOOK_PAGE_TITLE || null, // 邊欄 Facebook Page widget 的標題欄，填''則無標題欄 e.g FACEBOOK 粉絲團'
  FACEBOOK_PAGE: process.env.NEXT_PUBLIC_FACEBOOK_PAGE || null, // Facebook Page 的連結 e.g https://www.facebook.com/tw.andys.pro
  FACEBOOK_PAGE_ID: process.env.NEXT_PUBLIC_FACEBOOK_PAGE_ID || '', // Facebook Page ID 來啟用 messenger 聊天功能
  FACEBOOK_APP_ID: process.env.NEXT_PUBLIC_FACEBOOK_APP_ID || '', // Facebook App ID 來啟用 messenger 聊天功能 获取: https://developers.facebook.com/

  BEI_AN: process.env.NEXT_PUBLIC_BEI_AN || '', // 备案号 闽ICP备XXXXXXX

  // START********代码相关********
  // PrismJs 代码相关
  PRISM_JS_PATH: 'https://npm.elemecdn.com/prismjs@1.29.0/components/',
  PRISM_JS_AUTO_LOADER:
    'https://npm.elemecdn.com/prismjs@1.29.0/plugins/autoloader/prism-autoloader.min.js',

  // 代码主题 @see https://github.com/PrismJS/prism-themes
  PRISM_THEME_PREFIX_PATH:
    process.env.NEXT_PUBLIC_PRISM_THEME_PREFIX_PATH ||
    'https://cdn.jsdelivr.net/npm/prismjs@1.29.0/themes/prism-okaidia.css', // 代码块默认主题
  PRISM_THEME_SWITCH: process.env.NEXT_PUBLIC_PRISM_THEME_SWITCH || true, // 是否开启浅色/深色模式代码主题切换； 开启后将显示以下两个主题
  PRISM_THEME_LIGHT_PATH:
    process.env.NEXT_PUBLIC_PRISM_THEME_LIGHT_PATH ||
    'https://cdn.jsdelivr.net/npm/prismjs@1.29.0/themes/prism-solarizedlight.css', // 浅色模式主题
  PRISM_THEME_DARK_PATH:
    process.env.NEXT_PUBLIC_PRISM_THEME_DARK_PATH ||
    'https://cdn.jsdelivr.net/npm/prismjs@1.29.0/themes/prism-okaidia.min.css', // 深色模式主题

  CODE_MAC_BAR: process.env.NEXT_PUBLIC_CODE_MAC_BAR || true, // 代码左上角显示mac的红黄绿图标
  CODE_LINE_NUMBERS: process.env.NEXT_PUBLIC_CODE_LINE_NUMBERS || true, // 是否显示行号
  CODE_COLLAPSE: process.env.NEXT_PUBLIC_CODE_COLLAPSE || true, // 是否支持折叠代码框
  CODE_COLLAPSE_EXPAND_DEFAULT:
    process.env.NEXT_PUBLIC_CODE_COLLAPSE_EXPAND_DEFAULT || true, // 折叠代码默认是展开状态

  // END********代码相关********

  // Mermaid 图表CDN
  MERMAID_CDN:
    process.env.NEXT_PUBLIC_MERMAID_CDN ||
    'https://cdnjs.cloudflare.com/ajax/libs/mermaid/10.2.4/mermaid.min.js', // CDN
  // QRCodeCDN
  QR_CODE_CDN:
    process.env.NEXT_PUBLIC_QR_CODE_CDN ||
    'https://cdnjs.cloudflare.com/ajax/libs/qrcodejs/1.0.0/qrcode.min.js',

  BACKGROUND_LIGHT: '#eeeeee', // use hex value, don't forget '#' e.g #fffefc
  BACKGROUND_DARK: '#000000', // use hex value, don't forget '#'
  SUB_PATH: '', // leave this empty unless you want to deploy in a folder

  POST_SHARE_BAR_ENABLE: process.env.NEXT_PUBLIC_POST_SHARE_BAR || 'true', // 文章分享功能 ，将在底部显示一个分享条
  POSTS_SHARE_SERVICES:
    process.env.NEXT_PUBLIC_POST_SHARE_SERVICES ||
    'link,wechat,qq,weibo,email,facebook,twitter,telegram,messenger,line,reddit,whatsapp,linkedin', // 分享的服務，按顺序显示,逗号隔开
  // 所有支持的分享服务：link(复制链接),wechat(微信),qq,weibo(微博),email(邮件),facebook,twitter,telegram,messenger,line,reddit,whatsapp,linkedin,vkshare,okshare,tumblr,livejournal,mailru,viber,workplace,pocket,instapaper,hatena

  // 文章URL前缀
  POST_URL_PREFIX: process.env.NEXT_PUBLIC_POST_URL_PREFIX ?? 'article',
  // POST类型文章的默认路径前缀，例如默认POST类型的路径是  /article/[slug]
  // 如果此项配置为 '' 空， 则文章将没有前缀路径
  // 支援類似 WP 可自訂文章連結格式的功能：https://wordpress.org/documentation/article/customize-permalinks/，目前只先實作 %year%/%month%/%day%
  // 例：如想連結改成前綴 article + 時間戳記，可變更為： 'article/%year%/%month%/%day%'

  POST_LIST_STYLE: process.env.NEXT_PUBLIC_POST_LIST_STYLE || 'page', // ['page','scroll] 文章列表样式:页码分页、单页滚动加载
  POST_LIST_PREVIEW: process.env.NEXT_PUBLIC_POST_PREVIEW || 'false', //  是否在列表加载文章预览
  POST_PREVIEW_LINES: process.env.NEXT_PUBLIC_POST_POST_PREVIEW_LINES || 12, // 预览博客行数
  POST_RECOMMEND_COUNT: process.env.NEXT_PUBLIC_POST_RECOMMEND_COUNT || 6, // 推荐文章数量
  POSTS_PER_PAGE: process.env.NEXT_PUBLIC_POST_PER_PAGE || 12, // post counts per page
  POSTS_SORT_BY: process.env.NEXT_PUBLIC_POST_SORT_BY || 'date', // 排序方式 'date'按时间,'notion'由notion控制

  POST_WAITING_TIME_FOR_404:
    process.env.NEXT_PUBLIC_POST_WAITING_TIME_FOR_404 || '8', // 文章加载超时时间，单位秒；超时后跳转到404页面

  ALGOLIA_APP_ID: process.env.NEXT_PUBLIC_ALGOLIA_APP_ID || null, // 在这里查看 https://dashboard.algolia.com/account/api-keys/
  ALGOLIA_ADMIN_APP_KEY: process.env.ALGOLIA_ADMIN_APP_KEY || null, // 管理后台的KEY，不要暴露在代码中，在这里查看 https://dashboard.algolia.com/account/api-keys/
  ALGOLIA_SEARCH_ONLY_APP_KEY:
    process.env.NEXT_PUBLIC_ALGOLIA_SEARCH_ONLY_APP_KEY || null, // 客户端搜索用的KEY
  ALGOLIA_INDEX: process.env.NEXT_PUBLIC_ALGOLIA_INDEX || null, // 在Algolia中创建一个index用作数据库
  //   ALGOLIA_RECREATE_DATA: process.env.ALGOLIA_RECREATE_DATA || process.env.npm_lifecycle_event === 'build', // 为true时重新构建索引数据; 默认在build时会构建

  PREVIEW_CATEGORY_COUNT: 16, // 首页最多展示的分类数量，0为不限制
  PREVIEW_TAG_COUNT: 16, // 首页最多展示的标签数量，0为不限制

  POST_TITLE_ICON: process.env.NEXT_PUBLIC_POST_TITLE_ICON || true, // 是否显示标题icon
  POST_DISABLE_GALLERY_CLICK:
    process.env.NEXT_PUBLIC_POST_DISABLE_GALLERY_CLICK || false, // 画册视图禁止点击，方便在友链页面的画册插入链接

  //   ********动态特效相关********
  // 鼠标点击烟花特效
  FIREWORKS: process.env.NEXT_PUBLIC_FIREWORKS || false, // 开关
  // 烟花色彩，感谢 https://github.com/Vixcity 提交的色彩
  FIREWORKS_COLOR: [
    '255, 20, 97',
    '24, 255, 146',
    '90, 135, 255',
    '251, 243, 140'
  ],

  // 鼠标跟随特效
  MOUSE_FOLLOW: process.env.NEXT_PUBLIC_MOUSE_FOLLOW || false, // 开关
  // 这两个只有在鼠标跟随特效开启时才生效
  // 鼠标类型 1：路劲散点 2：下降散点 3：上升散点 4：边缘向鼠标移动散点 5：跟踪转圈散点 6：路径线条 7：聚集散点 8：聚集网格 9：移动网格 10：上升粒子 11：转圈随机颜色粒子 12：圆锥放射跟随蓝色粒子
  MOUSE_FOLLOW_EFFECT_TYPE: 11, // 1-12
  MOUSE_FOLLOW_EFFECT_COLOR: '#ef672a', // 鼠标点击特效颜色 #xxxxxx 或者 rgba(r,g,b,a)

  // 樱花飘落特效
  SAKURA: process.env.NEXT_PUBLIC_SAKURA || false, // 开关
  // 漂浮线段特效
  NEST: process.env.NEXT_PUBLIC_NEST || false, // 开关
  // 动态彩带特效
  FLUTTERINGRIBBON: process.env.NEXT_PUBLIC_FLUTTERINGRIBBON || false, // 开关
  // 静态彩带特效
  RIBBON: process.env.NEXT_PUBLIC_RIBBON || false, // 开关
  // 星空雨特效 黑夜模式才会生效
  STARRY_SKY: process.env.NEXT_PUBLIC_STARRY_SKY || false, // 开关

  //   ********挂件组件相关********
  // AI 文章摘要生成 @see https://docs_s.tianli0.top/
  TianliGPT_CSS:
    process.env.NEXT_PUBLIC_TIANLI_GPT_CSS ||
    'https://cdn1.tianli0.top/gh/zhheo/Post-Abstract-AI@0.15.2/tianli_gpt.css',
  TianliGPT_JS:
    process.env.NEXT_PUBLIC_TIANLI_GPT_JS ||
    'https://cdn1.tianli0.top/gh/zhheo/Post-Abstract-AI@0.15.2/tianli_gpt.js',
  TianliGPT_KEY: process.env.NEXT_PUBLIC_TIANLI_GPT_KEY || '',

  // Chatbase 是否显示chatbase机器人 https://www.chatbase.co/
  CHATBASE_ID: process.env.NEXT_PUBLIC_CHATBASE_ID || null,
  // WebwhizAI 机器人 @see https://github.com/webwhiz-ai/webwhiz
  WEB_WHIZ_ENABLED: process.env.NEXT_PUBLIC_WEB_WHIZ_ENABLED || false, // 是否显示
  WEB_WHIZ_BASE_URL:
    process.env.NEXT_PUBLIC_WEB_WHIZ_BASE_URL || 'https://api.webwhiz.ai', // 可以自建服务器
  WEB_WHIZ_CHAT_BOT_ID: process.env.NEXT_PUBLIC_WEB_WHIZ_CHAT_BOT_ID || null, // 在后台获取ID
  DIFY_CHATBOT_ENABLED: process.env.NEXT_PUBLIC_DIFY_CHATBOT_ENABLED || false,
  DIFY_CHATBOT_BASE_URL: process.env.NEXT_PUBLIC_DIFY_CHATBOT_BASE_URL || '',
  DIFY_CHATBOT_TOKEN: process.env.NEXT_PUBLIC_DIFY_CHATBOT_TOKEN || '',
  // 悬浮挂件
  WIDGET_PET: process.env.NEXT_PUBLIC_WIDGET_PET || true, // 是否显示宠物挂件
  WIDGET_PET_LINK:
    process.env.NEXT_PUBLIC_WIDGET_PET_LINK ||
    'https://cdn.jsdelivr.net/npm/live2d-widget-model-wanko@1.0.5/assets/wanko.model.json', // 挂件模型地址 @see https://github.com/xiazeyu/live2d-widget-models
  WIDGET_PET_SWITCH_THEME:
    process.env.NEXT_PUBLIC_WIDGET_PET_SWITCH_THEME || true, // 点击宠物挂件切换博客主题

  // 音乐播放插件
  MUSIC_PLAYER: process.env.NEXT_PUBLIC_MUSIC_PLAYER || false, // 是否使用音乐播放插件
  MUSIC_PLAYER_VISIBLE: process.env.NEXT_PUBLIC_MUSIC_PLAYER_VISIBLE || true, // 是否在左下角显示播放和切换，如果使用播放器，打开自动播放再隐藏，就会以类似背景音乐的方式播放，无法取消和暂停
  MUSIC_PLAYER_AUTO_PLAY:
    process.env.NEXT_PUBLIC_MUSIC_PLAYER_AUTO_PLAY || true, // 是否自动播放，不过自动播放时常不生效（移动设备不支持自动播放）
  MUSIC_PLAYER_LRC_TYPE: process.env.NEXT_PUBLIC_MUSIC_PLAYER_LRC_TYPE || '0', // 歌词显示类型，可选值： 3 | 1 | 0（0：禁用 lrc 歌词，1：lrc 格式的字符串，3：lrc 文件 url）（前提是有配置歌词路径，对 meting 无效）
  MUSIC_PLAYER_CDN_URL:
    process.env.NEXT_PUBLIC_MUSIC_PLAYER_CDN_URL ||
    'https://lf9-cdn-tos.bytecdntp.com/cdn/expire-1-M/aplayer/1.10.1/APlayer.min.js',
  MUSIC_PLAYER_ORDER: process.env.NEXT_PUBLIC_MUSIC_PLAYER_ORDER || 'list', // 默认播放方式，顺序 list，随机 random
  MUSIC_PLAYER_AUDIO_LIST: [
    // 示例音乐列表。除了以下配置外，还可配置歌词，具体配置项看此文档 https://aplayer.js.org/#/zh-Hans/
    {
      name: '风を共に舞う気持ち',
      artist: 'Falcom Sound Team jdk',
      url: 'https://music.163.com/song/media/outer/url?id=731419.mp3',
      cover:
        'https://p2.music.126.net/kn6ugISTonvqJh3LHLaPtQ==/599233837187278.jpg'
    },
    {
      name: '王都グランセル',
      artist: 'Falcom Sound Team jdk',
      url: 'https://music.163.com/song/media/outer/url?id=731355.mp3',
      cover:
        'https://p1.music.126.net/kn6ugISTonvqJh3LHLaPtQ==/599233837187278.jpg'
    }
  ],
  MUSIC_PLAYER_METING: process.env.NEXT_PUBLIC_MUSIC_PLAYER_METING || false, // 是否要开启 MetingJS，从平台获取歌单。会覆盖自定义的 MUSIC_PLAYER_AUDIO_LIST，更多配置信息：https://github.com/metowolf/MetingJS
  MUSIC_PLAYER_METING_SERVER:
    process.env.NEXT_PUBLIC_MUSIC_PLAYER_METING_SERVER || 'netease', // 音乐平台，[netease, tencent, kugou, xiami, baidu]
  MUSIC_PLAYER_METING_ID:
    process.env.NEXT_PUBLIC_MUSIC_PLAYER_METING_ID || '60198', // 对应歌单的 id
  MUSIC_PLAYER_METING_LRC_TYPE:
    process.env.NEXT_PUBLIC_MUSIC_PLAYER_METING_LRC_TYPE || '1', // 可选值： 3 | 1 | 0（0：禁用 lrc 歌词，1：lrc 格式的字符串，3：lrc 文件 url）

  //   ********挂件组件相关********
  // ----> 评论互动 可同时开启多个支持 WALINE VALINE GISCUS CUSDIS UTTERRANCES GITALK

  COMMENT_HIDE_SINGLE_TAB:
    process.env.NEXT_PUBLIC_COMMENT_HIDE_SINGLE_TAB || false, // Whether hide the tab when there's no tabs. 只有一个评论组件时是否隐藏切换组件的标签页

  // artalk 评论插件
  COMMENT_ARTALK_SERVER: process.env.NEXT_PUBLIC_COMMENT_ARTALK_SERVER || '', // ArtalkServert后端地址 https://artalk.js.org/guide/deploy.html
  COMMENT_ARTALK_JS:
    process.env.NEXT_PUBLIC_COMMENT_ARTALK_JS ||
    'https://cdnjs.cloudflare.com/ajax/libs/artalk/2.5.5/Artalk.js', // ArtalkServert js cdn
  COMMENT_ARTALK_CSS:
    process.env.NEXT_PUBLIC_COMMENT_ARTALK_CSS ||
    'https://cdnjs.cloudflare.com/ajax/libs/artalk/2.5.5/Artalk.css', // ArtalkServert css cdn

  // twikoo
  COMMENT_TWIKOO_ENV_ID: process.env.NEXT_PUBLIC_COMMENT_ENV_ID || '', // TWIKOO后端地址 腾讯云环境填envId；Vercel环境填域名，教程：https://tangly1024.com/article/notionnext-twikoo
  COMMENT_TWIKOO_COUNT_ENABLE:
    process.env.NEXT_PUBLIC_COMMENT_TWIKOO_COUNT_ENABLE || false, // 博客列表是否显示评论数
  COMMENT_TWIKOO_CDN_URL:
    process.env.NEXT_PUBLIC_COMMENT_TWIKOO_CDN_URL ||
    'https://cdn.jsdelivr.net/npm/twikoo@1.6.17/dist/twikoo.all.min.js', // twikoo客户端cdn

  // utterance
  COMMENT_UTTERRANCES_REPO:
    process.env.NEXT_PUBLIC_COMMENT_UTTERRANCES_REPO || '', // 你的代码仓库名， 例如我是 'tangly1024/NotionNext'； 更多文档参考 https://utteranc.es/

  // giscus @see https://giscus.app/
  COMMENT_GISCUS_REPO: process.env.NEXT_PUBLIC_COMMENT_GISCUS_REPO || '', // 你的Github仓库名 e.g 'tangly1024/NotionNext'
  COMMENT_GISCUS_REPO_ID: process.env.NEXT_PUBLIC_COMMENT_GISCUS_REPO_ID || '', // 你的Github Repo ID e.g ( 設定完 giscus 即可看到 )
  COMMENT_GISCUS_CATEGORY_ID:
    process.env.NEXT_PUBLIC_COMMENT_GISCUS_CATEGORY_ID || '', // 你的Github Discussions 內的 Category ID ( 設定完 giscus 即可看到 )
  COMMENT_GISCUS_MAPPING:
    process.env.NEXT_PUBLIC_COMMENT_GISCUS_MAPPING || 'pathname', // 你的Github Discussions 使用哪種方式來標定文章, 預設 'pathname'
  COMMENT_GISCUS_REACTIONS_ENABLED:
    process.env.NEXT_PUBLIC_COMMENT_GISCUS_REACTIONS_ENABLED || '1', // 你的 Giscus 是否開啟文章表情符號 '1' 開啟 "0" 關閉 預設開啟
  COMMENT_GISCUS_EMIT_METADATA:
    process.env.NEXT_PUBLIC_COMMENT_GISCUS_EMIT_METADATA || '0', // 你的 Giscus 是否提取 Metadata '1' 開啟 '0' 關閉 預設關閉
  COMMENT_GISCUS_INPUT_POSITION:
    process.env.NEXT_PUBLIC_COMMENT_GISCUS_INPUT_POSITION || 'bottom', // 你的 Giscus 發表留言位置 'bottom' 尾部 'top' 頂部, 預設 'bottom'
  COMMENT_GISCUS_LANG: process.env.NEXT_PUBLIC_COMMENT_GISCUS_LANG || 'zh-CN', // 你的 Giscus 語言 e.g 'en', 'zh-TW', 'zh-CN', 預設 'en'
  COMMENT_GISCUS_LOADING:
    process.env.NEXT_PUBLIC_COMMENT_GISCUS_LOADING || 'lazy', // 你的 Giscus 載入是否漸進式載入, 預設 'lazy'
  COMMENT_GISCUS_CROSSORIGIN:
    process.env.NEXT_PUBLIC_COMMENT_GISCUS_CROSSORIGIN || 'anonymous', // 你的 Giscus 可以跨網域, 預設 'anonymous'

  COMMENT_CUSDIS_APP_ID: process.env.NEXT_PUBLIC_COMMENT_CUSDIS_APP_ID || '', // data-app-id 36位 see https://cusdis.com/
  COMMENT_CUSDIS_HOST:
    process.env.NEXT_PUBLIC_COMMENT_CUSDIS_HOST || 'https://cusdis.com', // data-host, change this if you're using self-hosted version
  COMMENT_CUSDIS_SCRIPT_SRC:
    process.env.NEXT_PUBLIC_COMMENT_CUSDIS_SCRIPT_SRC || '/js/cusdis.es.js', // change this if you're using self-hosted version

  // gitalk评论插件 更多参考 https://gitalk.github.io/
  COMMENT_GITALK_REPO: process.env.NEXT_PUBLIC_COMMENT_GITALK_REPO || '', // 你的Github仓库名，例如 'NotionNext'
  COMMENT_GITALK_OWNER: process.env.NEXT_PUBLIC_COMMENT_GITALK_OWNER || '', // 你的用户名 e.g tangly1024
  COMMENT_GITALK_ADMIN: process.env.NEXT_PUBLIC_COMMENT_GITALK_ADMIN || '', // 管理员用户名、一般是自己 e.g 'tangly1024'
  COMMENT_GITALK_CLIENT_ID:
    process.env.NEXT_PUBLIC_COMMENT_GITALK_CLIENT_ID || '', // e.g 20位ID ， 在gitalk后台获取
  COMMENT_GITALK_CLIENT_SECRET:
    process.env.NEXT_PUBLIC_COMMENT_GITALK_CLIENT_SECRET || '', // e.g 40位ID， 在gitalk后台获取
  COMMENT_GITALK_DISTRACTION_FREE_MODE: false, // 类似facebook的无干扰模式
  COMMENT_GITALK_JS_CDN_URL:
    process.env.NEXT_PUBLIC_COMMENT_GITALK_JS_CDN_URL ||
    'https://cdn.jsdelivr.net/npm/gitalk@1/dist/gitalk.min.js', // gitalk客户端 js cdn
  COMMENT_GITALK_CSS_CDN_URL:
    process.env.NEXT_PUBLIC_COMMENT_GITALK_CSS_CDN_URL ||
    'https://cdn.jsdelivr.net/npm/gitalk@1/dist/gitalk.css', // gitalk客户端 css cdn

  COMMENT_GITTER_ROOM: process.env.NEXT_PUBLIC_COMMENT_GITTER_ROOM || '', // gitter聊天室 see https://gitter.im/ 不需要则留空
  COMMENT_DAO_VOICE_ID: process.env.NEXT_PUBLIC_COMMENT_DAO_VOICE_ID || '', // DaoVoice http://dashboard.daovoice.io/get-started
  COMMENT_TIDIO_ID: process.env.NEXT_PUBLIC_COMMENT_TIDIO_ID || '', // [tidio_id] -> //code.tidio.co/[tidio_id].js

  COMMENT_VALINE_CDN:
    process.env.NEXT_PUBLIC_VALINE_CDN ||
    'https://unpkg.com/valine@1.5.1/dist/Valine.min.js',
  COMMENT_VALINE_APP_ID: process.env.NEXT_PUBLIC_VALINE_ID || '', // Valine @see https://valine.js.org/quickstart.html 或 https://github.com/stonehank/react-valine#%E8%8E%B7%E5%8F%96app-id-%E5%92%8C-app-key
  COMMENT_VALINE_APP_KEY: process.env.NEXT_PUBLIC_VALINE_KEY || '',
  COMMENT_VALINE_SERVER_URLS: process.env.NEXT_PUBLIC_VALINE_SERVER_URLS || '', // 该配置适用于国内自定义域名用户, 海外版本会自动检测(无需手动填写) @see https://valine.js.org/configuration.html#serverURLs
  COMMENT_VALINE_PLACEHOLDER:
    process.env.NEXT_PUBLIC_VALINE_PLACEHOLDER || '抢个沙发吧~', // 可以搭配后台管理评论 https://github.com/DesertsP/Valine-Admin  便于查看评论，以及邮件通知，垃圾评论过滤等功能

  COMMENT_WALINE_SERVER_URL: process.env.NEXT_PUBLIC_WALINE_SERVER_URL || '', // 请配置完整的Waline评论地址 例如 hhttps://preview-waline.tangly1024.com @see https://waline.js.org/guide/get-started.html
  COMMENT_WALINE_RECENT: process.env.NEXT_PUBLIC_WALINE_RECENT || false, // 最新评论

  // 此评论系统基于WebMention，细节可参考https://webmention.io
  // 它是一个基于IndieWeb理念的开放式评论系统，下方COMMENT_WEBMENTION包含的属性皆需配置：
  // ENABLE: 是否开启
  // AUTH: Webmention使用的IndieLogin，可使用Twitter或Github个人页面连结
  // HOSTNAME: Webmention绑定之网域，通常即为本站网址
  // TWITTER_USERNAME: 评论显示区域需要的资讯
  // TOKEN: Webmention的API token
  COMMENT_WEBMENTION_ENABLE: process.env.NEXT_PUBLIC_WEBMENTION_ENABLE || false,
  COMMENT_WEBMENTION_AUTH: process.env.NEXT_PUBLIC_WEBMENTION_AUTH || '',
  COMMENT_WEBMENTION_HOSTNAME:
    process.env.NEXT_PUBLIC_WEBMENTION_HOSTNAME || '',
  COMMENT_WEBMENTION_TWITTER_USERNAME:
    process.env.NEXT_PUBLIC_TWITTER_USERNAME || '',
  COMMENT_WEBMENTION_TOKEN: process.env.NEXT_PUBLIC_WEBMENTION_TOKEN || '',

  // <---- 评论插件

  // ----> 站点统计
  ANALYTICS_VERCEL: process.env.NEXT_PUBLIC_ANALYTICS_VERCEL || false, // vercel自带的统计 https://vercel.com/docs/concepts/analytics/quickstart https://github.com/tangly1024/NotionNext/issues/897
  ANALYTICS_BUSUANZI_ENABLE:
    process.env.NEXT_PUBLIC_ANALYTICS_BUSUANZI_ENABLE || true, // 展示网站阅读量、访问数 see http://busuanzi.ibruce.info/
  ANALYTICS_BAIDU_ID: process.env.NEXT_PUBLIC_ANALYTICS_BAIDU_ID || '', // e.g 只需要填写百度统计的id，[baidu_id] -> https://hm.baidu.com/hm.js?[baidu_id]
  ANALYTICS_CNZZ_ID: process.env.NEXT_PUBLIC_ANALYTICS_CNZZ_ID || '', // 只需要填写站长统计的id, [cnzz_id] -> https://s9.cnzz.com/z_stat.php?id=[cnzz_id]&web_id=[cnzz_id]
  ANALYTICS_GOOGLE_ID: process.env.NEXT_PUBLIC_ANALYTICS_GOOGLE_ID || '', // 谷歌Analytics的id e.g: G-XXXXXXXXXX

  // 51la 站点统计 https://www.51.la/
  ANALYTICS_51LA_ID: process.env.NEXT_PUBLIC_ANALYTICS_51LA_ID || '', // id，在51la后台获取 参阅 https://docs.tangly1024.com/article/notion-next-51-la
  ANALYTICS_51LA_CK: process.env.NEXT_PUBLIC_ANALYTICS_51LA_CK || '', // ck，在51la后台获取

  // Matomo 网站统计
  MATOMO_HOST_URL: process.env.NEXT_PUBLIC_MATOMO_HOST_URL || '', // Matomo服务器地址，不带斜杠
  MATOMO_SITE_ID: process.env.NEXT_PUBLIC_MATOMO_SITE_ID || '', // Matomo网站ID
  // ACKEE网站访客统计工具
  ANALYTICS_ACKEE_TRACKER:
    process.env.NEXT_PUBLIC_ANALYTICS_ACKEE_TRACKER || '', // e.g 'https://ackee.tangly1024.com/tracker.js'
  ANALYTICS_ACKEE_DATA_SERVER:
    process.env.NEXT_PUBLIC_ANALYTICS_ACKEE_DATA_SERVER || '', // e.g https://ackee.tangly1024.com , don't end with a slash
  ANALYTICS_ACKEE_DOMAIN_ID:
    process.env.NEXT_PUBLIC_ANALYTICS_ACKEE_DOMAIN_ID || '', // e.g '82e51db6-dec2-423a-b7c9-b4ff7ebb3302'

  SEO_GOOGLE_SITE_VERIFICATION:
    process.env.NEXT_PUBLIC_SEO_GOOGLE_SITE_VERIFICATION || '', // Remove the value or replace it with your own google site verification code

  SEO_BAIDU_SITE_VERIFICATION:
    process.env.NEXT_PUBLIC_SEO_BAIDU_SITE_VERIFICATION || '', // Remove the value or replace it with your own google site verification code

  // 微软 Clarity 站点分析
  CLARITY_ID: process.env.NEXT_PUBLIC_CLARITY_ID || null, // 只需要复制Clarity脚本中的ID部分，ID是一个十位的英文数字组合

  // <---- 站点统计

  // START---->营收相关

  // 谷歌广告
  ADSENSE_GOOGLE_ID: process.env.NEXT_PUBLIC_ADSENSE_GOOGLE_ID || '', // 谷歌广告ID e.g ca-pub-xxxxxxxxxxxxxxxx
  ADSENSE_GOOGLE_TEST: process.env.NEXT_PUBLIC_ADSENSE_GOOGLE_TEST || false, // 谷歌广告ID测试模式，这种模式获取假的测试广告，用于开发 https://www.tangly1024.com/article/local-dev-google-adsense
  ADSENSE_GOOGLE_SLOT_IN_ARTICLE:
    process.env.NEXT_PUBLIC_ADSENSE_GOOGLE_SLOT_IN_ARTICLE || '3806269138', // Google AdScene>广告>按单元广告>新建文章内嵌广告 粘贴html代码中的data-ad-slot值
  ADSENSE_GOOGLE_SLOT_FLOW:
    process.env.NEXT_PUBLIC_ADSENSE_GOOGLE_SLOT_FLOW || '1510444138', // Google AdScene>广告>按单元广告>新建信息流广告
  ADSENSE_GOOGLE_SLOT_NATIVE:
    process.env.NEXT_PUBLIC_ADSENSE_GOOGLE_SLOT_NATIVE || '4980048999', // Google AdScene>广告>按单元广告>新建原生广告
  ADSENSE_GOOGLE_SLOT_AUTO:
    process.env.NEXT_PUBLIC_ADSENSE_GOOGLE_SLOT_AUTO || '8807314373', // Google AdScene>广告>按单元广告>新建展示广告 （自动广告）

  // 万维广告
  AD_WWADS_ID: process.env.NEXT_PUBLIC_WWAD_ID || null, // https://wwads.cn/ 创建您的万维广告单元ID
  AD_WWADS_BLOCK_DETECT: process.env.NEXT_PUBLIC_WWADS_AD_BLOCK_DETECT || false, // 是否开启WWADS广告屏蔽插件检测,开启后会在广告位上以文字提示 @see https://github.com/bytegravity/whitelist-wwads

  // END<----营收相关

  // 自定义配置notion数据库字段名
  NOTION_PROPERTY_NAME: {
    password: process.env.NEXT_PUBLIC_NOTION_PROPERTY_PASSWORD || 'password',
    type: process.env.NEXT_PUBLIC_NOTION_PROPERTY_TYPE || 'type', // 文章类型，
    type_post: process.env.NEXT_PUBLIC_NOTION_PROPERTY_TYPE_POST || 'Post', // 当type文章类型与此值相同时，为博文。
    type_page: process.env.NEXT_PUBLIC_NOTION_PROPERTY_TYPE_PAGE || 'Page', // 当type文章类型与此值相同时，为单页。
    type_notice:
      process.env.NEXT_PUBLIC_NOTION_PROPERTY_TYPE_NOTICE || 'Notice', // 当type文章类型与此值相同时，为公告。
    type_menu: process.env.NEXT_PUBLIC_NOTION_PROPERTY_TYPE_MENU || 'Menu', // 当type文章类型与此值相同时，为菜单。
    type_sub_menu:
      process.env.NEXT_PUBLIC_NOTION_PROPERTY_TYPE_SUB_MENU || 'SubMenu', // 当type文章类型与此值相同时，为子菜单。
    title: process.env.NEXT_PUBLIC_NOTION_PROPERTY_TITLE || 'title', // 文章标题
    status: process.env.NEXT_PUBLIC_NOTION_PROPERTY_STATUS || 'status',
    status_publish:
      process.env.NEXT_PUBLIC_NOTION_PROPERTY_STATUS_PUBLISH || 'Published', // 当status状态值与此相同时为发布，可以为中文
    status_invisible:
      process.env.NEXT_PUBLIC_NOTION_PROPERTY_STATUS_INVISIBLE || 'Invisible', // 当status状态值与此相同时为隐藏发布，可以为中文 ， 除此之外其他页面状态不会显示在博客上
    summary: process.env.NEXT_PUBLIC_NOTION_PROPERTY_SUMMARY || 'summary',
    slug: process.env.NEXT_PUBLIC_NOTION_PROPERTY_SLUG || 'slug',
    category: process.env.NEXT_PUBLIC_NOTION_PROPERTY_CATEGORY || 'category',
    date: process.env.NEXT_PUBLIC_NOTION_PROPERTY_DATE || 'date',
    tags: process.env.NEXT_PUBLIC_NOTION_PROPERTY_TAGS || 'tags',
    icon: process.env.NEXT_PUBLIC_NOTION_PROPERTY_ICON || 'icon',
    ext: process.env.NEXT_PUBLIC_NOTION_PROPERTY_EXT || 'ext' // 扩展字段，存放json-string，用于复杂业务
  },

  // RSS订阅
  ENABLE_RSS: process.env.NEXT_PUBLIC_ENABLE_RSS || true, // 是否开启RSS订阅功能
  MAILCHIMP_LIST_ID: process.env.MAILCHIMP_LIST_ID || null, // 开启mailichimp邮件订阅 客户列表ID ，具体使用方法参阅文档
  MAILCHIMP_API_KEY: process.env.MAILCHIMP_API_KEY || null, // 开启mailichimp邮件订阅 APIkey

  // ANIMATE.css 动画
  ANIMATE_CSS_URL:
    process.env.NEXT_PUBLIC_ANIMATE_CSS_URL ||
    'https://cdnjs.cloudflare.com/ajax/libs/animate.css/4.1.1/animate.min.css', // 动画CDN

  // 网站图片
  IMG_LAZY_LOAD_PLACEHOLDER:
    process.env.NEXT_PUBLIC_IMG_LAZY_LOAD_PLACEHOLDER ||
    'data:image/gif;base64,R0lGODlhAQABAIAAAP///wAAACH5BAEAAAAALAAAAAABAAEAAAICRAEAOw==', // 懒加载占位图片地址，支持base64或url
  IMG_URL_TYPE: process.env.NEXT_PUBLIC_IMG_TYPE || 'Notion', // 此配置已失效，请勿使用；AMAZON方案不再支持，仅支持Notion方案。 ['Notion','AMAZON'] 站点图片前缀 默认 Notion:(https://notion.so/images/xx) ， AMAZON(https://s3.us-west-2.amazonaws.com/xxx)
  IMG_SHADOW: process.env.NEXT_PUBLIC_IMG_SHADOW || false, // 文章图片是否自动添加阴影
  IMG_COMPRESS_WIDTH: process.env.NEXT_PUBLIC_IMG_COMPRESS_WIDTH || 800, // Notion图片压缩宽度

  // 作废配置
  AVATAR: process.env.NEXT_PUBLIC_AVATAR || '/avatar.svg', // 作者头像，被notion中的ICON覆盖。若无ICON则取public目录下的avatar.png
  TITLE: process.env.NEXT_PUBLIC_TITLE || 'NotionNext BLOG', // 站点标题 ，被notion中的页面标题覆盖；此处请勿留空白，否则服务器无法编译
  HOME_BANNER_IMAGE:
    process.env.NEXT_PUBLIC_HOME_BANNER_IMAGE || '/bg_image.jpg', // 首页背景大图, 会被notion中的封面图覆盖，若无封面图则会使用代码中的 /public/bg_image.jpg 文件
  DESCRIPTION:
    process.env.NEXT_PUBLIC_DESCRIPTION || '这是一个由NotionNext生成的站点', // 站点描述，被notion中的页面描述覆盖

  // 开发相关
  NOTION_ACCESS_TOKEN: process.env.NOTION_ACCESS_TOKEN || '', // Useful if you prefer not to make your database public
  DEBUG: process.env.NEXT_PUBLIC_DEBUG || false, // 是否显示调试按钮
  ENABLE_CACHE:
    process.env.ENABLE_CACHE ||
    process.env.npm_lifecycle_event === 'build' ||
    process.env.npm_lifecycle_event === 'export', // 在打包过程中默认开启缓存，开发或运行时开启此功能意义不大。
  isProd: process.env.VERCEL_ENV === 'production' || process.env.EXPORT, // distinguish between development and production environment (ref: https://vercel.com/docs/environment-variables#system-environment-variables)
<<<<<<< HEAD
  BUNDLE_ANALYZER: process.env.ANALYZE === 'true' || true, // 是否展示编译依赖内容与大小
  VERSION: process.env.NEXT_PUBLIC_VERSION // 版本号
=======
  BUNDLE_ANALYZER: process.env.ANALYZE === 'true' || false, // 是否展示编译依赖内容与大小
  VERSION: (() => {
    try {
      // 优先使用环境变量，否则从package.json中获取版本号
      return (
        process.env.NEXT_PUBLIC_VERSION || require('./package.json').version
      )
    } catch (error) {
      console.warn('Failed to load package.json version:', error)
      return '1.0.0' // 缺省版本号
    }
  })()
>>>>>>> dc0a8d8f
}

module.exports = BLOG<|MERGE_RESOLUTION|>--- conflicted
+++ resolved
@@ -548,11 +548,7 @@
     process.env.npm_lifecycle_event === 'build' ||
     process.env.npm_lifecycle_event === 'export', // 在打包过程中默认开启缓存，开发或运行时开启此功能意义不大。
   isProd: process.env.VERCEL_ENV === 'production' || process.env.EXPORT, // distinguish between development and production environment (ref: https://vercel.com/docs/environment-variables#system-environment-variables)
-<<<<<<< HEAD
   BUNDLE_ANALYZER: process.env.ANALYZE === 'true' || true, // 是否展示编译依赖内容与大小
-  VERSION: process.env.NEXT_PUBLIC_VERSION // 版本号
-=======
-  BUNDLE_ANALYZER: process.env.ANALYZE === 'true' || false, // 是否展示编译依赖内容与大小
   VERSION: (() => {
     try {
       // 优先使用环境变量，否则从package.json中获取版本号
@@ -564,7 +560,6 @@
       return '1.0.0' // 缺省版本号
     }
   })()
->>>>>>> dc0a8d8f
 }
 
 module.exports = BLOG