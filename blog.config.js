--- conflicted
+++ resolved
@@ -344,11 +344,7 @@
     process.env.NEXT_PUBLIC_COMMENT_TWIKOO_COUNT_ENABLE || false, // 博客列表是否显示评论数
   COMMENT_TWIKOO_CDN_URL:
     process.env.NEXT_PUBLIC_COMMENT_TWIKOO_CDN_URL ||
-<<<<<<< HEAD
     'https://cdn.staticfile.org/twikoo/1.6.17/twikoo.min.js', // twikoo客户端cdn
-=======
-    'https://cdn.jsdelivr.net/npm/twikoo@1.6.17/dist/twikoo.all.min.js', // twikoo客户端cdn
->>>>>>> ce183595
 
   // utterance
   COMMENT_UTTERRANCES_REPO:
@@ -546,7 +542,9 @@
   VERSION: (() => {
     try {
       // 优先使用环境变量，否则从package.json中获取版本号
-      return process.env.NEXT_PUBLIC_VERSION || require('./package.json').version
+      return (
+        process.env.NEXT_PUBLIC_VERSION || require('./package.json').version
+      )
     } catch (error) {
       console.warn('Failed to load package.json version:', error)
       return '1.0.0' // 缺省版本号
