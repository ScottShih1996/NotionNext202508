// 注: process.env.XX是Vercel的环境变量，配置方式见：https://docs.tangly1024.com/article/how-to-config-notion-next#c4768010ae7d44609b744e79e2f9959a
const BLOG = {
  // Important page_id！！！Duplicate Template from  https://www.notion.so/tanghh/02ab3b8678004aa69e9e415905ef32a5
  NOTION_PAGE_ID:
        process.env.NOTION_PAGE_ID || '02ab3b8678004aa69e9e415905ef32a5',
  PSEUDO_STATIC: process.env.NEXT_PUBLIC_PSEUDO_STATIC || false, // 伪静态路径，开启后所有文章URL都以 .html 结尾。
  NEXT_REVALIDATE_SECOND: process.env.NEXT_PUBLIC_REVALIDATE_SECOND || 5, // 更新内容缓存间隔 单位(秒)；即每个页面有5秒的纯静态期、此期间无论多少次访问都不会抓取notion数据；调大该值有助于节省Vercel资源、同时提升访问速率，但也会使文章更新有延迟。
  THEME: process.env.NEXT_PUBLIC_THEME || 'hexo', // 当前主题，在themes文件夹下可找到所有支持的主题；主题名称就是文件夹名，例如 example,fukasawa,gitbook,heo,hexo,landing,matery,medium,next,nobelium,plog,simple
  THEME_SWITCH: process.env.NEXT_PUBLIC_THEME_SWITCH || false, // 是否显示切换主题按钮
  LANG: process.env.NEXT_PUBLIC_LANG || 'zh-CN', // e.g 'zh-CN','en-US'  see /lib/lang.js for more.
  SINCE: 2010, // e.g if leave this empty, current year will be used.
  APPEARANCE: process.env.NEXT_PUBLIC_APPEARANCE || 'auto', // ['light', 'dark', 'auto'], // light 日间模式 ， dark夜间模式， auto根据时间和主题自动夜间模式
  APPEARANCE_DARK_TIME: process.env.NEXT_PUBLIC_APPEARANCE_DARK_TIME || [18, 6], // 夜间模式起至时间，false时关闭根据时间自动切换夜间模式

  // 3.14.1版本后，欢迎语在此配置，英文逗号隔开 ,  即可支持多个欢迎语打字效果。
  GREETING_WORDS: process.env.NEXT_PUBLIC_GREETING_WORDS || 'Hi，我是一个程序员, Hi，我是一个打工人,Hi，我是一个干饭人,欢迎来到我的博客🎉',

  CUSTOM_MENU: process.env.NEXT_PUBLIC_CUSTOM_MENU || false, // 支持Menu 类型，从3.12.0版本起，各主题将逐步支持灵活的二级菜单配置，替代了原来的Page类型，此配置是试验功能、默认关闭。

<<<<<<< HEAD
  AUTHOR: process.env.NEXT_PUBLIC_AUTHOR || '白色风车', // 您的昵称 例如 tangly1024
  BIO: process.env.NEXT_PUBLIC_BIO || '为了不折腾而折腾', // 作者简介
  LINK: process.env.NEXT_PUBLIC_LINK || 'https://appa.me', // 网站地址
  KEYWORDS: process.env.NEXT_PUBLIC_KEYWORD || 'Notion, 博客, 技术', // 网站关键词 英文逗号隔开
=======
  AUTHOR: process.env.NEXT_PUBLIC_AUTHOR || 'NotionNext', // 您的昵称 例如 tangly1024
  BIO: process.env.NEXT_PUBLIC_BIO || '一个普通的干饭人🍚', // 作者简介
  LINK: process.env.NEXT_PUBLIC_LINK || 'https://tangly1024.com', // 网站地址
  KEYWORDS: process.env.NEXT_PUBLIC_KEYWORD || 'Notion, 博客', // 网站关键词 英文逗号隔开

>>>>>>> 86c2bd63
  // 社交链接，不需要可留空白，例如 CONTACT_WEIBO:''
  CONTACT_EMAIL: process.env.NEXT_PUBLIC_CONTACT_EMAIL || '', // 邮箱地址 例如mail@tangly1024.com
  CONTACT_WEIBO: process.env.NEXT_PUBLIC_CONTACT_WEIBO || '', // 你的微博个人主页
  CONTACT_TWITTER: process.env.NEXT_PUBLIC_CONTACT_TWITTER || '', // 你的twitter个人主页
  CONTACT_GITHUB: process.env.NEXT_PUBLIC_CONTACT_GITHUB || '', // 你的github个人主页 例如 https://github.com/tangly1024
  CONTACT_TELEGRAM: process.env.NEXT_PUBLIC_CONTACT_TELEGRAM || '', // 你的telegram 地址 例如 https://t.me/tangly_1024
  CONTACT_LINKEDIN: process.env.NEXT_PUBLIC_CONTACT_LINKEDIN || '', // 你的linkedIn 首页
  CONTACT_INSTAGRAM: process.env.NEXT_PUBLIC_CONTACT_INSTAGRAM || '', // 您的instagram地址
  CONTACT_BILIBILI: process.env.NEXT_PUBLIC_CONTACT_BILIBILI || '', // B站主页
  CONTACT_YOUTUBE: process.env.NEXT_PUBLIC_CONTACT_YOUTUBE || '', // Youtube主页

  NOTION_HOST: process.env.NEXT_PUBLIC_NOTION_HOST || 'https://www.notion.so', // Notion域名，您可以选择用自己的域名进行反向代理，如果不懂得什么是反向代理，请勿修改此项

  BLOG_FAVICON: process.env.NEXT_PUBLIC_FAVICON || '/favicon.ico', // blog favicon 配置, 默认使用 /public/favicon.ico，支持在线图片，如 https://img.imesong.com/favicon.png

  // START ************网站字体*****************

  FONT_STYLE: process.env.NEXT_PUBLIC_FONT_STYLE || 'font-sans', // ['font-serif','font-sans'] 两种可选，分别是衬线和无衬线: 参考 https://www.jianshu.com/p/55e410bd2115
  // 字体CSS 例如 https://npm.elemecdn.com/lxgw-wenkai-webfont@1.6.0/style.css
  FONT_URL: [
    // 'https://npm.elemecdn.com/lxgw-wenkai-webfont@1.6.0/style.css',
    'https://fonts.googleapis.com/css?family=Bitter&display=swap',
    'https://fonts.googleapis.com/css2?family=Noto+Sans+SC:wght@300&display=swap',
    'https://fonts.googleapis.com/css2?family=Noto+Serif+SC:wght@300&display=swap'
  ],
  // 无衬线字体 例如'"LXGW WenKai"'
  FONT_SANS: [
    // '"LXGW WenKai"',
    '"PingFang SC"',
    '-apple-system',
    'BlinkMacSystemFont',
    '"Hiragino Sans GB"',
    '"Microsoft YaHei"',
    '"Segoe UI Emoji"',
    '"Segoe UI Symbol"',
    '"Segoe UI"',
    '"Noto Sans SC"',
    'HarmonyOS_Regular',
    '"Helvetica Neue"',
    'Helvetica',
    '"Source Han Sans SC"',
    'Arial',
    'sans-serif',
    '"Apple Color Emoji"'
  ],
  // 衬线字体 例如'"LXGW WenKai"'
  FONT_SERIF: [
    // '"LXGW WenKai"',
    'Bitter',
    '"Noto Serif SC"',
    'SimSun',
    '"Times New Roman"',
    'Times',
    'serif',
    '"Segoe UI Emoji"',
    '"Segoe UI Symbol"',
    '"Apple Color Emoji"'
  ],
  FONT_AWESOME: process.env.NEXT_PUBLIC_FONT_AWESOME_PATH || 'https://cdnjs.cloudflare.com/ajax/libs/font-awesome/6.4.0/css/all.min.css', // font-awesome 字体图标地址; 可选 /css/all.min.css ， https://lf9-cdn-tos.bytecdntp.com/cdn/expire-1-M/font-awesome/6.0.0/css/all.min.css

  // END ************网站字体*****************
  CAN_COPY: process.env.NEXT_PUBLIC_CAN_COPY || true, // 是否允许复制页面内容 默认允许，如果设置为false、则全栈禁止复制内容。
  CUSTOM_RIGHT_CLICK_CONTEXT_MENU: process.env.NEXT_PUBLIC_CUSTOM_RIGHT_CLICK_CONTEXT_MENU || true, // 自定义右键菜单，覆盖系统菜单

  // 自定义外部脚本，外部样式
  CUSTOM_EXTERNAL_JS: [''], // e.g. ['http://xx.com/script.js','http://xx.com/script.js']
  CUSTOM_EXTERNAL_CSS: [''], // e.g. ['http://xx.com/style.css','http://xx.com/style.css']

  // 侧栏布局 是否反转(左变右,右变左) 已支持主题: hexo next medium fukasawa example
  LAYOUT_SIDEBAR_REVERSE: false,

  // 一个小插件展示你的facebook fan page~ @see https://tw.andys.pro/article/add-facebook-fanpage-notionnext
  FACEBOOK_PAGE_TITLE: process.env.NEXT_PUBLIC_FACEBOOK_PAGE_TITLE || null, // 邊欄 Facebook Page widget 的標題欄，填''則無標題欄 e.g FACEBOOK 粉絲團'
  FACEBOOK_PAGE: process.env.NEXT_PUBLIC_FACEBOOK_PAGE || null, // Facebook Page 的連結 e.g https://www.facebook.com/tw.andys.pro
  FACEBOOK_PAGE_ID: process.env.NEXT_PUBLIC_FACEBOOK_PAGE_ID || '', // Facebook Page ID 來啟用 messenger 聊天功能
  FACEBOOK_APP_ID: process.env.NEXT_PUBLIC_FACEBOOK_APP_ID || '', // Facebook App ID 來啟用 messenger 聊天功能 获取: https://developers.facebook.com/

  BEI_AN: process.env.NEXT_PUBLIC_BEI_AN || '', // 备案号 闽ICP备XXXXXXX

  // START********代码相关********
  // PrismJs 代码相关
  PRISM_JS_PATH: 'https://npm.elemecdn.com/prismjs@1.29.0/components/',
  PRISM_JS_AUTO_LOADER: 'https://npm.elemecdn.com/prismjs@1.29.0/plugins/autoloader/prism-autoloader.min.js',

  // 代码主题 @see https://github.com/PrismJS/prism-themes
  PRISM_THEME_PREFIX_PATH: process.env.NEXT_PUBLIC_PRISM_THEME_PREFIX_PATH || 'https://cdn.jsdelivr.net/npm/prismjs@1.29.0/themes/prism-okaidia.css', // 代码块默认主题
  PRISM_THEME_SWITCH: process.env.NEXT_PUBLIC_PRISM_THEME_SWITCH || true, // 是否开启浅色/深色模式代码主题切换； 开启后将显示以下两个主题
  PRISM_THEME_LIGHT_PATH: process.env.NEXT_PUBLIC_PRISM_THEME_LIGHT_PATH || 'https://cdn.jsdelivr.net/npm/prismjs@1.29.0/themes/prism-solarizedlight.css', // 浅色模式主题
  PRISM_THEME_DARK_PATH: process.env.NEXT_PUBLIC_PRISM_THEME_DARK_PATH || 'https://cdn.jsdelivr.net/npm/prismjs@1.29.0/themes/prism-okaidia.min.css', // 深色模式主题

  CODE_MAC_BAR: process.env.NEXT_PUBLIC_CODE_MAC_BAR || true, // 代码左上角显示mac的红黄绿图标
  CODE_LINE_NUMBERS: process.env.NEXT_PUBLIC_CODE_LINE_NUMBERS || false, // 是否显示行号
  CODE_COLLAPSE: process.env.NEXT_PUBLIC_CODE_COLLAPSE || true, // 是否折叠代码框
  // END********代码相关********

  // Mermaid 图表CDN
  MERMAID_CDN: process.env.NEXT_PUBLIC_MERMAID_CDN || 'https://cdnjs.cloudflare.com/ajax/libs/mermaid/10.2.4/mermaid.min.js', // CDN
  // QRCodeCDN
  QR_CODE_CDN: process.env.NEXT_PUBLIC_QR_CODE_CDN || 'https://cdnjs.cloudflare.com/ajax/libs/qrcodejs/1.0.0/qrcode.min.js',

  BACKGROUND_LIGHT: '#eeeeee', // use hex value, don't forget '#' e.g #fffefc
  BACKGROUND_DARK: '#000000', // use hex value, don't forget '#'
  SUB_PATH: '', // leave this empty unless you want to deploy in a folder

  POST_SHARE_BAR_ENABLE: process.env.NEXT_PUBLIC_POST_SHARE_BAR || 'true', // 文章分享功能 ，将在底部显示一个分享条
  POSTS_SHARE_SERVICES: process.env.NEXT_PUBLIC_POST_SHARE_SERVICES || 'link,wechat,qq,weibo,email,facebook,twitter,telegram,messenger,line,reddit,whatsapp,linkedin', // 分享的服務，按顺序显示,逗号隔开
  // 所有支持的分享服务：link(复制链接),wechat(微信),qq,weibo(微博),email(邮件),facebook,twitter,telegram,messenger,line,reddit,whatsapp,linkedin,vkshare,okshare,tumblr,livejournal,mailru,viber,workplace,pocket,instapaper,hatena

  POST_URL_PREFIX: process.env.NEXT_PUBLIC_POST_URL_PREFIX || 'article',
  // POST类型文章的默认路径前缀，例如默认POST类型的路径是  /article/[slug]
  // 如果此项配置为 '' 空， 则文章将没有前缀路径，使用场景： 希望文章前缀路径为 /post 的情况 支持多级
  // 支援類似 WP 可自訂文章連結格式的功能：https://wordpress.org/documentation/article/customize-permalinks/，目前只先實作 %year%/%month%/%day%
  // 例：如想連結改成前綴 article + 時間戳記，可變更為： 'article/%year%/%month%/%day%'

  POST_LIST_STYLE: process.env.NEXT_PUBLIC_POST_LIST_STYLE || 'page', // ['page','scroll] 文章列表样式:页码分页、单页滚动加载
  POST_LIST_PREVIEW: process.env.NEXT_PUBLIC_POST_PREVIEW || 'false', //  是否在列表加载文章预览
  POST_PREVIEW_LINES: 12, // 预览博客行数
  POST_RECOMMEND_COUNT: 6, // 推荐文章数量
  POSTS_PER_PAGE: 12, // post counts per page
  POSTS_SORT_BY: process.env.NEXT_PUBLIC_POST_SORT_BY || 'notion', // 排序方式 'date'按时间,'notion'由notion控制

  ALGOLIA_APP_ID: process.env.NEXT_PUBLIC_ALGOLIA_APP_ID || null, // 在这里查看 https://dashboard.algolia.com/account/api-keys/
  ALGOLIA_ADMIN_APP_KEY: process.env.ALGOLIA_ADMIN_APP_KEY || null, // 管理后台的KEY，不要暴露在代码中，在这里查看 https://dashboard.algolia.com/account/api-keys/
  ALGOLIA_SEARCH_ONLY_APP_KEY: process.env.NEXT_PUBLIC_ALGOLIA_SEARCH_ONLY_APP_KEY || null, // 客户端搜索用的KEY
  ALGOLIA_INDEX: process.env.NEXT_PUBLIC_ALGOLIA_INDEX || null, // 在Algolia中创建一个index用作数据库
  //   ALGOLIA_RECREATE_DATA: process.env.ALGOLIA_RECREATE_DATA || process.env.npm_lifecycle_event === 'build', // 为true时重新构建索引数据; 默认在build时会构建

  PREVIEW_CATEGORY_COUNT: 16, // 首页最多展示的分类数量，0为不限制
  PREVIEW_TAG_COUNT: 16, // 首页最多展示的标签数量，0为不限制

  POST_DISABLE_GALLERY_CLICK: process.env.NEXT_PUBLIC_POST_DISABLE_GALLERY_CLICK || false, // 画册视图禁止点击，方便在友链页面的画册插入链接

  //   ********动态特效相关********
  // 鼠标点击烟花特效
  FIREWORKS: process.env.NEXT_PUBLIC_FIREWORKS || false, // 开关
  // 烟花色彩，感谢 https://github.com/Vixcity 提交的色彩
  FIREWORKS_COLOR: [
    '255, 20, 97',
    '24, 255, 146',
    '90, 135, 255',
    '251, 243, 140'
  ],

  // 樱花飘落特效
<<<<<<< HEAD
  SAKURA: process.env.NEXT_PUBLIC_SAKURA || true, // 开关

=======
  SAKURA: process.env.NEXT_PUBLIC_SAKURA || false, // 开关
>>>>>>> 86c2bd63
  // 漂浮线段特效
  NEST: process.env.NEXT_PUBLIC_NEST || false, // 开关
  // 动态彩带特效
  FLUTTERINGRIBBON: process.env.NEXT_PUBLIC_FLUTTERINGRIBBON || false, // 开关
  // 静态彩带特效
  RIBBON: process.env.NEXT_PUBLIC_RIBBON || false, // 开关
  // 星空雨特效 黑夜模式才会生效
  STARRY_SKY: process.env.NEXT_PUBLIC_STARRY_SKY || false, // 开关

  //   ********挂件组件相关********
  // Chatbase 是否显示chatbase机器人 https://www.chatbase.co/
  CHATBASE_ID: process.env.NEXT_PUBLIC_CHATBASE_ID || null,
  // WebwhizAI 机器人 @see https://github.com/webwhiz-ai/webwhiz
  WEB_WHIZ_ENABLED: process.env.NEXT_PUBLIC_WEB_WHIZ_ENABLED || false, // 是否显示
  WEB_WHIZ_BASE_URL: process.env.NEXT_PUBLIC_WEB_WHIZ_BASE_URL || 'https://api.webwhiz.ai', // 可以自建服务器
  WEB_WHIZ_CHAT_BOT_ID: process.env.NEXT_PUBLIC_WEB_WHIZ_CHAT_BOT_ID || null, // 在后台获取ID

  // 悬浮挂件
  WIDGET_PET: process.env.NEXT_PUBLIC_WIDGET_PET || false, // 是否显示宠物挂件
  WIDGET_PET_LINK:
        process.env.NEXT_PUBLIC_WIDGET_PET_LINK ||
        'https://cdn.jsdelivr.net/npm/live2d-widget-model-wanko@1.0.5/assets/wanko.model.json', // 挂件模型地址 @see https://github.com/xiazeyu/live2d-widget-models
  WIDGET_PET_SWITCH_THEME: process.env.NEXT_PUBLIC_WIDGET_PET_SWITCH_THEME || true, // 点击宠物挂件切换博客主题

  // 音乐播放插件
  MUSIC_PLAYER: process.env.NEXT_PUBLIC_MUSIC_PLAYER || false, // 是否使用音乐播放插件
  MUSIC_PLAYER_VISIBLE: process.env.NEXT_PUBLIC_MUSIC_PLAYER_VISIBLE || true, // 是否在左下角显示播放和切换，如果使用播放器，打开自动播放再隐藏，就会以类似背景音乐的方式播放，无法取消和暂停
  MUSIC_PLAYER_AUTO_PLAY:
        process.env.NEXT_PUBLIC_MUSIC_PLAYER_AUTO_PLAY || true, // 是否自动播放，不过自动播放时常不生效（移动设备不支持自动播放）
  MUSIC_PLAYER_LRC_TYPE: process.env.NEXT_PUBLIC_MUSIC_PLAYER_LRC_TYPE || '0', // 歌词显示类型，可选值： 3 | 1 | 0（0：禁用 lrc 歌词，1：lrc 格式的字符串，3：lrc 文件 url）（前提是有配置歌词路径，对 meting 无效）
  MUSIC_PLAYER_CDN_URL:
        process.env.NEXT_PUBLIC_MUSIC_PLAYER_CDN_URL ||
        'https://lf9-cdn-tos.bytecdntp.com/cdn/expire-1-M/aplayer/1.10.1/APlayer.min.js',
  MUSIC_PLAYER_ORDER: process.env.NEXT_PUBLIC_MUSIC_PLAYER_ORDER || 'list', // 默认播放方式，顺序 list，随机 random
  MUSIC_PLAYER_AUDIO_LIST: [
    // 示例音乐列表。除了以下配置外，还可配置歌词，具体配置项看此文档 https://aplayer.js.org/#/zh-Hans/
    {
      name: '风を共に舞う気持ち',
      artist: 'Falcom Sound Team jdk',
      url: 'https://music.163.com/song/media/outer/url?id=731419.mp3',
      cover:
            'https://p2.music.126.net/kn6ugISTonvqJh3LHLaPtQ==/599233837187278.jpg'
    },
    {
      name: '王都グランセル',
      artist: 'Falcom Sound Team jdk',
      url: 'https://music.163.com/song/media/outer/url?id=731355.mp3',
      cover:
            'https://p1.music.126.net/kn6ugISTonvqJh3LHLaPtQ==/599233837187278.jpg'
    }
  ],
  MUSIC_PLAYER_METING: process.env.NEXT_PUBLIC_MUSIC_PLAYER_METING || false, // 是否要开启 MetingJS，从平台获取歌单。会覆盖自定义的 MUSIC_PLAYER_AUDIO_LIST，更多配置信息：https://github.com/metowolf/MetingJS
  MUSIC_PLAYER_METING_SERVER:
        process.env.NEXT_PUBLIC_MUSIC_PLAYER_METING_SERVER || 'netease', // 音乐平台，[netease, tencent, kugou, xiami, baidu]
  MUSIC_PLAYER_METING_ID:
        process.env.NEXT_PUBLIC_MUSIC_PLAYER_METING_ID || '60198', // 对应歌单的 id
  MUSIC_PLAYER_METING_LRC_TYPE:
        process.env.NEXT_PUBLIC_MUSIC_PLAYER_METING_LRC_TYPE || '1', // 可选值： 3 | 1 | 0（0：禁用 lrc 歌词，1：lrc 格式的字符串，3：lrc 文件 url）

  //   ********挂件组件相关********
  // ----> 评论互动 可同时开启多个支持 WALINE VALINE GISCUS CUSDIS UTTERRANCES GITALK

  // artalk 评论插件
  COMMENT_ARTALK_SERVER: process.env.NEXT_PUBLIC_COMMENT_ARTALK_SERVER || '', // ArtalkServert后端地址 https://artalk.js.org/guide/deploy.html
  COMMENT_ARTALK_JS: process.env.NEXT_PUBLIC_COMMENT_ARTALK_JS || 'https://cdnjs.cloudflare.com/ajax/libs/artalk/2.5.5/Artalk.js', // ArtalkServert js cdn
  COMMENT_ARTALK_CSS: process.env.NEXT_PUBLIC_COMMENT_ARTALK_CSS || 'https://cdnjs.cloudflare.com/ajax/libs/artalk/2.5.5/Artalk.css', // ArtalkServert css cdn

  // twikoo
  COMMENT_TWIKOO_ENV_ID: process.env.NEXT_PUBLIC_COMMENT_ENV_ID || '', // TWIKOO后端地址 腾讯云环境填envId；Vercel环境填域名，教程：https://tangly1024.com/article/notionnext-twikoo
  COMMENT_TWIKOO_COUNT_ENABLE: process.env.NEXT_PUBLIC_COMMENT_TWIKOO_COUNT_ENABLE || false, // 博客列表是否显示评论数
  COMMENT_TWIKOO_CDN_URL: process.env.NEXT_PUBLIC_COMMENT_TWIKOO_CDN_URL || 'https://cdn.staticfile.org/twikoo/1.6.16/twikoo.min.js', // twikoo客户端cdn

  // utterance
  COMMENT_UTTERRANCES_REPO:
        process.env.NEXT_PUBLIC_COMMENT_UTTERRANCES_REPO || '', // 你的代码仓库名， 例如我是 'tangly1024/NotionNext'； 更多文档参考 https://utteranc.es/

  // giscus @see https://giscus.app/
  COMMENT_GISCUS_REPO: process.env.NEXT_PUBLIC_COMMENT_GISCUS_REPO || '', // 你的Github仓库名 e.g 'tangly1024/NotionNext'
  COMMENT_GISCUS_REPO_ID: process.env.NEXT_PUBLIC_COMMENT_GISCUS_REPO_ID || '', // 你的Github Repo ID e.g ( 設定完 giscus 即可看到 )
  COMMENT_GISCUS_CATEGORY_ID:
        process.env.NEXT_PUBLIC_COMMENT_GISCUS_CATEGORY_ID || '', // 你的Github Discussions 內的 Category ID ( 設定完 giscus 即可看到 )
  COMMENT_GISCUS_MAPPING:
        process.env.NEXT_PUBLIC_COMMENT_GISCUS_MAPPING || 'pathname', // 你的Github Discussions 使用哪種方式來標定文章, 預設 'pathname'
  COMMENT_GISCUS_REACTIONS_ENABLED:
        process.env.NEXT_PUBLIC_COMMENT_GISCUS_REACTIONS_ENABLED || '1', // 你的 Giscus 是否開啟文章表情符號 '1' 開啟 "0" 關閉 預設開啟
  COMMENT_GISCUS_EMIT_METADATA:
        process.env.NEXT_PUBLIC_COMMENT_GISCUS_EMIT_METADATA || '0', // 你的 Giscus 是否提取 Metadata '1' 開啟 '0' 關閉 預設關閉
  COMMENT_GISCUS_INPUT_POSITION:
        process.env.NEXT_PUBLIC_COMMENT_GISCUS_INPUT_POSITION || 'bottom', // 你的 Giscus 發表留言位置 'bottom' 尾部 'top' 頂部, 預設 'bottom'
  COMMENT_GISCUS_LANG: process.env.NEXT_PUBLIC_COMMENT_GISCUS_LANG || 'zh-CN', // 你的 Giscus 語言 e.g 'en', 'zh-TW', 'zh-CN', 預設 'en'
  COMMENT_GISCUS_LOADING:
        process.env.NEXT_PUBLIC_COMMENT_GISCUS_LOADING || 'lazy', // 你的 Giscus 載入是否漸進式載入, 預設 'lazy'
  COMMENT_GISCUS_CROSSORIGIN:
        process.env.NEXT_PUBLIC_COMMENT_GISCUS_CROSSORIGIN || 'anonymous', // 你的 Giscus 可以跨網域, 預設 'anonymous'

  COMMENT_CUSDIS_APP_ID: process.env.NEXT_PUBLIC_COMMENT_CUSDIS_APP_ID || '', // data-app-id 36位 see https://cusdis.com/
  COMMENT_CUSDIS_HOST:
        process.env.NEXT_PUBLIC_COMMENT_CUSDIS_HOST || 'https://cusdis.com', // data-host, change this if you're using self-hosted version
  COMMENT_CUSDIS_SCRIPT_SRC:
        process.env.NEXT_PUBLIC_COMMENT_CUSDIS_SCRIPT_SRC ||
        '/js/cusdis.es.js', // change this if you're using self-hosted version

  // gitalk评论插件 更多参考 https://gitalk.github.io/
  COMMENT_GITALK_REPO: process.env.NEXT_PUBLIC_COMMENT_GITALK_REPO || '', // 你的Github仓库名，例如 'NotionNext'
  COMMENT_GITALK_OWNER: process.env.NEXT_PUBLIC_COMMENT_GITALK_OWNER || '', // 你的用户名 e.g tangly1024
  COMMENT_GITALK_ADMIN: process.env.NEXT_PUBLIC_COMMENT_GITALK_ADMIN || '', // 管理员用户名、一般是自己 e.g 'tangly1024'
  COMMENT_GITALK_CLIENT_ID:
        process.env.NEXT_PUBLIC_COMMENT_GITALK_CLIENT_ID || '', // e.g 20位ID ， 在gitalk后台获取
  COMMENT_GITALK_CLIENT_SECRET:
        process.env.NEXT_PUBLIC_COMMENT_GITALK_CLIENT_SECRET || '', // e.g 40位ID， 在gitalk后台获取
  COMMENT_GITALK_DISTRACTION_FREE_MODE: false, // 类似facebook的无干扰模式
  COMMENT_GITALK_JS_CDN_URL: process.env.NEXT_PUBLIC_COMMENT_GITALK_JS_CDN_URL || 'https://cdn.jsdelivr.net/npm/gitalk@1/dist/gitalk.min.js', // gitalk客户端 js cdn
  COMMENT_GITALK_CSS_CDN_URL: process.env.NEXT_PUBLIC_COMMENT_GITALK_CSS_CDN_URL || 'https://cdn.jsdelivr.net/npm/gitalk@1/dist/gitalk.css', // gitalk客户端 css cdn

  COMMENT_GITTER_ROOM: process.env.NEXT_PUBLIC_COMMENT_GITTER_ROOM || '', // gitter聊天室 see https://gitter.im/ 不需要则留空
  COMMENT_DAO_VOICE_ID: process.env.NEXT_PUBLIC_COMMENT_DAO_VOICE_ID || '', // DaoVoice http://dashboard.daovoice.io/get-started
  COMMENT_TIDIO_ID: process.env.NEXT_PUBLIC_COMMENT_TIDIO_ID || '', // [tidio_id] -> //code.tidio.co/[tidio_id].js

  COMMENT_VALINE_CDN: process.env.NEXT_PUBLIC_VALINE_CDN || 'https://unpkg.com/valine@1.5.1/dist/Valine.min.js',
  COMMENT_VALINE_APP_ID: process.env.NEXT_PUBLIC_VALINE_ID || '', // Valine @see https://valine.js.org/quickstart.html 或 https://github.com/stonehank/react-valine#%E8%8E%B7%E5%8F%96app-id-%E5%92%8C-app-key
  COMMENT_VALINE_APP_KEY: process.env.NEXT_PUBLIC_VALINE_KEY || '',
  COMMENT_VALINE_SERVER_URLS: process.env.NEXT_PUBLIC_VALINE_SERVER_URLS || '', // 该配置适用于国内自定义域名用户, 海外版本会自动检测(无需手动填写) @see https://valine.js.org/configuration.html#serverURLs
  COMMENT_VALINE_PLACEHOLDER:
        process.env.NEXT_PUBLIC_VALINE_PLACEHOLDER || '抢个沙发吧~', // 可以搭配后台管理评论 https://github.com/DesertsP/Valine-Admin  便于查看评论，以及邮件通知，垃圾评论过滤等功能

  COMMENT_WALINE_SERVER_URL: process.env.NEXT_PUBLIC_WALINE_SERVER_URL || '', // 请配置完整的Waline评论地址 例如 hhttps://preview-waline.tangly1024.com @see https://waline.js.org/guide/get-started.html
  COMMENT_WALINE_RECENT: process.env.NEXT_PUBLIC_WALINE_RECENT || false, // 最新评论

  // 此评论系统基于WebMention，细节可参考https://webmention.io
  // 它是一个基于IndieWeb理念的开放式评论系统，下方COMMENT_WEBMENTION包含的属性皆需配置：
  // ENABLE: 是否开启
  // AUTH: Webmention使用的IndieLogin，可使用Twitter或Github个人页面连结
  // HOSTNAME: Webmention绑定之网域，通常即为本站网址
  // TWITTER_USERNAME: 评论显示区域需要的资讯
  // TOKEN: Webmention的API token
  COMMENT_WEBMENTION: {
    ENABLE: process.env.NEXT_PUBLIC_WEBMENTION_ENABLE || false,
    AUTH: process.env.NEXT_PUBLIC_WEBMENTION_AUTH || '',
    HOSTNAME: process.env.NEXT_PUBLIC_WEBMENTION_HOSTNAME || '',
    TWITTER_USERNAME: process.env.NEXT_PUBLIC_TWITTER_USERNAME || '',
    TOKEN: process.env.NEXT_PUBLIC_WEBMENTION_TOKEN || ''
  },

  // <---- 评论插件

  // ----> 站点统计
  ANALYTICS_VERCEL: process.env.NEXT_PUBLIC_ANALYTICS_VERCEL || false, // vercel自带的统计 https://vercel.com/docs/concepts/analytics/quickstart https://github.com/tangly1024/NotionNext/issues/897
  ANALYTICS_BUSUANZI_ENABLE: process.env.NEXT_PUBLIC_ANALYTICS_BUSUANZI_ENABLE || true, // 展示网站阅读量、访问数 see http://busuanzi.ibruce.info/
  ANALYTICS_BAIDU_ID: process.env.NEXT_PUBLIC_ANALYTICS_BAIDU_ID || '', // e.g 只需要填写百度统计的id，[baidu_id] -> https://hm.baidu.com/hm.js?[baidu_id]
  ANALYTICS_CNZZ_ID: process.env.NEXT_PUBLIC_ANALYTICS_CNZZ_ID || '', // 只需要填写站长统计的id, [cnzz_id] -> https://s9.cnzz.com/z_stat.php?id=[cnzz_id]&web_id=[cnzz_id]
  ANALYTICS_GOOGLE_ID: process.env.NEXT_PUBLIC_ANALYTICS_GOOGLE_ID || '', // 谷歌Analytics的id e.g: G-XXXXXXXXXX

  // ACKEE网站访客统计工具
  ANALYTICS_ACKEE_TRACKER: process.env.NEXT_PUBLIC_ANALYTICS_ACKEE_TRACKER || '', // e.g 'https://ackee.tangly1024.com/tracker.js'
  ANALYTICS_ACKEE_DATA_SERVER: process.env.NEXT_PUBLIC_ANALYTICS_ACKEE_DATA_SERVER || '', // e.g https://ackee.tangly1024.com , don't end with a slash
  ANALYTICS_ACKEE_DOMAIN_ID: process.env.NEXT_PUBLIC_ANALYTICS_ACKEE_DOMAIN_ID || '', // e.g '82e51db6-dec2-423a-b7c9-b4ff7ebb3302'

  SEO_GOOGLE_SITE_VERIFICATION:
        process.env.NEXT_PUBLIC_SEO_GOOGLE_SITE_VERIFICATION || '', // Remove the value or replace it with your own google site verification code

  SEO_BAIDU_SITE_VERIFICATION:
        process.env.NEXT_PUBLIC_SEO_BAIDU_SITE_VERIFICATION || '', // Remove the value or replace it with your own google site verification code

  // <---- 站点统计

  // 谷歌广告
  ADSENSE_GOOGLE_ID: process.env.NEXT_PUBLIC_ADSENSE_GOOGLE_ID || '', // 谷歌广告ID e.g ca-pub-xxxxxxxxxxxxxxxx
  ADSENSE_GOOGLE_TEST: process.env.NEXT_PUBLIC_ADSENSE_GOOGLE_TEST || false, // 谷歌广告ID测试模式，这种模式获取假的测试广告，用于开发 https://www.tangly1024.com/article/local-dev-google-adsense
  ADSENSE_GOOGLE_SLOT_IN_ARTICLE: process.env.NEXT_PUBLIC_ADSENSE_GOOGLE_SLOT_IN_ARTICLE || '3806269138', // Google AdScene>广告>按单元广告>新建文章内嵌广告 粘贴html代码中的data-ad-slot值
  ADSENSE_GOOGLE_SLOT_FLOW: process.env.NEXT_PUBLIC_ADSENSE_GOOGLE_SLOT_FLOW || '1510444138', // Google AdScene>广告>按单元广告>新建信息流广告
  ADSENSE_GOOGLE_SLOT_NATIVE: process.env.NEXT_PUBLIC_ADSENSE_GOOGLE_SLOT_NATIVE || '4980048999', // Google AdScene>广告>按单元广告>新建原生广告
  ADSENSE_GOOGLE_SLOT_AUTO: process.env.NEXT_PUBLIC_ADSENSE_GOOGLE_SLOT_AUTO || '8807314373', // Google AdScene>广告>按单元广告>新建展示广告 （自动广告）

  // 自定义配置notion数据库字段名
  NOTION_PROPERTY_NAME: {
    password: process.env.NEXT_PUBLIC_NOTION_PROPERTY_PASSWORD || 'password',
    type: process.env.NEXT_PUBLIC_NOTION_PROPERTY_TYPE || 'type', // 文章类型，
    type_post: process.env.NEXT_PUBLIC_NOTION_PROPERTY_TYPE_POST || 'Post', // 当type文章类型与此值相同时，为博文。
    type_page: process.env.NEXT_PUBLIC_NOTION_PROPERTY_TYPE_PAGE || 'Page', // 当type文章类型与此值相同时，为单页。
    type_notice:
          process.env.NEXT_PUBLIC_NOTION_PROPERTY_TYPE_NOTICE || 'Notice', // 当type文章类型与此值相同时，为公告。
    type_menu: process.env.NEXT_PUBLIC_NOTION_PROPERTY_TYPE_MENU || 'Menu', // 当type文章类型与此值相同时，为菜单。
    type_sub_menu:
          process.env.NEXT_PUBLIC_NOTION_PROPERTY_TYPE_SUB_MENU || 'SubMenu', // 当type文章类型与此值相同时，为子菜单。
    title: process.env.NEXT_PUBLIC_NOTION_PROPERTY_TITLE || 'title', // 文章标题
    status: process.env.NEXT_PUBLIC_NOTION_PROPERTY_STATUS || 'status',
    status_publish:
          process.env.NEXT_PUBLIC_NOTION_PROPERTY_STATUS_PUBLISH || 'Published', // 当status状态值与此相同时为发布，可以为中文
    status_invisible:
          process.env.NEXT_PUBLIC_NOTION_PROPERTY_STATUS_INVISIBLE || 'Invisible', // 当status状态值与此相同时为隐藏发布，可以为中文 ， 除此之外其他页面状态不会显示在博客上
    summary: process.env.NEXT_PUBLIC_NOTION_PROPERTY_SUMMARY || 'summary',
    slug: process.env.NEXT_PUBLIC_NOTION_PROPERTY_SLUG || 'slug',
    category: process.env.NEXT_PUBLIC_NOTION_PROPERTY_CATEGORY || 'category',
    date: process.env.NEXT_PUBLIC_NOTION_PROPERTY_DATE || 'date',
    tags: process.env.NEXT_PUBLIC_NOTION_PROPERTY_TAGS || 'tags',
    icon: process.env.NEXT_PUBLIC_NOTION_PROPERTY_ICON || 'icon'
  },

  // RSS订阅
  ENABLE_RSS: process.env.NEXT_PUBLIC_ENABLE_RSS || true, // 是否开启RSS订阅功能
  MAILCHIMP_LIST_ID: process.env.MAILCHIMP_LIST_ID || null, // 开启mailichimp邮件订阅 客户列表ID ，具体使用方法参阅文档
  MAILCHIMP_API_KEY: process.env.MAILCHIMP_API_KEY || null, // 开启mailichimp邮件订阅 APIkey

  // 作废配置
  AVATAR: process.env.NEXT_PUBLIC_AVATAR || '/avatar.svg', // 作者头像，被notion中的ICON覆盖。若无ICON则取public目录下的avatar.png
  TITLE: process.env.NEXT_PUBLIC_TITLE || 'NotionNext BLOG', // 站点标题 ，被notion中的页面标题覆盖；此处请勿留空白，否则服务器无法编译
  HOME_BANNER_IMAGE:
        process.env.NEXT_PUBLIC_HOME_BANNER_IMAGE || '/bg_image.jpg', // 首页背景大图, 会被notion中的封面图覆盖，若无封面图则会使用代码中的 /public/bg_image.jpg 文件
  DESCRIPTION:
        process.env.NEXT_PUBLIC_DESCRIPTION || '这是一个由NotionNext生成的站点', // 站点描述，被notion中的页面描述覆盖

  // 网站图片
  IMG_LAZY_LOAD_PLACEHOLDER: process.env.NEXT_PUBLIC_IMG_LAZY_LOAD_PLACEHOLDER || 'data:image/gif;base64,R0lGODlhAQABAIAAAP///wAAACH5BAEAAAAALAAAAAABAAEAAAICRAEAOw==', // 懒加载占位图片地址，支持base64或url
  IMG_URL_TYPE: process.env.NEXT_PUBLIC_IMG_TYPE || 'Notion', // 此配置已失效，请勿使用；AMAZON方案不再支持，仅支持Notion方案。 ['Notion','AMAZON'] 站点图片前缀 默认 Notion:(https://notion.so/images/xx) ， AMAZON(https://s3.us-west-2.amazonaws.com/xxx)
  IMG_SHADOW: process.env.NEXT_PUBLIC_IMG_SHADOW || false, // 文章图片是否自动添加阴影

  // 开发相关
  NOTION_ACCESS_TOKEN: process.env.NOTION_ACCESS_TOKEN || '', // Useful if you prefer not to make your database public
  DEBUG: process.env.NEXT_PUBLIC_DEBUG || false, // 是否显示调试按钮
  ENABLE_CACHE: process.env.ENABLE_CACHE || process.env.npm_lifecycle_event === 'build', // 缓存在开发调试和打包过程中选择性开启，正式部署开启此功能意义不大。
  isProd: process.env.VERCEL_ENV === 'production', // distinguish between development and production environment (ref: https://vercel.com/docs/environment-variables#system-environment-variables)  isProd: process.env.VERCEL_ENV === 'production' // distinguish between development and production environment (ref: https://vercel.com/docs/environment-variables#system-environment-variables)
  VERSION: process.env.NEXT_PUBLIC_VERSION // 版本号
}

module.exports = BLOG<|MERGE_RESOLUTION|>--- conflicted
+++ resolved
@@ -17,18 +17,11 @@
 
   CUSTOM_MENU: process.env.NEXT_PUBLIC_CUSTOM_MENU || false, // 支持Menu 类型，从3.12.0版本起，各主题将逐步支持灵活的二级菜单配置，替代了原来的Page类型，此配置是试验功能、默认关闭。
 
-<<<<<<< HEAD
   AUTHOR: process.env.NEXT_PUBLIC_AUTHOR || '白色风车', // 您的昵称 例如 tangly1024
   BIO: process.env.NEXT_PUBLIC_BIO || '为了不折腾而折腾', // 作者简介
   LINK: process.env.NEXT_PUBLIC_LINK || 'https://appa.me', // 网站地址
   KEYWORDS: process.env.NEXT_PUBLIC_KEYWORD || 'Notion, 博客, 技术', // 网站关键词 英文逗号隔开
-=======
-  AUTHOR: process.env.NEXT_PUBLIC_AUTHOR || 'NotionNext', // 您的昵称 例如 tangly1024
-  BIO: process.env.NEXT_PUBLIC_BIO || '一个普通的干饭人🍚', // 作者简介
-  LINK: process.env.NEXT_PUBLIC_LINK || 'https://tangly1024.com', // 网站地址
-  KEYWORDS: process.env.NEXT_PUBLIC_KEYWORD || 'Notion, 博客', // 网站关键词 英文逗号隔开
-
->>>>>>> 86c2bd63
+
   // 社交链接，不需要可留空白，例如 CONTACT_WEIBO:''
   CONTACT_EMAIL: process.env.NEXT_PUBLIC_CONTACT_EMAIL || '', // 邮箱地址 例如mail@tangly1024.com
   CONTACT_WEIBO: process.env.NEXT_PUBLIC_CONTACT_WEIBO || '', // 你的微博个人主页
@@ -173,12 +166,8 @@
   ],
 
   // 樱花飘落特效
-<<<<<<< HEAD
   SAKURA: process.env.NEXT_PUBLIC_SAKURA || true, // 开关
 
-=======
-  SAKURA: process.env.NEXT_PUBLIC_SAKURA || false, // 开关
->>>>>>> 86c2bd63
   // 漂浮线段特效
   NEST: process.env.NEXT_PUBLIC_NEST || false, // 开关
   // 动态彩带特效
