--- conflicted
+++ resolved
@@ -14,13 +14,7 @@
   IS_TAG_COLOR_DISTINGUISHED: process.env.NEXT_PUBLIC_IS_TAG_COLOR_DISTINGUISHED === 'true' || true, // 对于名称相同的tag是否区分tag的颜色
 
   // 3.14.1版本后，欢迎语在此配置，英文逗号隔开 ,  即可支持多个欢迎语打字效果。
-<<<<<<< HEAD
   GREETING_WORDS: process.env.NEXT_PUBLIC_GREETING_WORDS || 'Hi，欢迎来到Yohann的博客🎉',
-=======
-  GREETING_WORDS:
-    process.env.NEXT_PUBLIC_GREETING_WORDS ||
-    'Hi，我是一个程序员, Hi，我是一个打工人,Hi，我是一个干饭人,欢迎来到我的博客🎉',
->>>>>>> 7fc3063c
 
   CUSTOM_MENU: process.env.NEXT_PUBLIC_CUSTOM_MENU || false, // 支持Menu 类型，从3.12.0版本起，各主题将逐步支持灵活的二级菜单配置，替代了原来的Page类型，此配置是试验功能、默认关闭。
 
@@ -201,15 +195,11 @@
 
   POST_LIST_STYLE: process.env.NEXT_PUBLIC_POST_LIST_STYLE || 'page', // ['page','scroll] 文章列表样式:页码分页、单页滚动加载
   POST_LIST_PREVIEW: process.env.NEXT_PUBLIC_POST_PREVIEW || 'false', //  是否在列表加载文章预览
-<<<<<<< HEAD
+
   POST_PREVIEW_LINES: 12, // 预览博客行数
   POST_RECOMMEND_COUNT: 6, // 推荐文章数量
   POSTS_PER_PAGE: 9, // post counts per page
-=======
-  POST_PREVIEW_LINES: process.env.NEXT_PUBLIC_POST_POST_PREVIEW_LINES || 12, // 预览博客行数
-  POST_RECOMMEND_COUNT: process.env.NEXT_PUBLIC_POST_RECOMMEND_COUNT || 6, // 推荐文章数量
-  POSTS_PER_PAGE: process.env.NEXT_PUBLIC_POST_PER_PAGE || 12, // post counts per page
->>>>>>> 7fc3063c
+
   POSTS_SORT_BY: process.env.NEXT_PUBLIC_POST_SORT_BY || 'notion', // 排序方式 'date'按时间,'notion'由notion控制
 
   POST_WAITING_TIME_FOR_404: process.env.NEXT_PUBLIC_POST_WAITING_TIME_FOR_404 || '8', // 文章加载超时时间，单位秒；超时后跳转到404页面
@@ -263,15 +253,9 @@
   // 悬浮挂件
   WIDGET_PET: process.env.NEXT_PUBLIC_WIDGET_PET || true, // 是否显示宠物挂件
   WIDGET_PET_LINK:
-<<<<<<< HEAD
         process.env.NEXT_PUBLIC_WIDGET_PET_LINK ||
         'https://cdn.jsdelivr.net/npm/live2d-widget-model-wanko@1.0.5/assets/wanko.model.json', // 挂件模型地址 @see https://github.com/xiazeyu/live2d-widget-models
   WIDGET_PET_SWITCH_THEME: process.env.NEXT_PUBLIC_WIDGET_PET_SWITCH_THEME || false, // 点击宠物挂件切换博客主题
-=======
-    process.env.NEXT_PUBLIC_WIDGET_PET_LINK ||
-    'https://cdn.jsdelivr.net/npm/live2d-widget-model-wanko@1.0.5/assets/wanko.model.json', // 挂件模型地址 @see https://github.com/xiazeyu/live2d-widget-models
-  WIDGET_PET_SWITCH_THEME: process.env.NEXT_PUBLIC_WIDGET_PET_SWITCH_THEME || true, // 点击宠物挂件切换博客主题
->>>>>>> 7fc3063c
 
   // 音乐播放插件
   MUSIC_PLAYER: process.env.NEXT_PUBLIC_MUSIC_PLAYER || false, // 是否使用音乐播放插件
@@ -279,15 +263,10 @@
   MUSIC_PLAYER_AUTO_PLAY: process.env.NEXT_PUBLIC_MUSIC_PLAYER_AUTO_PLAY || true, // 是否自动播放，不过自动播放时常不生效（移动设备不支持自动播放）
   MUSIC_PLAYER_LRC_TYPE: process.env.NEXT_PUBLIC_MUSIC_PLAYER_LRC_TYPE || '0', // 歌词显示类型，可选值： 3 | 1 | 0（0：禁用 lrc 歌词，1：lrc 格式的字符串，3：lrc 文件 url）（前提是有配置歌词路径，对 meting 无效）
   MUSIC_PLAYER_CDN_URL:
-<<<<<<< HEAD
         process.env.NEXT_PUBLIC_MUSIC_PLAYER_CDN_URL ||
         'https://lf9-cdn-tos.bytecdntp.com/cdn/expire-1-M/aplayer/1.10.1/APlayer.min.js',
   MUSIC_PLAYER_ORDER: process.env.NEXT_PUBLIC_MUSIC_PLAYER_ORDER || 'random', // 默认播放方式，顺序 list，随机 random
-=======
-    process.env.NEXT_PUBLIC_MUSIC_PLAYER_CDN_URL ||
-    'https://lf9-cdn-tos.bytecdntp.com/cdn/expire-1-M/aplayer/1.10.1/APlayer.min.js',
-  MUSIC_PLAYER_ORDER: process.env.NEXT_PUBLIC_MUSIC_PLAYER_ORDER || 'list', // 默认播放方式，顺序 list，随机 random
->>>>>>> 7fc3063c
+
   MUSIC_PLAYER_AUDIO_LIST: [
     // 示例音乐列表。除了以下配置外，还可配置歌词，具体配置项看此文档 https://aplayer.js.org/#/zh-Hans/
     {
