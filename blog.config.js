// 注: process.env.XX是Vercel的环境变量，配置方式见：https://docs.tangly1024.com/article/how-to-config-notion-next#c4768010ae7d44609b744e79e2f9959a

const BLOG = {
  // Important page_id！！！Duplicate Template from  https://www.notion.so/tanghh/02ab3b8678004aa69e9e415905ef32a5
  NOTION_PAGE_ID:
<<<<<<< HEAD
        process.env.NOTION_PAGE_ID || '02ab3b8678004aa69e9e415905ef32a5',
  PSEUDO_STATIC: process.env.NEXT_PUBLIC_PSEUDO_STATIC || false, // 伪静态路径，开启后所有文章URL都以 .html 结尾。
  NEXT_REVALIDATE_SECOND: process.env.NEXT_PUBLIC_REVALIDATE_SECOND || 5, // 更新内容缓存间隔 单位(秒)；即每个页面有5秒的纯静态期、此期间无论多少次访问都不会抓取notion数据；调大该值有助于节省Vercel资源、同时提升访问速率，但也会使文章更新有延迟。
  THEME: process.env.NEXT_PUBLIC_THEME || 'hexo', // 当前主题，在themes文件夹下可找到所有支持的主题；主题名称就是文件夹名，例如 example,fukasawa,gitbook,heo,hexo,landing,matery,medium,next,nobelium,plog,simple
  THEME_SWITCH: process.env.NEXT_PUBLIC_THEME_SWITCH || false, // 是否显示切换主题按钮
=======
    process.env.NOTION_PAGE_ID ||
    '02ab3b8678004aa69e9e415905ef32a5,en:7c1d570661754c8fbc568e00a01fd70e',
  THEME: process.env.NEXT_PUBLIC_THEME || 'simple', // 当前主题，在themes文件夹下可找到所有支持的主题；主题名称就是文件夹名，例如 example,fukasawa,gitbook,heo,hexo,landing,matery,medium,next,nobelium,plog,simple
>>>>>>> 091a7e5a
  LANG: process.env.NEXT_PUBLIC_LANG || 'zh-CN', // e.g 'zh-CN','en-US'  see /lib/lang.js for more.
  SINCE: process.env.NEXT_PUBLIC_SINCE || 2021, // e.g if leave this empty, current year will be used.

  PSEUDO_STATIC: process.env.NEXT_PUBLIC_PSEUDO_STATIC || false, // 伪静态路径，开启后所有文章URL都以 .html 结尾。
  NEXT_REVALIDATE_SECOND: process.env.NEXT_PUBLIC_REVALIDATE_SECOND || 5, // 更新缓存间隔 单位(秒)；即每个页面有5秒的纯静态期、此期间无论多少次访问都不会抓取notion数据；调大该值有助于节省Vercel资源、同时提升访问速率，但也会使文章更新有延迟。
  APPEARANCE: process.env.NEXT_PUBLIC_APPEARANCE || 'light', // ['light', 'dark', 'auto'], // light 日间模式 ， dark夜间模式， auto根据时间和主题自动夜间模式
  APPEARANCE_DARK_TIME: process.env.NEXT_PUBLIC_APPEARANCE_DARK_TIME || [18, 6], // 夜间模式起至时间，false时关闭根据时间自动切换夜间模式

<<<<<<< HEAD

  // 3.14.1版本后，欢迎语在此配置，英文逗号隔开 ,  即可支持多个欢迎语打字效果。
  GREETING_WORDS: process.env.NEXT_PUBLIC_GREETING_WORDS || '♾️欢迎来到永恒社区♾️',


  CUSTOM_MENU: process.env.NEXT_PUBLIC_CUSTOM_MENU || false, // 支持Menu 类型，从3.12.0版本起，各主题将逐步支持灵活的二级菜单配置，替代了原来的Page类型，此配置是试验功能、默认关闭。

  AUTHOR: process.env.NEXT_PUBLIC_AUTHOR || '永恒社区 - World Eternity Community', // 您的昵称
  BIO: process.env.NEXT_PUBLIC_BIO || '原创OC世界观企划', // 作者简介
  LINK: process.env.NEXT_PUBLIC_LINK || '', // 网站地址
  KEYWORDS: process.env.NEXT_PUBLIC_KEYWORD || '永恒社区，World Eternity Community', // 网站关键词 英文逗号隔开

  // 社交链接，不需要可留空白，例如 CONTACT_WEIBO:''
  CONTACT_EMAIL: process.env.NEXT_PUBLIC_CONTACT_EMAIL || 'worldeternitycommunity@gmail.com', // 邮箱地址 例如mail@tangly1024.com
  CONTACT_WEIBO: process.env.NEXT_PUBLIC_CONTACT_WEIBO || '', // 你的微博个人主页
  CONTACT_TWITTER: process.env.NEXT_PUBLIC_CONTACT_TWITTER || '', // 你的twitter个人主页
  CONTACT_GITHUB: process.env.NEXT_PUBLIC_CONTACT_GITHUB || '', // 你的github个人主页 例如 https://github.com/tangly1024
  CONTACT_TELEGRAM: process.env.NEXT_PUBLIC_CONTACT_TELEGRAM || '', // 你的telegram 地址 例如 https://t.me/tangly_1024
  CONTACT_LINKEDIN: process.env.NEXT_PUBLIC_CONTACT_LINKEDIN || '', // 你的linkedIn 首页
  CONTACT_INSTAGRAM: process.env.NEXT_PUBLIC_CONTACT_INSTAGRAM || '', // 您的instagram地址
  CONTACT_BILIBILI: process.env.NEXT_PUBLIC_CONTACT_BILIBILI || '', // B站主页
  CONTACT_YOUTUBE: process.env.NEXT_PUBLIC_CONTACT_YOUTUBE || '', // Youtube主页
  CONTACT_TAOBAO: process.env.NEXT_PUBLIC_CONTACT_TAOBAO || '', // 淘宝主页
  CONTACT_XIAOHONGSHU: process.env.NEXT_PUBLIC_CONTACT_XIAOHONGSHU || 'https://www.xiaohongshu.com/user/profile/65b05632000000001302aa25?xhsshare=CopyLink&appuid=65b05632000000001302aa25&apptime=1706483291', // 小红书主页

  NOTION_HOST: process.env.NEXT_PUBLIC_NOTION_HOST || 'https://www.notion.so', // Notion域名，您可以选择用自己的域名进行反向代理，如果不懂得什么是反向代理，请勿修改此项

=======
  AUTHOR: process.env.NEXT_PUBLIC_AUTHOR || 'NotionNext', // 您的昵称 例如 tangly1024
  BIO: process.env.NEXT_PUBLIC_BIO || '一个普通的干饭人🍚', // 作者简介
  LINK: process.env.NEXT_PUBLIC_LINK || 'https://tangly1024.com', // 网站地址
  KEYWORDS: process.env.NEXT_PUBLIC_KEYWORD || 'Notion, 博客', // 网站关键词 英文逗号隔开
>>>>>>> 091a7e5a
  BLOG_FAVICON: process.env.NEXT_PUBLIC_FAVICON || '/favicon.ico', // blog favicon 配置, 默认使用 /public/favicon.ico，支持在线图片，如 https://img.imesong.com/favicon.png
  BEI_AN: process.env.NEXT_PUBLIC_BEI_AN || '', // 备案号 闽ICP备XXXXXX
  BEI_AN_LINK: process.env.NEXT_PUBLIC_BEI_AN_LINK || 'https://beian.miit.gov.cn/', // 备案查询链接，如果用了萌备等备案请在这里填写

  // RSS订阅
  ENABLE_RSS: process.env.NEXT_PUBLIC_ENABLE_RSS || true, // 是否开启RSS订阅功能

<<<<<<< HEAD
  // END ************网站字体*****************
  CAN_COPY: process.env.NEXT_PUBLIC_CAN_COPY || false, // 是否允许复制页面内容 默认允许，如果设置为false、则全栈禁止复制内容。
  CUSTOM_RIGHT_CLICK_CONTEXT_MENU: process.env.NEXT_PUBLIC_CUSTOM_RIGHT_CLICK_CONTEXT_MENU || true, // 自定义右键菜单，覆盖系统菜单
  CUSTOM_RIGHT_CLICK_CONTEXT_MENU_THEME_SWITCH: process.env.NEXT_PUBLIC_CUSTOM_RIGHT_CLICK_CONTEXT_MENU_THEME_SWITCH || true,
=======
  // 其它复杂配置
  // 原配置文件过长，且并非所有人都会用到，故此将配置拆分到/conf/目录下, 按需找到对应文件并修改即可
  ...require('./conf/comment.config'), // 评论插件
  ...require('./conf/contact.config'), // 作者联系方式配置
  ...require('./conf/post.config'), // 文章与列表配置
  ...require('./conf/analytics.config'), // 站点访问统计
  ...require('./conf/image.config'), // 网站图片相关配置
  ...require('./conf/font.config'), // 网站字体
  ...require('./conf/right-click-menu'), // 自定义右键菜单相关配置
  ...require('./conf/code.config'), // 网站代码块样式
  ...require('./conf/animation.config'), // 动效美化效果
  ...require('./conf/widget.config'), // 悬浮在网页上的挂件，聊天客服、宠物挂件、音乐播放器等
  ...require('./conf/ad.config'), // 广告营收插件
  ...require('./conf/plugin.config'), // 其他第三方插件 algolia全文索引

  // 高级用法
  ...require('./conf/layout-map.config'), // 路由与布局映射自定义，例如自定义特定路由的页面布局
  ...require('./conf/notion.config'), // 读取notion数据库相关的扩展配置，例如自定义表头
  ...require('./conf/dev.config'), // 开发、调试时需要关注的配置
>>>>>>> 091a7e5a

  // 自定义外部脚本，外部样式
  CUSTOM_EXTERNAL_JS: [''], // e.g. ['http://xx.com/script.js','http://xx.com/script.js']
  CUSTOM_EXTERNAL_CSS: [''], // e.g. ['http://xx.com/style.css','http://xx.com/style.css']

<<<<<<< HEAD
  // 侧栏布局 是否反转(左变右,右变左) 已支持主题: hexo next medium fukasawa example
  LAYOUT_SIDEBAR_REVERSE: process.env.NEXT_PUBLIC_LAYOUT_SIDEBAR_REVERSE || false,

  // 一个小插件展示你的facebook fan page~ @see https://tw.andys.pro/article/add-facebook-fanpage-notionnext
  FACEBOOK_PAGE_TITLE: process.env.NEXT_PUBLIC_FACEBOOK_PAGE_TITLE || null, // 邊欄 Facebook Page widget 的標題欄，填''則無標題欄 e.g FACEBOOK 粉絲團'
  FACEBOOK_PAGE: process.env.NEXT_PUBLIC_FACEBOOK_PAGE || null, // Facebook Page 的連結 e.g https://www.facebook.com/tw.andys.pro
  FACEBOOK_PAGE_ID: process.env.NEXT_PUBLIC_FACEBOOK_PAGE_ID || '', // Facebook Page ID 來啟用 messenger 聊天功能
  FACEBOOK_APP_ID: process.env.NEXT_PUBLIC_FACEBOOK_APP_ID || '', // Facebook App ID 來啟用 messenger 聊天功能 获取: https://developers.facebook.com/

  BEI_AN: process.env.NEXT_PUBLIC_BEI_AN || '', // 备案号 闽ICP备XXXXXXX

  // START********代码相关********
  // PrismJs 代码相关
  PRISM_JS_PATH: 'https://npm.elemecdn.com/prismjs@1.29.0/components/',
  PRISM_JS_AUTO_LOADER: 'https://npm.elemecdn.com/prismjs@1.29.0/plugins/autoloader/prism-autoloader.min.js',

  // 代码主题 @see https://github.com/PrismJS/prism-themes
  PRISM_THEME_PREFIX_PATH: process.env.NEXT_PUBLIC_PRISM_THEME_PREFIX_PATH || 'https://cdn.jsdelivr.net/npm/prismjs@1.29.0/themes/prism-okaidia.css', // 代码块默认主题
  PRISM_THEME_SWITCH: process.env.NEXT_PUBLIC_PRISM_THEME_SWITCH || true, // 是否开启浅色/深色模式代码主题切换； 开启后将显示以下两个主题
  PRISM_THEME_LIGHT_PATH: process.env.NEXT_PUBLIC_PRISM_THEME_LIGHT_PATH || 'https://cdn.jsdelivr.net/npm/prismjs@1.29.0/themes/prism-solarizedlight.css', // 浅色模式主题
  PRISM_THEME_DARK_PATH: process.env.NEXT_PUBLIC_PRISM_THEME_DARK_PATH || 'https://cdn.jsdelivr.net/npm/prismjs@1.29.0/themes/prism-okaidia.min.css', // 深色模式主题

  CODE_MAC_BAR: process.env.NEXT_PUBLIC_CODE_MAC_BAR || true, // 代码左上角显示mac的红黄绿图标
  CODE_LINE_NUMBERS: process.env.NEXT_PUBLIC_CODE_LINE_NUMBERS || false, // 是否显示行号
  CODE_COLLAPSE: process.env.NEXT_PUBLIC_CODE_COLLAPSE || true, // 是否支持折叠代码框
  CODE_COLLAPSE_EXPAND_DEFAULT: process.env.NEXT_PUBLIC_CODE_COLLAPSE_EXPAND_DEFAULT || true, // 折叠代码默认是展开状态

  // END********代码相关********

  // Mermaid 图表CDN
  MERMAID_CDN: process.env.NEXT_PUBLIC_MERMAID_CDN || 'https://cdnjs.cloudflare.com/ajax/libs/mermaid/10.2.4/mermaid.min.js', // CDN
  // QRCodeCDN
  QR_CODE_CDN: process.env.NEXT_PUBLIC_QR_CODE_CDN || 'https://cdnjs.cloudflare.com/ajax/libs/qrcodejs/1.0.0/qrcode.min.js',

  BACKGROUND_LIGHT: '#eeeeee', // use hex value, don't forget '#' e.g #fffefc
  BACKGROUND_DARK: '#000000', // use hex value, don't forget '#'
  SUB_PATH: '', // leave this empty unless you want to deploy in a folder

  POST_SHARE_BAR_ENABLE: process.env.NEXT_PUBLIC_POST_SHARE_BAR || 'true', // 文章分享功能 ，将在底部显示一个分享条
  POSTS_SHARE_SERVICES: process.env.NEXT_PUBLIC_POST_SHARE_SERVICES || 'link,wechat,qq,email', // 分享的服務，按顺序显示,逗号隔开
  // 所有支持的分享服务：link(复制链接),wechat(微信),qq,weibo(微博),email(邮件),facebook,twitter,telegram,messenger,line,reddit,whatsapp,linkedin,vkshare,okshare,tumblr,livejournal,mailru,viber,workplace,pocket,instapaper,hatena

  POST_URL_PREFIX: process.env.NEXT_PUBLIC_POST_URL_PREFIX || 'article',
  // POST类型文章的默认路径前缀，例如默认POST类型的路径是  /article/[slug]
  // 如果此项配置为 '' 空， 则文章将没有前缀路径，使用场景： 希望文章前缀路径为 /post 的情况 支持多级
  // 支援類似 WP 可自訂文章連結格式的功能：https://wordpress.org/documentation/article/customize-permalinks/，目前只先實作 %year%/%month%/%day%
  // 例：如想連結改成前綴 article + 時間戳記，可變更為： 'article/%year%/%month%/%day%'

  POST_LIST_STYLE: process.env.NEXT_PUBLIC_POST_LIST_STYLE || 'scroll', // ['page','scroll] 文章列表样式:页码分页、单页滚动加载
  POST_LIST_PREVIEW: process.env.NEXT_PUBLIC_POST_PREVIEW || 'false', //  是否在列表加载文章预览
  POST_PREVIEW_LINES: 12, // 预览博客行数
  POST_RECOMMEND_COUNT: 6, // 推荐文章数量
  POSTS_PER_PAGE: 12, // post counts per page
  POSTS_SORT_BY: process.env.NEXT_PUBLIC_POST_SORT_BY || 'notion', // 排序方式 'date'按时间,'notion'由notion控制

  ALGOLIA_APP_ID: process.env.NEXT_PUBLIC_ALGOLIA_APP_ID || null, // 在这里查看 https://dashboard.algolia.com/account/api-keys/
  ALGOLIA_ADMIN_APP_KEY: process.env.ALGOLIA_ADMIN_APP_KEY || null, // 管理后台的KEY，不要暴露在代码中，在这里查看 https://dashboard.algolia.com/account/api-keys/
  ALGOLIA_SEARCH_ONLY_APP_KEY: process.env.NEXT_PUBLIC_ALGOLIA_SEARCH_ONLY_APP_KEY || null, // 客户端搜索用的KEY
  ALGOLIA_INDEX: process.env.NEXT_PUBLIC_ALGOLIA_INDEX || null, // 在Algolia中创建一个index用作数据库
  //   ALGOLIA_RECREATE_DATA: process.env.ALGOLIA_RECREATE_DATA || process.env.npm_lifecycle_event === 'build', // 为true时重新构建索引数据; 默认在build时会构建

  PREVIEW_CATEGORY_COUNT: 16, // 首页最多展示的分类数量，0为不限制
  PREVIEW_TAG_COUNT: 16, // 首页最多展示的标签数量，0为不限制

  POST_DISABLE_GALLERY_CLICK: process.env.NEXT_PUBLIC_POST_DISABLE_GALLERY_CLICK || false, // 画册视图禁止点击，方便在友链页面的画册插入链接

  //   ********动态特效相关********
  // 鼠标点击烟花特效
  FIREWORKS: process.env.NEXT_PUBLIC_FIREWORKS || false, // 开关
  // 烟花色彩，感谢 https://github.com/Vixcity 提交的色彩
  FIREWORKS_COLOR: [
    '255, 20, 97',
    '24, 255, 146',
    '90, 135, 255',
    '251, 243, 140'
  ],

  // 樱花飘落特效
  SAKURA: process.env.NEXT_PUBLIC_SAKURA || false, // 开关
  // 漂浮线段特效
  NEST: process.env.NEXT_PUBLIC_NEST || true, // 开关
  // 动态彩带特效
  FLUTTERINGRIBBON: process.env.NEXT_PUBLIC_FLUTTERINGRIBBON || false, // 开关
  // 静态彩带特效
  RIBBON: process.env.NEXT_PUBLIC_RIBBON || false, // 开关
  // 星空雨特效 黑夜模式才会生效
  STARRY_SKY: process.env.NEXT_PUBLIC_STARRY_SKY || false, // 开关

  //   ********挂件组件相关********
  // AI 文章摘要生成 @see https://docs_s.tianli0.top/
  TianliGPT_CSS: process.env.NEXT_PUBLIC_TIANLI_GPT_CSS || 'https://cdn1.tianli0.top/gh/zhheo/Post-Abstract-AI@0.15.2/tianli_gpt.css',
  TianliGPT_JS: process.env.NEXT_PUBLIC_TIANLI_GPT_JS || 'https://cdn1.tianli0.top/gh/zhheo/Post-Abstract-AI@0.15.2/tianli_gpt.js',
  TianliGPT_KEY: process.env.NEXT_PUBLIC_TIANLI_GPT_KEY || '',

  // Chatbase 是否显示chatbase机器人 https://www.chatbase.co/
  CHATBASE_ID: process.env.NEXT_PUBLIC_CHATBASE_ID || null,
  // WebwhizAI 机器人 @see https://github.com/webwhiz-ai/webwhiz
  WEB_WHIZ_ENABLED: process.env.NEXT_PUBLIC_WEB_WHIZ_ENABLED || false, // 是否显示
  WEB_WHIZ_BASE_URL: process.env.NEXT_PUBLIC_WEB_WHIZ_BASE_URL || 'https://api.webwhiz.ai', // 可以自建服务器
  WEB_WHIZ_CHAT_BOT_ID: process.env.NEXT_PUBLIC_WEB_WHIZ_CHAT_BOT_ID || null, // 在后台获取ID
  DIFY_CHATBOT_ENABLED: process.env.NEXT_PUBLIC_DIFY_CHATBOT_ENABLED || false,
  DIFY_CHATBOT_BASE_URL: process.env.NEXT_PUBLIC_DIFY_CHATBOT_BASE_URL || '',
  DIFY_CHATBOT_TOKEN: process.env.NEXT_PUBLIC_DIFY_CHATBOT_TOKEN || '',
  // 悬浮挂件
  WIDGET_PET: process.env.NEXT_PUBLIC_WIDGET_PET || false, // 是否显示宠物挂件
  WIDGET_PET_LINK:
        process.env.NEXT_PUBLIC_WIDGET_PET_LINK ||
        'https://cdn.jsdelivr.net/npm/live2d-widget-model-wanko@1.0.5/assets/wanko.model.json', // 挂件模型地址 @see https://github.com/xiazeyu/live2d-widget-models
  WIDGET_PET_SWITCH_THEME: process.env.NEXT_PUBLIC_WIDGET_PET_SWITCH_THEME || true, // 点击宠物挂件切换博客主题

  // 音乐播放插件
  MUSIC_PLAYER: process.env.NEXT_PUBLIC_MUSIC_PLAYER || false, // 是否使用音乐播放插件
  MUSIC_PLAYER_VISIBLE: process.env.NEXT_PUBLIC_MUSIC_PLAYER_VISIBLE || true, // 是否在左下角显示播放和切换，如果使用播放器，打开自动播放再隐藏，就会以类似背景音乐的方式播放，无法取消和暂停
  MUSIC_PLAYER_AUTO_PLAY:
        process.env.NEXT_PUBLIC_MUSIC_PLAYER_AUTO_PLAY || true, // 是否自动播放，不过自动播放时常不生效（移动设备不支持自动播放）
  MUSIC_PLAYER_LRC_TYPE: process.env.NEXT_PUBLIC_MUSIC_PLAYER_LRC_TYPE || '0', // 歌词显示类型，可选值： 3 | 1 | 0（0：禁用 lrc 歌词，1：lrc 格式的字符串，3：lrc 文件 url）（前提是有配置歌词路径，对 meting 无效）
  MUSIC_PLAYER_CDN_URL:
        process.env.NEXT_PUBLIC_MUSIC_PLAYER_CDN_URL ||
        'https://lf9-cdn-tos.bytecdntp.com/cdn/expire-1-M/aplayer/1.10.1/APlayer.min.js',
  MUSIC_PLAYER_ORDER: process.env.NEXT_PUBLIC_MUSIC_PLAYER_ORDER || 'list', // 默认播放方式，顺序 list，随机 random
  MUSIC_PLAYER_AUDIO_LIST: [
    // 示例音乐列表。除了以下配置外，还可配置歌词，具体配置项看此文档 https://aplayer.js.org/#/zh-Hans/
    {
      name: '风を共に舞う気持ち',
      artist: 'Falcom Sound Team jdk',
      url: 'https://music.163.com/song/media/outer/url?id=731419.mp3',
      cover:
            'https://p2.music.126.net/kn6ugISTonvqJh3LHLaPtQ==/599233837187278.jpg'
    },
    {
      name: '王都グランセル',
      artist: 'Falcom Sound Team jdk',
      url: 'https://music.163.com/song/media/outer/url?id=731355.mp3',
      cover:
            'https://p1.music.126.net/kn6ugISTonvqJh3LHLaPtQ==/599233837187278.jpg'
    }
  ],
  MUSIC_PLAYER_METING: process.env.NEXT_PUBLIC_MUSIC_PLAYER_METING || false, // 是否要开启 MetingJS，从平台获取歌单。会覆盖自定义的 MUSIC_PLAYER_AUDIO_LIST，更多配置信息：https://github.com/metowolf/MetingJS
  MUSIC_PLAYER_METING_SERVER:
        process.env.NEXT_PUBLIC_MUSIC_PLAYER_METING_SERVER || 'netease', // 音乐平台，[netease, tencent, kugou, xiami, baidu]
  MUSIC_PLAYER_METING_ID:
        process.env.NEXT_PUBLIC_MUSIC_PLAYER_METING_ID || '60198', // 对应歌单的 id
  MUSIC_PLAYER_METING_LRC_TYPE:
        process.env.NEXT_PUBLIC_MUSIC_PLAYER_METING_LRC_TYPE || '1', // 可选值： 3 | 1 | 0（0：禁用 lrc 歌词，1：lrc 格式的字符串，3：lrc 文件 url）

  //   ********挂件组件相关********
  // ----> 评论互动 可同时开启多个支持 WALINE VALINE GISCUS CUSDIS UTTERRANCES GITALK

  COMMENT_HIDE_SINGLE_TAB: process.env.NEXT_PUBLIC_COMMENT_HIDE_SINGLE_TAB || false, //Whether hide the tab when there's no tabs. 只有一个评论组件时是否隐藏切换组件的标签页

  // artalk 评论插件
  COMMENT_ARTALK_SERVER: process.env.NEXT_PUBLIC_COMMENT_ARTALK_SERVER || '', // ArtalkServert后端地址 https://artalk.js.org/guide/deploy.html
  COMMENT_ARTALK_JS: process.env.NEXT_PUBLIC_COMMENT_ARTALK_JS || 'https://cdnjs.cloudflare.com/ajax/libs/artalk/2.5.5/Artalk.js', // ArtalkServert js cdn
  COMMENT_ARTALK_CSS: process.env.NEXT_PUBLIC_COMMENT_ARTALK_CSS || 'https://cdnjs.cloudflare.com/ajax/libs/artalk/2.5.5/Artalk.css', // ArtalkServert css cdn

  // twikoo
  COMMENT_TWIKOO_ENV_ID: process.env.NEXT_PUBLIC_COMMENT_ENV_ID || '', // TWIKOO后端地址 腾讯云环境填envId；Vercel环境填域名，教程：https://tangly1024.com/article/notionnext-twikoo
  COMMENT_TWIKOO_COUNT_ENABLE: process.env.NEXT_PUBLIC_COMMENT_TWIKOO_COUNT_ENABLE || false, // 博客列表是否显示评论数
  COMMENT_TWIKOO_CDN_URL: process.env.NEXT_PUBLIC_COMMENT_TWIKOO_CDN_URL || 'https://cdn.staticfile.org/twikoo/1.6.17/twikoo.min.js', // twikoo客户端cdn

  // utterance
  COMMENT_UTTERRANCES_REPO:
        process.env.NEXT_PUBLIC_COMMENT_UTTERRANCES_REPO || '', // 你的代码仓库名， 例如我是 'tangly1024/NotionNext'； 更多文档参考 https://utteranc.es/

  // giscus @see https://giscus.app/
  COMMENT_GISCUS_REPO: process.env.NEXT_PUBLIC_COMMENT_GISCUS_REPO || '', // 你的Github仓库名 e.g 'tangly1024/NotionNext'
  COMMENT_GISCUS_REPO_ID: process.env.NEXT_PUBLIC_COMMENT_GISCUS_REPO_ID || '', // 你的Github Repo ID e.g ( 設定完 giscus 即可看到 )
  COMMENT_GISCUS_CATEGORY_ID:
        process.env.NEXT_PUBLIC_COMMENT_GISCUS_CATEGORY_ID || '', // 你的Github Discussions 內的 Category ID ( 設定完 giscus 即可看到 )
  COMMENT_GISCUS_MAPPING:
        process.env.NEXT_PUBLIC_COMMENT_GISCUS_MAPPING || 'pathname', // 你的Github Discussions 使用哪種方式來標定文章, 預設 'pathname'
  COMMENT_GISCUS_REACTIONS_ENABLED:
        process.env.NEXT_PUBLIC_COMMENT_GISCUS_REACTIONS_ENABLED || '1', // 你的 Giscus 是否開啟文章表情符號 '1' 開啟 "0" 關閉 預設開啟
  COMMENT_GISCUS_EMIT_METADATA:
        process.env.NEXT_PUBLIC_COMMENT_GISCUS_EMIT_METADATA || '0', // 你的 Giscus 是否提取 Metadata '1' 開啟 '0' 關閉 預設關閉
  COMMENT_GISCUS_INPUT_POSITION:
        process.env.NEXT_PUBLIC_COMMENT_GISCUS_INPUT_POSITION || 'bottom', // 你的 Giscus 發表留言位置 'bottom' 尾部 'top' 頂部, 預設 'bottom'
  COMMENT_GISCUS_LANG: process.env.NEXT_PUBLIC_COMMENT_GISCUS_LANG || 'zh-CN', // 你的 Giscus 語言 e.g 'en', 'zh-TW', 'zh-CN', 預設 'en'
  COMMENT_GISCUS_LOADING:
        process.env.NEXT_PUBLIC_COMMENT_GISCUS_LOADING || 'lazy', // 你的 Giscus 載入是否漸進式載入, 預設 'lazy'
  COMMENT_GISCUS_CROSSORIGIN:
        process.env.NEXT_PUBLIC_COMMENT_GISCUS_CROSSORIGIN || 'anonymous', // 你的 Giscus 可以跨網域, 預設 'anonymous'

  COMMENT_CUSDIS_APP_ID: process.env.NEXT_PUBLIC_COMMENT_CUSDIS_APP_ID || '', // data-app-id 36位 see https://cusdis.com/
  COMMENT_CUSDIS_HOST:
        process.env.NEXT_PUBLIC_COMMENT_CUSDIS_HOST || 'https://cusdis.com', // data-host, change this if you're using self-hosted version
  COMMENT_CUSDIS_SCRIPT_SRC:
        process.env.NEXT_PUBLIC_COMMENT_CUSDIS_SCRIPT_SRC ||
        '/js/cusdis.es.js', // change this if you're using self-hosted version

  // gitalk评论插件 更多参考 https://gitalk.github.io/
  COMMENT_GITALK_REPO: process.env.NEXT_PUBLIC_COMMENT_GITALK_REPO || '', // 你的Github仓库名，例如 'NotionNext'
  COMMENT_GITALK_OWNER: process.env.NEXT_PUBLIC_COMMENT_GITALK_OWNER || '', // 你的用户名 e.g tangly1024
  COMMENT_GITALK_ADMIN: process.env.NEXT_PUBLIC_COMMENT_GITALK_ADMIN || '', // 管理员用户名、一般是自己 e.g 'tangly1024'
  COMMENT_GITALK_CLIENT_ID:
        process.env.NEXT_PUBLIC_COMMENT_GITALK_CLIENT_ID || '', // e.g 20位ID ， 在gitalk后台获取
  COMMENT_GITALK_CLIENT_SECRET:
        process.env.NEXT_PUBLIC_COMMENT_GITALK_CLIENT_SECRET || '', // e.g 40位ID， 在gitalk后台获取
  COMMENT_GITALK_DISTRACTION_FREE_MODE: false, // 类似facebook的无干扰模式
  COMMENT_GITALK_JS_CDN_URL: process.env.NEXT_PUBLIC_COMMENT_GITALK_JS_CDN_URL || 'https://cdn.jsdelivr.net/npm/gitalk@1/dist/gitalk.min.js', // gitalk客户端 js cdn
  COMMENT_GITALK_CSS_CDN_URL: process.env.NEXT_PUBLIC_COMMENT_GITALK_CSS_CDN_URL || 'https://cdn.jsdelivr.net/npm/gitalk@1/dist/gitalk.css', // gitalk客户端 css cdn

  COMMENT_GITTER_ROOM: process.env.NEXT_PUBLIC_COMMENT_GITTER_ROOM || '', // gitter聊天室 see https://gitter.im/ 不需要则留空
  COMMENT_DAO_VOICE_ID: process.env.NEXT_PUBLIC_COMMENT_DAO_VOICE_ID || '', // DaoVoice http://dashboard.daovoice.io/get-started
  COMMENT_TIDIO_ID: process.env.NEXT_PUBLIC_COMMENT_TIDIO_ID || '', // [tidio_id] -> //code.tidio.co/[tidio_id].js

  COMMENT_VALINE_CDN: process.env.NEXT_PUBLIC_VALINE_CDN || 'https://unpkg.com/valine@1.5.1/dist/Valine.min.js',
  COMMENT_VALINE_APP_ID: process.env.NEXT_PUBLIC_VALINE_ID || '', // Valine @see https://valine.js.org/quickstart.html 或 https://github.com/stonehank/react-valine#%E8%8E%B7%E5%8F%96app-id-%E5%92%8C-app-key
  COMMENT_VALINE_APP_KEY: process.env.NEXT_PUBLIC_VALINE_KEY || '',
  COMMENT_VALINE_SERVER_URLS: process.env.NEXT_PUBLIC_VALINE_SERVER_URLS || '', // 该配置适用于国内自定义域名用户, 海外版本会自动检测(无需手动填写) @see https://valine.js.org/configuration.html#serverURLs
  COMMENT_VALINE_PLACEHOLDER:
        process.env.NEXT_PUBLIC_VALINE_PLACEHOLDER || '抢个沙发吧~', // 可以搭配后台管理评论 https://github.com/DesertsP/Valine-Admin  便于查看评论，以及邮件通知，垃圾评论过滤等功能

  COMMENT_WALINE_SERVER_URL: process.env.NEXT_PUBLIC_WALINE_SERVER_URL || '', // 请配置完整的Waline评论地址 例如 hhttps://preview-waline.tangly1024.com @see https://waline.js.org/guide/get-started.html
  COMMENT_WALINE_RECENT: process.env.NEXT_PUBLIC_WALINE_RECENT || false, // 最新评论

  // 此评论系统基于WebMention，细节可参考https://webmention.io
  // 它是一个基于IndieWeb理念的开放式评论系统，下方COMMENT_WEBMENTION包含的属性皆需配置：
  // ENABLE: 是否开启
  // AUTH: Webmention使用的IndieLogin，可使用Twitter或Github个人页面连结
  // HOSTNAME: Webmention绑定之网域，通常即为本站网址
  // TWITTER_USERNAME: 评论显示区域需要的资讯
  // TOKEN: Webmention的API token
  COMMENT_WEBMENTION_ENABLE: process.env.NEXT_PUBLIC_WEBMENTION_ENABLE || false,
  COMMENT_WEBMENTION_AUTH: process.env.NEXT_PUBLIC_WEBMENTION_AUTH || '',
  COMMENT_WEBMENTION_HOSTNAME: process.env.NEXT_PUBLIC_WEBMENTION_HOSTNAME || '',
  COMMENT_WEBMENTION_TWITTER_USERNAME: process.env.NEXT_PUBLIC_TWITTER_USERNAME || '',
  COMMENT_WEBMENTION_TOKEN: process.env.NEXT_PUBLIC_WEBMENTION_TOKEN || '',

  // <---- 评论插件

  // ----> 站点统计
  ANALYTICS_VERCEL: process.env.NEXT_PUBLIC_ANALYTICS_VERCEL || false, // vercel自带的统计 https://vercel.com/docs/concepts/analytics/quickstart https://github.com/tangly1024/NotionNext/issues/897
  ANALYTICS_BUSUANZI_ENABLE: process.env.NEXT_PUBLIC_ANALYTICS_BUSUANZI_ENABLE || true, // 展示网站阅读量、访问数 see http://busuanzi.ibruce.info/
  ANALYTICS_BAIDU_ID: process.env.NEXT_PUBLIC_ANALYTICS_BAIDU_ID || '', // e.g 只需要填写百度统计的id，[baidu_id] -> https://hm.baidu.com/hm.js?[baidu_id]
  ANALYTICS_CNZZ_ID: process.env.NEXT_PUBLIC_ANALYTICS_CNZZ_ID || '', // 只需要填写站长统计的id, [cnzz_id] -> https://s9.cnzz.com/z_stat.php?id=[cnzz_id]&web_id=[cnzz_id]
  ANALYTICS_GOOGLE_ID: process.env.NEXT_PUBLIC_ANALYTICS_GOOGLE_ID || '', // 谷歌Analytics的id e.g: G-XXXXXXXXXX

  // 51la 站点统计 https://www.51.la/
  ANALYTICS_51LA_ID: process.env.NEXT_PUBLIC_ANALYTICS_51LA_ID || '', // id，在51la后台获取 参阅 https://docs.tangly1024.com/article/notion-next-51-la
  ANALYTICS_51LA_CK: process.env.NEXT_PUBLIC_ANALYTICS_51LA_CK || '', // ck，在51la后台获取

  // Matomo 网站统计
  MATOMO_HOST_URL: process.env.NEXT_PUBLIC_MATOMO_HOST_URL || '', // Matomo服务器地址，不带斜杠
  MATOMO_SITE_ID: process.env.NEXT_PUBLIC_MATOMO_SITE_ID || '', // Matomo网站ID
  // ACKEE网站访客统计工具
  ANALYTICS_ACKEE_TRACKER: process.env.NEXT_PUBLIC_ANALYTICS_ACKEE_TRACKER || '', // e.g 'https://ackee.tangly1024.com/tracker.js'
  ANALYTICS_ACKEE_DATA_SERVER: process.env.NEXT_PUBLIC_ANALYTICS_ACKEE_DATA_SERVER || '', // e.g https://ackee.tangly1024.com , don't end with a slash
  ANALYTICS_ACKEE_DOMAIN_ID: process.env.NEXT_PUBLIC_ANALYTICS_ACKEE_DOMAIN_ID || '', // e.g '82e51db6-dec2-423a-b7c9-b4ff7ebb3302'

  SEO_GOOGLE_SITE_VERIFICATION:
        process.env.NEXT_PUBLIC_SEO_GOOGLE_SITE_VERIFICATION || '', // Remove the value or replace it with your own google site verification code

  SEO_BAIDU_SITE_VERIFICATION:
        process.env.NEXT_PUBLIC_SEO_BAIDU_SITE_VERIFICATION || '', // Remove the value or replace it with your own google site verification code

  // <---- 站点统计

  // START---->营收相关

  // 谷歌广告
  ADSENSE_GOOGLE_ID: process.env.NEXT_PUBLIC_ADSENSE_GOOGLE_ID || '', // 谷歌广告ID e.g ca-pub-xxxxxxxxxxxxxxxx
  ADSENSE_GOOGLE_TEST: process.env.NEXT_PUBLIC_ADSENSE_GOOGLE_TEST || false, // 谷歌广告ID测试模式，这种模式获取假的测试广告，用于开发 https://www.tangly1024.com/article/local-dev-google-adsense
  ADSENSE_GOOGLE_SLOT_IN_ARTICLE: process.env.NEXT_PUBLIC_ADSENSE_GOOGLE_SLOT_IN_ARTICLE || '3806269138', // Google AdScene>广告>按单元广告>新建文章内嵌广告 粘贴html代码中的data-ad-slot值
  ADSENSE_GOOGLE_SLOT_FLOW: process.env.NEXT_PUBLIC_ADSENSE_GOOGLE_SLOT_FLOW || '1510444138', // Google AdScene>广告>按单元广告>新建信息流广告
  ADSENSE_GOOGLE_SLOT_NATIVE: process.env.NEXT_PUBLIC_ADSENSE_GOOGLE_SLOT_NATIVE || '4980048999', // Google AdScene>广告>按单元广告>新建原生广告
  ADSENSE_GOOGLE_SLOT_AUTO: process.env.NEXT_PUBLIC_ADSENSE_GOOGLE_SLOT_AUTO || '8807314373', // Google AdScene>广告>按单元广告>新建展示广告 （自动广告）

  // 万维广告
  AD_WWADS_ID: process.env.NEXT_PUBLIC_WWAD_ID || null, // https://wwads.cn/ 创建您的万维广告单元ID
  AD_WWADS_BLOCK_DETECT: process.env.NEXT_PUBLIC_WWADS_AD_BLOCK_DETECT || false, // 是否开启WWADS广告屏蔽插件检测,开启后会在广告位上以文字提示 @see https://github.com/bytegravity/whitelist-wwads

  // END<----营收相关

  // 自定义配置notion数据库字段名
  NOTION_PROPERTY_NAME: {
    password: process.env.NEXT_PUBLIC_NOTION_PROPERTY_PASSWORD || 'password',
    type: process.env.NEXT_PUBLIC_NOTION_PROPERTY_TYPE || 'type', // 文章类型，
    type_post: process.env.NEXT_PUBLIC_NOTION_PROPERTY_TYPE_POST || 'Post', // 当type文章类型与此值相同时，为博文。
    type_page: process.env.NEXT_PUBLIC_NOTION_PROPERTY_TYPE_PAGE || 'Page', // 当type文章类型与此值相同时，为单页。
    type_notice:
          process.env.NEXT_PUBLIC_NOTION_PROPERTY_TYPE_NOTICE || 'Notice', // 当type文章类型与此值相同时，为公告。
    type_menu: process.env.NEXT_PUBLIC_NOTION_PROPERTY_TYPE_MENU || 'Menu', // 当type文章类型与此值相同时，为菜单。
    type_sub_menu:
          process.env.NEXT_PUBLIC_NOTION_PROPERTY_TYPE_SUB_MENU || 'SubMenu', // 当type文章类型与此值相同时，为子菜单。
    title: process.env.NEXT_PUBLIC_NOTION_PROPERTY_TITLE || 'title', // 文章标题
    status: process.env.NEXT_PUBLIC_NOTION_PROPERTY_STATUS || 'status',
    status_publish:
          process.env.NEXT_PUBLIC_NOTION_PROPERTY_STATUS_PUBLISH || 'Published', // 当status状态值与此相同时为发布，可以为中文
    status_invisible:
          process.env.NEXT_PUBLIC_NOTION_PROPERTY_STATUS_INVISIBLE || 'Invisible', // 当status状态值与此相同时为隐藏发布，可以为中文 ， 除此之外其他页面状态不会显示在博客上
    summary: process.env.NEXT_PUBLIC_NOTION_PROPERTY_SUMMARY || 'summary',
    slug: process.env.NEXT_PUBLIC_NOTION_PROPERTY_SLUG || 'slug',
    category: process.env.NEXT_PUBLIC_NOTION_PROPERTY_CATEGORY || 'category',
    date: process.env.NEXT_PUBLIC_NOTION_PROPERTY_DATE || 'date',
    tags: process.env.NEXT_PUBLIC_NOTION_PROPERTY_TAGS || 'tags',
    icon: process.env.NEXT_PUBLIC_NOTION_PROPERTY_ICON || 'icon'
  },

  // RSS订阅
  ENABLE_RSS: process.env.NEXT_PUBLIC_ENABLE_RSS || false, // 是否开启RSS订阅功能
  MAILCHIMP_LIST_ID: process.env.MAILCHIMP_LIST_ID || null, // 开启mailichimp邮件订阅 客户列表ID ，具体使用方法参阅文档
  MAILCHIMP_API_KEY: process.env.MAILCHIMP_API_KEY || null, // 开启mailichimp邮件订阅 APIkey
=======
  // 自定义菜单
  CUSTOM_MENU: process.env.NEXT_PUBLIC_CUSTOM_MENU || true, // 支持Menu类型的菜单，替代了3.12版本前的Page类型

  // 文章列表相关设置
  CAN_COPY: process.env.NEXT_PUBLIC_CAN_COPY || true, // 是否允许复制页面内容 默认允许，如果设置为false、则全栈禁止复制内容。
>>>>>>> 091a7e5a

  // 侧栏布局 是否反转(左变右,右变左) 已支持主题: hexo next medium fukasawa example
  LAYOUT_SIDEBAR_REVERSE:
    process.env.NEXT_PUBLIC_LAYOUT_SIDEBAR_REVERSE || false,

  // 欢迎语打字效果,Hexo,Matery主题支持, 英文逗号隔开多个欢迎语。
  GREETING_WORDS:
    process.env.NEXT_PUBLIC_GREETING_WORDS ||
    'Hi，我是一个程序员, Hi，我是一个打工人,Hi，我是一个干饭人,欢迎来到我的博客🎉',

  // uuid重定向至 slug
  UUID_REDIRECT: process.env.UUID_REDIRECT || false
}

module.exports = BLOG<|MERGE_RESOLUTION|>--- conflicted
+++ resolved
@@ -3,17 +3,12 @@
 const BLOG = {
   // Important page_id！！！Duplicate Template from  https://www.notion.so/tanghh/02ab3b8678004aa69e9e415905ef32a5
   NOTION_PAGE_ID:
-<<<<<<< HEAD
-        process.env.NOTION_PAGE_ID || '02ab3b8678004aa69e9e415905ef32a5',
-  PSEUDO_STATIC: process.env.NEXT_PUBLIC_PSEUDO_STATIC || false, // 伪静态路径，开启后所有文章URL都以 .html 结尾。
-  NEXT_REVALIDATE_SECOND: process.env.NEXT_PUBLIC_REVALIDATE_SECOND || 5, // 更新内容缓存间隔 单位(秒)；即每个页面有5秒的纯静态期、此期间无论多少次访问都不会抓取notion数据；调大该值有助于节省Vercel资源、同时提升访问速率，但也会使文章更新有延迟。
+
+    process.env.NOTION_PAGE_ID ||
+    '02ab3b8678004aa69e9e415905ef32a5,en:7c1d570661754c8fbc568e00a01fd70e',
   THEME: process.env.NEXT_PUBLIC_THEME || 'hexo', // 当前主题，在themes文件夹下可找到所有支持的主题；主题名称就是文件夹名，例如 example,fukasawa,gitbook,heo,hexo,landing,matery,medium,next,nobelium,plog,simple
   THEME_SWITCH: process.env.NEXT_PUBLIC_THEME_SWITCH || false, // 是否显示切换主题按钮
-=======
-    process.env.NOTION_PAGE_ID ||
-    '02ab3b8678004aa69e9e415905ef32a5,en:7c1d570661754c8fbc568e00a01fd70e',
-  THEME: process.env.NEXT_PUBLIC_THEME || 'simple', // 当前主题，在themes文件夹下可找到所有支持的主题；主题名称就是文件夹名，例如 example,fukasawa,gitbook,heo,hexo,landing,matery,medium,next,nobelium,plog,simple
->>>>>>> 091a7e5a
+  
   LANG: process.env.NEXT_PUBLIC_LANG || 'zh-CN', // e.g 'zh-CN','en-US'  see /lib/lang.js for more.
   SINCE: process.env.NEXT_PUBLIC_SINCE || 2021, // e.g if leave this empty, current year will be used.
 
@@ -22,8 +17,7 @@
   APPEARANCE: process.env.NEXT_PUBLIC_APPEARANCE || 'light', // ['light', 'dark', 'auto'], // light 日间模式 ， dark夜间模式， auto根据时间和主题自动夜间模式
   APPEARANCE_DARK_TIME: process.env.NEXT_PUBLIC_APPEARANCE_DARK_TIME || [18, 6], // 夜间模式起至时间，false时关闭根据时间自动切换夜间模式
 
-<<<<<<< HEAD
-
+  
   // 3.14.1版本后，欢迎语在此配置，英文逗号隔开 ,  即可支持多个欢迎语打字效果。
   GREETING_WORDS: process.env.NEXT_PUBLIC_GREETING_WORDS || '♾️欢迎来到永恒社区♾️',
 
@@ -50,12 +44,6 @@
 
   NOTION_HOST: process.env.NEXT_PUBLIC_NOTION_HOST || 'https://www.notion.so', // Notion域名，您可以选择用自己的域名进行反向代理，如果不懂得什么是反向代理，请勿修改此项
 
-=======
-  AUTHOR: process.env.NEXT_PUBLIC_AUTHOR || 'NotionNext', // 您的昵称 例如 tangly1024
-  BIO: process.env.NEXT_PUBLIC_BIO || '一个普通的干饭人🍚', // 作者简介
-  LINK: process.env.NEXT_PUBLIC_LINK || 'https://tangly1024.com', // 网站地址
-  KEYWORDS: process.env.NEXT_PUBLIC_KEYWORD || 'Notion, 博客', // 网站关键词 英文逗号隔开
->>>>>>> 091a7e5a
   BLOG_FAVICON: process.env.NEXT_PUBLIC_FAVICON || '/favicon.ico', // blog favicon 配置, 默认使用 /public/favicon.ico，支持在线图片，如 https://img.imesong.com/favicon.png
   BEI_AN: process.env.NEXT_PUBLIC_BEI_AN || '', // 备案号 闽ICP备XXXXXX
   BEI_AN_LINK: process.env.NEXT_PUBLIC_BEI_AN_LINK || 'https://beian.miit.gov.cn/', // 备案查询链接，如果用了萌备等备案请在这里填写
@@ -63,12 +51,7 @@
   // RSS订阅
   ENABLE_RSS: process.env.NEXT_PUBLIC_ENABLE_RSS || true, // 是否开启RSS订阅功能
 
-<<<<<<< HEAD
-  // END ************网站字体*****************
-  CAN_COPY: process.env.NEXT_PUBLIC_CAN_COPY || false, // 是否允许复制页面内容 默认允许，如果设置为false、则全栈禁止复制内容。
-  CUSTOM_RIGHT_CLICK_CONTEXT_MENU: process.env.NEXT_PUBLIC_CUSTOM_RIGHT_CLICK_CONTEXT_MENU || true, // 自定义右键菜单，覆盖系统菜单
-  CUSTOM_RIGHT_CLICK_CONTEXT_MENU_THEME_SWITCH: process.env.NEXT_PUBLIC_CUSTOM_RIGHT_CLICK_CONTEXT_MENU_THEME_SWITCH || true,
-=======
+
   // 其它复杂配置
   // 原配置文件过长，且并非所有人都会用到，故此将配置拆分到/conf/目录下, 按需找到对应文件并修改即可
   ...require('./conf/comment.config'), // 评论插件
@@ -88,13 +71,13 @@
   ...require('./conf/layout-map.config'), // 路由与布局映射自定义，例如自定义特定路由的页面布局
   ...require('./conf/notion.config'), // 读取notion数据库相关的扩展配置，例如自定义表头
   ...require('./conf/dev.config'), // 开发、调试时需要关注的配置
->>>>>>> 091a7e5a
+    
 
   // 自定义外部脚本，外部样式
   CUSTOM_EXTERNAL_JS: [''], // e.g. ['http://xx.com/script.js','http://xx.com/script.js']
   CUSTOM_EXTERNAL_CSS: [''], // e.g. ['http://xx.com/style.css','http://xx.com/style.css']
 
-<<<<<<< HEAD
+
   // 侧栏布局 是否反转(左变右,右变左) 已支持主题: hexo next medium fukasawa example
   LAYOUT_SIDEBAR_REVERSE: process.env.NEXT_PUBLIC_LAYOUT_SIDEBAR_REVERSE || false,
 
@@ -398,13 +381,14 @@
   ENABLE_RSS: process.env.NEXT_PUBLIC_ENABLE_RSS || false, // 是否开启RSS订阅功能
   MAILCHIMP_LIST_ID: process.env.MAILCHIMP_LIST_ID || null, // 开启mailichimp邮件订阅 客户列表ID ，具体使用方法参阅文档
   MAILCHIMP_API_KEY: process.env.MAILCHIMP_API_KEY || null, // 开启mailichimp邮件订阅 APIkey
-=======
+
   // 自定义菜单
   CUSTOM_MENU: process.env.NEXT_PUBLIC_CUSTOM_MENU || true, // 支持Menu类型的菜单，替代了3.12版本前的Page类型
 
   // 文章列表相关设置
-  CAN_COPY: process.env.NEXT_PUBLIC_CAN_COPY || true, // 是否允许复制页面内容 默认允许，如果设置为false、则全栈禁止复制内容。
->>>>>>> 091a7e5a
+  CAN_COPY: process.env.NEXT_PUBLIC_CAN_COPY || flase, // 是否允许复制页面内容 默认允许，如果设置为false、则全栈禁止复制内容。
+  CUSTOM_RIGHT_CLICK_CONTEXT_MENU_THEME_SWITCH: process.env.NEXT_PUBLIC_CUSTOM_RIGHT_CLICK_CONTEXT_MENU_THEME_SWITCH || true,
+
 
   // 侧栏布局 是否反转(左变右,右变左) 已支持主题: hexo next medium fukasawa example
   LAYOUT_SIDEBAR_REVERSE:
