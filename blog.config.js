// 注: process.env.XX是Vercel的环境变量，配置方式见：https://docs.tangly1024.com/zh/features/personality
const BLOG = {
<<<<<<< HEAD
  AUTHOR: '再测试一下', // 作者
  BIO: '测试一下🍚', // 作者简介
=======
  // Important page_id！！！Duplicate Template from  https://www.notion.so/tanghh/02ab3b8678004aa69e9e415905ef32a5
  NOTION_PAGE_ID: process.env.NOTION_PAGE_ID || '02ab3b8678004aa69e9e415905ef32a5',
  PSEUDO_STATIC: false, // 伪静态路径，开启后所有文章URL都以 .html 结尾。
  NEXT_REVALIDATE_SECOND: 5, // 更新内容缓存间隔 单位(秒)；即每个页面有5秒的纯静态期、此期间无论多少次访问都不会抓取notion数据；调大该值有助于节省Vercel资源、同时提升访问速率，但也会使文章更新有延迟。
  THEME: process.env.NEXT_PUBLIC_THEME || 'hexo', // 主题， 支持 ['next','hexo',"fukasawa','medium','example'] @see https://preview.tangly1024.com
  THEME_SWITCH: process.env.NEXT_PUBLIC_THEME_SWITCH || false, // 是否显示切换主题按钮
  LANG: 'zh-CN', // e.g 'zh-CN','en-US'  see /lib/lang.js for more.
  SINCE: 2021, // e.g if leave this empty, current year will be used.
  APPEARANCE: 'light', // ['light', 'dark', 'auto'], // light 日间模式 ， dark夜间模式， auto根据时间和主题自动夜间模式

  AUTHOR: 'tangly1024', // 作者
  BIO: '一个普通的干饭人🍚', // 作者简介
>>>>>>> 82a190fd
  LINK: 'https://tangly1024.com', // 网站地址
  KEYWORDS: 'Notion, 博客', // 网站关键词 英文逗号隔开
  // 社交链接，不需要可留空白，例如 CONTACT_WEIBO:''
  CONTACT_EMAIL: 'mail@tangly1024.com', // 邮箱
  CONTACT_WEIBO: '', // 你的微博个人主页
  CONTACT_TWITTER: '', // 你的twitter个人主页
  CONTACT_GITHUB: 'https://github.com/tangly1024', // 你的github个人主页
  CONTACT_TELEGRAM: 'https://t.me/tangly_1024', // 你的telegram 地址 例如 https://t.me/tangly_1024
  CONTACT_LINKEDIN: '', // 你的linkedIn 首页

  // 自定义字体示例： 请先将 CUSTOM_FONT 改为 true， 并将 CUSTOM_FONT_URL 改为你的字体CSS地址，同时在 CUSTOM_FONT_SANS 与 CUSTOM_FONT_SERIF 中指定你的 fontfamily
  CUSTOM_FONT: true, // 是否使用自定义字体
  CUSTOM_FONT_URL: ['https://npm.elemecdn.com/lxgw-wenkai-webfont@1.6.0/style.css'], // 自定义字体的CSS
  CUSTOM_FONT_SANS: ['LXGW WenKai'], // 自定义无衬线字体
  CUSTOM_FONT_SERIF: ['LXGW WenKai'], // 自定义衬线字体

  // 一个小插件展示你的facebook fan page~ @see https://tw.andys.pro/article/add-facebook-fanpage-notionnext
  FACEBOOK_PAGE_TITLE: process.env.NEXT_PUBLIC_FACEBOOK_PAGE_TITLE || null, // 邊欄 Facebook Page widget 的標題欄，填''則無標題欄 e.g FACEBOOK 粉絲團'
  FACEBOOK_PAGE: process.env.NEXT_PUBLIC_FACEBOOK_PAGE || null, // Facebook Page 的連結 e.g https://www.facebook.com/tw.andys.pro
  FACEBOOK_PAGE_ID: process.env.NEXT_PUBLIC_FACEBOOK_PAGE_ID || '', // Facebook Page ID 來啟用 messenger 聊天功能
  FACEBOOK_APP_ID: process.env.NEXT_PUBLIC_FACEBOOK_APP_ID || '', // Facebook App ID 來啟用 messenger 聊天功能 获取: https://developers.facebook.com/

  BEI_AN: process.env.NEXT_PUBLIC_BEI_AN || '', // 备案号 闽ICP备XXXXXXX

  // 图标库CDN(可以直接改版本号）
  FONT_AWESOME_PATH: 'https://cdn.bootcdn.net/ajax/libs/font-awesome/6.2.0/css/all.min.css',
  // PrismJs CDN
  PRISM_JS_PATH: 'https://npm.elemecdn.com/prismjs@1.29.0/components/',

  BACKGROUND_LIGHT: '#eeeeee', // use hex value, don't forget '#' e.g #fffefc
  BACKGROUND_DARK: '#000000', // use hex value, don't forget '#'
  SUB_PATH: '', // leave this empty unless you want to deploy in a folder

  POST_URL_PREFIX: process.env.NEXT_PUBLIC_POST_URL_PREFIX || 'article', // POST类型文章的默认路径前缀，例如默认POST类型的路径是  /article/[slug]
  // 如果此项配置为 '' 空， 则文章将没有前缀路径，使用场景： 希望文章前缀路径为 /post 的情况 支持多级

  POST_LIST_STYLE: 'page', // ['page','scroll] 文章列表样式:页码分页、单页滚动加载
  POST_LIST_PREVIEW: process.env.NEXT_PUBLIC_POST_PREVIEW || 'false', //  是否在列表加载文章预览
  POST_PREVIEW_LINES: 12, // 预览博客行数
  POST_RECOMMEND_COUNT: 6, // 推荐文章数量
  POSTS_PER_PAGE: 6, // post counts per page
  POSTS_SORT_BY: 'notion', // 排序方式 'date'按时间,'notion'由notion控制

  PREVIEW_CATEGORY_COUNT: 16, // 首页最多展示的分类数量，0为不限制
  PREVIEW_TAG_COUNT: 16, // 首页最多展示的标签数量，0为不限制

  // 鼠标点击烟花特效
  FIREWORKS: process.env.NEXT_PUBLIC_FIREWORKS || false, // 鼠标点击烟花特效

  // 悬浮挂件
  WIDGET_PET: process.env.NEXT_PUBLIC_WIDGET_PET || true, // 是否显示宠物挂件
  WIDGET_PET_LINK: 'https://cdn.jsdelivr.net/npm/live2d-widget-model-wanko@1.0.5/assets/wanko.model.json', // 挂件模型地址 @see https://github.com/xiazeyu/live2d-widget-models
  WIDGET_PET_SWITCH_THEME: true, // 点击宠物挂件切换博客主题

  // ----> 评论互动 可同时开启多个支持 WALINE VALINE GISCUS CUSDIS UTTERRANCES GITALK

  // twikoo
  COMMENT_TWIKOO_ENV_ID: process.env.NEXT_PUBLIC_COMMENT_ENV_ID || '', // TWIKOO地址 腾讯云环境填 envId；Vercel 环境域名地址（https://xxx.vercel.app)

  // utterance
  COMMENT_UTTERRANCES_REPO: process.env.NEXT_PUBLIC_COMMENT_UTTERRANCES_REPO || '', // 你的代码仓库名， 例如我是 'tangly1024/NotionNext'； 更多文档参考 https://utteranc.es/

  // giscus @see https://giscus.app/
  COMMENT_GISCUS_REPO: process.env.NEXT_PUBLIC_COMMENT_GISCUS_REPO || '', // 你的Github仓库名 e.g 'tangly1024/NotionNext'
  COMMENT_GISCUS_REPO_ID: process.env.NEXT_PUBLIC_COMMENT_GISCUS_REPO_ID || '', // 你的Github Repo ID e.g ( 設定完 giscus 即可看到 )
  COMMENT_GISCUS_CATEGORY_ID: process.env.NEXT_PUBLIC_COMMENT_GISCUS_CATEGORY_ID || '', // 你的Github Discussions 內的 Category ID ( 設定完 giscus 即可看到 )
  COMMENT_GISCUS_MAPPING: process.env.NEXT_PUBLIC_COMMENT_GISCUS_MAPPING || 'pathname', // 你的Github Discussions 使用哪種方式來標定文章, 預設 'pathname'
  COMMENT_GISCUS_REACTIONS_ENABLED: process.env.NEXT_PUBLIC_COMMENT_GISCUS_REACTIONS_ENABLED || '1', // 你的 Giscus 是否開啟文章表情符號 '1' 開啟 "0" 關閉 預設開啟
  COMMENT_GISCUS_EMIT_METADATA: process.env.NEXT_PUBLIC_COMMENT_GISCUS_EMIT_METADATA || '0', // 你的 Giscus 是否提取 Metadata '1' 開啟 '0' 關閉 預設關閉
  COMMENT_GISCUS_INPUT_POSITION: process.env.NEXT_PUBLIC_COMMENT_GISCUS_INPUT_POSITION || 'bottom', // 你的 Giscus 發表留言位置 'bottom' 尾部 'top' 頂部, 預設 'bottom'
  COMMENT_GISCUS_LANG: process.env.NEXT_PUBLIC_COMMENT_GISCUS_LANG || 'zh-CN', // 你的 Giscus 語言 e.g 'en', 'zh-TW', 'zh-CN', 預設 'en'
  COMMENT_GISCUS_LOADING: process.env.NEXT_PUBLIC_COMMENT_GISCUS_LOADING || 'lazy', // 你的 Giscus 載入是否漸進式載入, 預設 'lazy'
  COMMENT_GISCUS_CROSSORIGIN: process.env.NEXT_PUBLIC_COMMENT_GISCUS_CROSSORIGIN || 'anonymous', // 你的 Giscus 可以跨網域, 預設 'anonymous'

  COMMENT_CUSDIS_APP_ID: process.env.NEXT_PUBLIC_COMMENT_CUSDIS_APP_ID || '', // data-app-id 36位 see https://cusdis.com/
  COMMENT_CUSDIS_HOST: process.env.NEXT_PUBLIC_COMMENT_CUSDIS_HOST || 'https://cusdis.com', // data-host, change this if you're using self-hosted version
  COMMENT_CUSDIS_SCRIPT_SRC: process.env.NEXT_PUBLIC_COMMENT_CUSDIS_SCRIPT_SRC || 'https://cusdis.com/js/cusdis.es.js', // change this if you're using self-hosted version

  // gitalk评论插件 更多参考 https://gitalk.github.io/
  COMMENT_GITALK_REPO: process.env.NEXT_PUBLIC_COMMENT_GITALK_REPO || '', // 你的Github仓库名，例如 'NotionNext'
  COMMENT_GITALK_OWNER: process.env.NEXT_PUBLIC_COMMENT_GITALK_OWNER || '', // 你的用户名 e.g tangly1024
  COMMENT_GITALK_ADMIN: process.env.NEXT_PUBLIC_COMMENT_GITALK_ADMIN || '', // 管理员用户名、一般是自己 e.g 'tangly1024'
  COMMENT_GITALK_CLIENT_ID: process.env.NEXT_PUBLIC_COMMENT_GITALK_CLIENT_ID || '', // e.g 20位ID ， 在gitalk后台获取
  COMMENT_GITALK_CLIENT_SECRET: process.env.NEXT_PUBLIC_COMMENT_GITALK_CLIENT_SECRET || '', // e.g 40位ID， 在gitalk后台获取
  COMMENT_GITALK_DISTRACTION_FREE_MODE: false, // 类似facebook的无干扰模式

  COMMENT_GITTER_ROOM: process.env.NEXT_PUBLIC_COMMENT_GITTER_ROOM || '', // gitter聊天室 see https://gitter.im/ 不需要则留空
  COMMENT_DAO_VOICE_ID: process.env.NEXT_PUBLIC_COMMENT_DAO_VOICE_ID || '', // DaoVoice http://dashboard.daovoice.io/get-started
  COMMENT_TIDIO_ID: process.env.NEXT_PUBLIC_COMMENT_TIDIO_ID || '', // [tidio_id] -> //code.tidio.co/[tidio_id].js

  COMMENT_VALINE_APP_ID: process.env.NEXT_PUBLIC_VALINE_ID || '', // Valine @see https://valine.js.org/quickstart.html 或 https://github.com/stonehank/react-valine#%E8%8E%B7%E5%8F%96app-id-%E5%92%8C-app-key
  COMMENT_VALINE_APP_KEY: process.env.NEXT_PUBLIC_VALINE_KEY || '',
  COMMENT_VALINE_SERVER_URLS: process.env.NEXT_PUBLIC_VALINE_SERVER_URLS || '', // 该配置适用于国内自定义域名用户, 海外版本会自动检测(无需手动填写) @see https://valine.js.org/configuration.html#serverURLs
  COMMENT_VALINE_PLACEHOLDER: process.env.NEXT_PUBLIC_VALINE_PLACEHOLDER || '抢个沙发吧~', // 可以搭配后台管理评论 https://github.com/DesertsP/Valine-Admin  便于查看评论，以及邮件通知，垃圾评论过滤等功能

  COMMENT_WALINE_SERVER_URL: process.env.NEXT_PUBLIC_WALINE_SERVER_URL || '', // 请配置完整的Waline评论地址 例如 hhttps://preview-waline.tangly1024.com @see https://waline.js.org/guide/get-started.html
  COMMENT_WALINE_RECENT: process.env.NEXT_PUBLIC_WALINE_RECENT || false, // 最新评论

  // <---- 评论插件

  // ----> 站点统计
  ANALYTICS_BUSUANZI_ENABLE: true, // 展示网站阅读量、访问数 see http://busuanzi.ibruce.info/
  ANALYTICS_BAIDU_ID: process.env.NEXT_PUBLIC_ANALYTICS_BAIDU_ID || '', // e.g 只需要填写百度统计的id，[baidu_id] -> https://hm.baidu.com/hm.js?[baidu_id]
  ANALYTICS_CNZZ_ID: process.env.NEXT_PUBLIC_ANALYTICS_CNZZ_ID || '', // 只需要填写站长统计的id, [cnzz_id] -> https://s9.cnzz.com/z_stat.php?id=[cnzz_id]&web_id=[cnzz_id]
  ANALYTICS_GOOGLE_ID: process.env.NEXT_PUBLIC_ANALYTICS_GOOGLE_ID || '', // 谷歌Analytics的id e.g: G-XXXXXXXXXX

  ANALYTICS_ACKEE_TRACKER: process.env.NEXT_PUBLIC_ANALYTICS_ACKEE_TRACKER || '', // e.g 'https://ackee.tangly1024.net/tracker.js'
  ANALYTICS_ACKEE_DATA_SERVER: process.env.NEXT_PUBLIC_ANALYTICS_ACKEE_DATA_SERVER || '', // e.g https://ackee.tangly1024.net , don't end with a slash
  ANALYTICS_ACKEE_DOMAIN_ID: process.env.NEXT_PUBLIC_ANALYTICS_ACKEE_DOMAIN_ID || '', // e.g '0e2257a8-54d4-4847-91a1-0311ea48cc7b'

  SEO_GOOGLE_SITE_VERIFICATION: process.env.NEXT_PUBLIC_SEO_GOOGLE_SITE_VERIFICATION || '', // Remove the value or replace it with your own google site verification code

  // <---- 站点统计

  // 谷歌广告
  ADSENSE_GOOGLE_ID: process.env.NEXT_PUBLIC_ADSENSE_GOOGLE_ID || '', // 谷歌广告ID e.g ca-pub-xxxxxxxxxxxxxxxx

  // 自定义配置notion数据库字段名
  NOTION_PROPERTY_NAME: {
    password: process.env.NEXT_PUBLIC_NOTION_PROPERTY_PASSWORD || 'password',
    type: process.env.NEXT_PUBLIC_NOTION_PROPERTY_TYPE || 'type',
    title: process.env.NEXT_PUBLIC_NOTION_PROPERTY_TITLE || 'title',
    status: process.env.NEXT_PUBLIC_NOTION_PROPERTY_STATUS || 'status',
    summary: process.env.NEXT_PUBLIC_NOTION_PROPERTY_SUMMARY || 'summary',
    slug: process.env.NEXT_PUBLIC_NOTION_PROPERTY_SLUG || 'slug',
    category: process.env.NEXT_PUBLIC_NOTION_PROPERTY_CATEGORY || 'category',
    date: process.env.NEXT_PUBLIC_NOTION_PROPERTY_DATE || 'date',
    tags: process.env.NEXT_PUBLIC_NOTION_PROPERTY_TAGS || 'tags',
    icon: process.env.NEXT_PUBLIC_NOTION_PROPERTY_ICON || 'icon'
  },

  // 作废配置
  AVATAR: '/avatar.png', // 作者头像，被notion中的ICON覆盖。若无ICON则取public目录下的avatar.png
  TITLE: process.env.NEXT_PUBLIC_TITLE || 'NotionNext BLOG', // 站点标题 ，被notion中的页面标题覆盖
  HOME_BANNER_IMAGE: './bg_image.jpg', // 首页背景大图, 会被notion中的封面图覆盖，若无封面图则会使用代码中的 /public/bg_image.jpg 文件
  DESCRIPTION: process.env.NEXT_PUBLIC_DESCRIPTION || '这是一个由NotionNext生成的站点', // 站点描述，被notion中的页面描述覆盖

  // 开发相关
  NOTION_ACCESS_TOKEN: process.env.NOTION_ACCESS_TOKEN || '', // Useful if you prefer not to make your database public
  DEBUG: process.env.NEXT_PUBLIC_DEBUG || false, // 是否显示调试按钮
  ENABLE_CACHE: process.env.ENABLE_CACHE || false, // 开启缓存会将Notion数据缓存在内存中，通常在开发调试中使用，正式部署开启此功能意义不大。
  isProd: process.env.VERCEL_ENV === 'production', // distinguish between development and production environment (ref: https://vercel.com/docs/environment-variables#system-environment-variables)  isProd: process.env.VERCEL_ENV === 'production' // distinguish between development and production environment (ref: https://vercel.com/docs/environment-variables#system-environment-variables)
  VERSION: process.env.NEXT_PUBLIC_VERSION // 版本号
}

module.exports = BLOG<|MERGE_RESOLUTION|>--- conflicted
+++ resolved
@@ -1,9 +1,8 @@
 // 注: process.env.XX是Vercel的环境变量，配置方式见：https://docs.tangly1024.com/zh/features/personality
 const BLOG = {
-<<<<<<< HEAD
+
   AUTHOR: '再测试一下', // 作者
   BIO: '测试一下🍚', // 作者简介
-=======
   // Important page_id！！！Duplicate Template from  https://www.notion.so/tanghh/02ab3b8678004aa69e9e415905ef32a5
   NOTION_PAGE_ID: process.env.NOTION_PAGE_ID || '02ab3b8678004aa69e9e415905ef32a5',
   PSEUDO_STATIC: false, // 伪静态路径，开启后所有文章URL都以 .html 结尾。
@@ -14,9 +13,6 @@
   SINCE: 2021, // e.g if leave this empty, current year will be used.
   APPEARANCE: 'light', // ['light', 'dark', 'auto'], // light 日间模式 ， dark夜间模式， auto根据时间和主题自动夜间模式
 
-  AUTHOR: 'tangly1024', // 作者
-  BIO: '一个普通的干饭人🍚', // 作者简介
->>>>>>> 82a190fd
   LINK: 'https://tangly1024.com', // 网站地址
   KEYWORDS: 'Notion, 博客', // 网站关键词 英文逗号隔开
   // 社交链接，不需要可留空白，例如 CONTACT_WEIBO:''
