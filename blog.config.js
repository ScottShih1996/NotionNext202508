// 注: process.env.XX是Vercel的环境变量，配置方式见：https://docs.tangly1024.com/article/how-to-config-notion-next#c4768010ae7d44609b744e79e2f9959a
const BLOG = {
  // Important page_id！！！Duplicate Template from  https://www.notion.so/tanghh/02ab3b8678004aa69e9e415905ef32a5
  NOTION_PAGE_ID:
    process.env.NOTION_PAGE_ID ||
    '02ab3b8678004aa69e9e415905ef32a5,en:7c1d570661754c8fbc568e00a01fd70e',
  PSEUDO_STATIC: process.env.NEXT_PUBLIC_PSEUDO_STATIC || false, // 伪静态路径，开启后所有文章URL都以 .html 结尾。
  NEXT_REVALIDATE_SECOND: process.env.NEXT_PUBLIC_REVALIDATE_SECOND || 5, // 更新内容缓存间隔 单位(秒)；即每个页面有5秒的纯静态期、此期间无论多少次访问都不会抓取notion数据；调大该值有助于节省Vercel资源、同时提升访问速率，但也会使文章更新有延迟。

  THEME: process.env.NEXT_PUBLIC_THEME || 'fukasawa', // 当前主题，在themes文件夹下可找到所有支持的主题；主题名称就是文件夹名，例如 example,fukasawa,gitbook,heo,hexo,landing,matery,medium,next,nobelium,plog,simple

  THEME_SWITCH: process.env.NEXT_PUBLIC_THEME_SWITCH || false, // 是否显示切换主题按钮
  LANG: process.env.NEXT_PUBLIC_LANG || 'zh-CN', // e.g 'zh-CN','en-US'  see /lib/lang.js for more.

  SINCE: process.env.NEXT_SINCE || 2019, // e.g if leave this empty, current year will be used.
  APPEARANCE: process.env.NEXT_PUBLIC_APPEARANCE || 'auto', // ['light', 'dark', 'auto'], // light 日间模式 ， dark夜间模式， auto根据时间和主题自动夜间模式

  APPEARANCE_DARK_TIME: process.env.NEXT_PUBLIC_APPEARANCE_DARK_TIME || [18, 6], // 夜间模式起至时间，false时关闭根据时间自动切换夜间模式

  IS_TAG_COLOR_DISTINGUISHED:
    process.env.NEXT_PUBLIC_IS_TAG_COLOR_DISTINGUISHED === 'true' || true, // 对于名称相同的tag是否区分tag的颜色

  // 3.14.1版本后，欢迎语在此配置，英文逗号隔开 ,  即可支持多个欢迎语打字效果。

  GREETING_WORDS:
    process.env.NEXT_PUBLIC_GREETING_WORDS ||
    '莫听穿林打叶声， 何妨吟啸且徐行',

  CUSTOM_MENU: process.env.NEXT_PUBLIC_CUSTOM_MENU || true, // 支持Menu 类型，从3.12.0版本起，各主题将逐步支持灵活的二级菜单配置，替代了原来的Page类型，此配置是试验功能、默认关闭。

  AUTHOR: process.env.NEXT_PUBLIC_AUTHOR || '查猫CHACAT', // 您的昵称 例如 tangly1024
  BIO: process.env.NEXT_PUBLIC_BIO || '莫听穿林打叶声， 何妨吟啸且徐行', // 作者简介
  LINK: process.env.NEXT_PUBLIC_LINK || 'https://www.chawfoo.com/', // 网站地址
  KEYWORDS: process.env.NEXT_PUBLIC_KEYWORD || 'ai,game,阅读,旅行,游戏,思考', // 网站关键词 英文逗号隔开
  // 社交链接，不需要可留空白，例如 CONTACT_WEIBO:''
  CONTACT_EMAIL: process.env.NEXT_PUBLIC_CONTACT_EMAIL || 'chawf56@outlook.com', // 邮箱地址 例如mail@tangly1024.com
  CONTACT_WEIBO: process.env.NEXT_PUBLIC_CONTACT_WEIBO || '', // 你的微博个人主页
  CONTACT_TWITTER: process.env.NEXT_PUBLIC_CONTACT_TWITTER || 'https://twitter.com/Chacat68', // 你的twitter个人主页
  CONTACT_GITHUB: process.env.NEXT_PUBLIC_CONTACT_GITHUB || 'https://github.com/Chacat68', // 你的github个人主页 例如 https://github.com/tangly1024
  CONTACT_TELEGRAM: process.env.NEXT_PUBLIC_CONTACT_TELEGRAM || 'https://t.me/fz1xiao', // 你的telegram 地址 例如 https://t.me/tangly_1024
  CONTACT_LINKEDIN: process.env.NEXT_PUBLIC_CONTACT_LINKEDIN || '', // 你的linkedIn 首页
  CONTACT_INSTAGRAM: process.env.NEXT_PUBLIC_CONTACT_INSTAGRAM || '', // 您的instagram地址
  CONTACT_BILIBILI: process.env.NEXT_PUBLIC_CONTACT_BILIBILI || '', // B站主页
  CONTACT_YOUTUBE: process.env.NEXT_PUBLIC_CONTACT_YOUTUBE || '', // Youtube主页

  NOTION_HOST: process.env.NEXT_PUBLIC_NOTION_HOST || 'https://www.notion.so', // Notion域名，您可以选择用自己的域名进行反向代理，如果不懂得什么是反向代理，请勿修改此项

  BLOG_FAVICON: process.env.NEXT_PUBLIC_FAVICON || '/favicon.ico', // blog favicon 配置, 默认使用 /public/favicon.ico，支持在线图片，如 https://img.imesong.com/favicon.png

  IMAGE_COMPRESS_WIDTH: process.env.NEXT_PUBLIC_IMAGE_COMPRESS_WIDTH || 800, // 图片压缩宽度默认值，作用于博客封面和文章内容 越小加载图片越快
  IMAGE_ZOOM_IN_WIDTH: process.env.NEXT_PUBLIC_IMAGE_ZOOM_IN_WIDTH || 1200, // 文章图片点击放大后的画质宽度，不代表在网页中的实际展示宽度
  RANDOM_IMAGE_URL: process.env.NEXT_PUBLIC_RANDOM_IMAGE_URL || '', // 随机图片API,如果未配置下面的关键字，主页封面，头像，文章封面图都会被替换为随机图片
  RANDOM_IMAGE_REPLACE_TEXT:
    process.env.NEXT_PUBLIC_RANDOM_IMAGE_NOT_REPLACE_TEXT ||
    'images.unsplash.com', // 触发替换图片的 url 关键字(多个支持用英文逗号分开)，只有图片地址中包含此关键字才会替换为上方随机图片url
  // eg: images.unsplash.com(notion图床的所有图片都会替换),如果你在 notion 里已经添加了一个随机图片 url，恰巧那个服务跑路或者挂掉，想一键切换所有配图可以将该 url 配置在这里
  // 默认下会将你上传到 notion的主页封面图和头像也给替换，建议将主页封面图和头像放在其他图床，在 notion 里配置 link 即可。

  // START ************网站字体*****************
  // ['font-serif','font-sans'] 两种可选，分别是衬线和无衬线: 参考 https://www.jianshu.com/p/55e410bd2115
  // 后面空格隔开的font-light的字体粗细，留空是默认粗细；参考 https://www.tailwindcss.cn/docs/font-weight
  FONT_STYLE: process.env.NEXT_PUBLIC_FONT_STYLE || 'font-sans font-light',
  // 字体CSS 例如 https://npm.elemecdn.com/lxgw-wenkai-webfont@1.6.0/style.css
  FONT_URL: [
    // 'https://npm.elemecdn.com/lxgw-wenkai-webfont@1.6.0/style.css',
    'https://fonts.googleapis.com/css?family=Bitter&display=swap',
    'https://fonts.googleapis.com/css2?family=Noto+Sans+SC:wght@300&display=swap',
    'https://fonts.googleapis.com/css2?family=Noto+Serif+SC:wght@300&display=swap'
  ],
  // 无衬线字体 例如'"LXGW WenKai"'
  FONT_SANS: [
    // '"LXGW WenKai"',
    '"PingFang SC"',
    '-apple-system',
    'BlinkMacSystemFont',
    '"Hiragino Sans GB"',
    '"Microsoft YaHei"',
    '"Segoe UI Emoji"',
    '"Segoe UI Symbol"',
    '"Segoe UI"',
    '"Noto Sans SC"',
    'HarmonyOS_Regular',
    '"Helvetica Neue"',
    'Helvetica',
    '"Source Han Sans SC"',
    'Arial',
    'sans-serif',
    '"Apple Color Emoji"'
  ],
  // 衬线字体 例如'"LXGW WenKai"'
  FONT_SERIF: [
    // '"LXGW WenKai"',
    'Bitter',
    '"Noto Serif SC"',
    'SimSun',
    '"Times New Roman"',
    'Times',
    'serif',
    '"Segoe UI Emoji"',
    '"Segoe UI Symbol"',
    '"Apple Color Emoji"'
  ],
  FONT_AWESOME:
    process.env.NEXT_PUBLIC_FONT_AWESOME_PATH ||
    'https://cdnjs.cloudflare.com/ajax/libs/font-awesome/6.4.0/css/all.min.css', // font-awesome 字体图标地址; 可选 /css/all.min.css ， https://lf9-cdn-tos.bytecdntp.com/cdn/expire-1-M/font-awesome/6.0.0/css/all.min.css

  // END ************网站字体*****************


  // 路径和组件映射，不同路径分别展示主题的什么组件
  LAYOUT_MAPPINGS: {
    '-1': 'LayoutBase',
    '/': 'LayoutIndex',
    '/archive': 'LayoutArchive',
    '/page/[page]': 'LayoutPostList',
    '/category/[category]': 'LayoutPostList',
    '/category/[category]/page/[page]': 'LayoutPostList',
    '/tag/[tag]': 'LayoutPostList',
    '/tag/[tag]/page/[page]': 'LayoutPostList',
    '/search': 'LayoutSearch',
    '/search/[keyword]': 'LayoutSearch',
    '/search/[keyword]/page/[page]': 'LayoutSearch',
    '/404': 'Layout404',
    '/tag': 'LayoutTagIndex',
    '/category': 'LayoutCategoryIndex',
    '/[prefix]': 'LayoutSlug',
    '/[prefix]/[slug]': 'LayoutSlug',
    '/[prefix]/[slug]/[...suffix]': 'LayoutSlug',
    '/signin': 'LayoutSignIn',
    '/signup': 'LayoutSignUp'
  },


  CAN_COPY: process.env.NEXT_PUBLIC_CAN_COPY || false, // 是否允许复制页面内容 默认允许，如果设置为false、则全栈禁止复制内容。
  // 自定义右键菜单

  CUSTOM_RIGHT_CLICK_CONTEXT_MENU:
    process.env.NEXT_PUBLIC_CUSTOM_RIGHT_CLICK_CONTEXT_MENU || false, // 自定义右键菜单，覆盖系统菜单
  CUSTOM_RIGHT_CLICK_CONTEXT_MENU_THEME_SWITCH:
    process.env.NEXT_PUBLIC_CUSTOM_RIGHT_CLICK_CONTEXT_MENU_THEME_SWITCH ||
    true, // 是否显示切换主题
  CUSTOM_RIGHT_CLICK_CONTEXT_MENU_DARK_MODE:
    process.env.NEXT_PUBLIC_CUSTOM_RIGHT_CLICK_CONTEXT_MENU_DARK_MODE || true, // 是否显示深色模式

  CUSTOM_RIGHT_CLICK_CONTEXT_MENU_SHARE_LINK:
    process.env.NEXT_PUBLIC_CUSTOM_RIGHT_CLICK_CONTEXT_MENU_SHARE_LINK || true, // 是否显示分享链接
  CUSTOM_RIGHT_CLICK_CONTEXT_MENU_RANDOM_POST:
    process.env.NEXT_PUBLIC_CUSTOM_RIGHT_CLICK_CONTEXT_MENU_RANDOM_POST || true, // 是否显示随机博客
  CUSTOM_RIGHT_CLICK_CONTEXT_MENU_CATEGORY:
    process.env.NEXT_PUBLIC_CUSTOM_RIGHT_CLICK_CONTEXT_MENU_CATEGORY || true, // 是否显示分类
  CUSTOM_RIGHT_CLICK_CONTEXT_MENU_TAG:
    process.env.NEXT_PUBLIC_CUSTOM_RIGHT_CLICK_CONTEXT_MENU_THEME_TAG || true, // 是否显示标签



  // 自定义外部脚本，外部样式
  CUSTOM_EXTERNAL_JS: [''], // e.g. ['http://xx.com/script.js','http://xx.com/script.js']
  CUSTOM_EXTERNAL_CSS: [''], // e.g. ['http://xx.com/style.css','http://xx.com/style.css']

  // 侧栏布局 是否反转(左变右,右变左) 已支持主题: hexo next medium fukasawa example
  LAYOUT_SIDEBAR_REVERSE:
    process.env.NEXT_PUBLIC_LAYOUT_SIDEBAR_REVERSE || false,

  // 一个小插件展示你的facebook fan page~ @see https://tw.andys.pro/article/add-facebook-fanpage-notionnext
  FACEBOOK_PAGE_TITLE: process.env.NEXT_PUBLIC_FACEBOOK_PAGE_TITLE || null, // 邊欄 Facebook Page widget 的標題欄，填''則無標題欄 e.g FACEBOOK 粉絲團'
  FACEBOOK_PAGE: process.env.NEXT_PUBLIC_FACEBOOK_PAGE || null, // Facebook Page 的連結 e.g https://www.facebook.com/tw.andys.pro
  FACEBOOK_PAGE_ID: process.env.NEXT_PUBLIC_FACEBOOK_PAGE_ID || '', // Facebook Page ID 來啟用 messenger 聊天功能
  FACEBOOK_APP_ID: process.env.NEXT_PUBLIC_FACEBOOK_APP_ID || '', // Facebook App ID 來啟用 messenger 聊天功能 获取: https://developers.facebook.com/

  BEI_AN: process.env.NEXT_PUBLIC_BEI_AN || '', // 备案号 闽ICP备XXXXXXX

  // START********代码相关********
  // PrismJs 代码相关
  PRISM_JS_PATH: 'https://npm.elemecdn.com/prismjs@1.29.0/components/',
  PRISM_JS_AUTO_LOADER:
    'https://npm.elemecdn.com/prismjs@1.29.0/plugins/autoloader/prism-autoloader.min.js',

  // 代码主题 @see https://github.com/PrismJS/prism-themes
  PRISM_THEME_PREFIX_PATH:
    process.env.NEXT_PUBLIC_PRISM_THEME_PREFIX_PATH ||
    'https://cdn.jsdelivr.net/npm/prismjs@1.29.0/themes/prism-okaidia.css', // 代码块默认主题
  PRISM_THEME_SWITCH: process.env.NEXT_PUBLIC_PRISM_THEME_SWITCH || true, // 是否开启浅色/深色模式代码主题切换； 开启后将显示以下两个主题
  PRISM_THEME_LIGHT_PATH:
    process.env.NEXT_PUBLIC_PRISM_THEME_LIGHT_PATH ||
    'https://cdn.jsdelivr.net/npm/prismjs@1.29.0/themes/prism-solarizedlight.css', // 浅色模式主题
  PRISM_THEME_DARK_PATH:
    process.env.NEXT_PUBLIC_PRISM_THEME_DARK_PATH ||
    'https://cdn.jsdelivr.net/npm/prismjs@1.29.0/themes/prism-okaidia.min.css', // 深色模式主题

  CODE_MAC_BAR: process.env.NEXT_PUBLIC_CODE_MAC_BAR || true, // 代码左上角显示mac的红黄绿图标

  CODE_LINE_NUMBERS: process.env.NEXT_PUBLIC_CODE_LINE_NUMBERS || true, // 是否显示行号
  CODE_COLLAPSE: process.env.NEXT_PUBLIC_CODE_COLLAPSE || true, // 是否支持折叠代码框
  CODE_COLLAPSE_EXPAND_DEFAULT:
    process.env.NEXT_PUBLIC_CODE_COLLAPSE_EXPAND_DEFAULT || true, // 折叠代码默认是展开状态

  // END********代码相关********

  // Mermaid 图表CDN
  MERMAID_CDN:
    process.env.NEXT_PUBLIC_MERMAID_CDN ||
    'https://cdnjs.cloudflare.com/ajax/libs/mermaid/10.2.4/mermaid.min.js', // CDN
  // QRCodeCDN
  QR_CODE_CDN:
    process.env.NEXT_PUBLIC_QR_CODE_CDN ||
    'https://cdnjs.cloudflare.com/ajax/libs/qrcodejs/1.0.0/qrcode.min.js',

  BACKGROUND_LIGHT: '#eeeeee', // use hex value, don't forget '#' e.g #fffefc
  BACKGROUND_DARK: '#000000', // use hex value, don't forget '#'
  SUB_PATH: '', // leave this empty unless you want to deploy in a folder

  POST_SHARE_BAR_ENABLE: process.env.NEXT_PUBLIC_POST_SHARE_BAR || 'true', // 文章分享功能 ，将在底部显示一个分享条
  POSTS_SHARE_SERVICES:
    process.env.NEXT_PUBLIC_POST_SHARE_SERVICES ||
    'link,wechat,qq,weibo,email,facebook,twitter,telegram,messenger,line,reddit,whatsapp,linkedin', // 分享的服務，按顺序显示,逗号隔开
  // 所有支持的分享服务：link(复制链接),wechat(微信),qq,weibo(微博),email(邮件),facebook,twitter,telegram,messenger,line,reddit,whatsapp,linkedin,vkshare,okshare,tumblr,livejournal,mailru,viber,workplace,pocket,instapaper,hatena

  POST_URL_PREFIX: process.env.NEXT_PUBLIC_POST_URL_PREFIX || 'article',
  // POST类型文章的默认路径前缀，例如默认POST类型的路径是  /article/[slug]
  // 如果此项配置为 '' 空， 则文章将没有前缀路径，使用场景： 希望文章前缀路径为 /post 的情况 支持多级
  // 支援類似 WP 可自訂文章連結格式的功能：https://wordpress.org/documentation/article/customize-permalinks/，目前只先實作 %year%/%month%/%day%
  // 例：如想連結改成前綴 article + 時間戳記，可變更為： 'article/%year%/%month%/%day%'

  POST_LIST_STYLE: process.env.NEXT_PUBLIC_POST_LIST_STYLE || 'page', // ['page','scroll] 文章列表样式:页码分页、单页滚动加载

  POST_LIST_PREVIEW: process.env.NEXT_PUBLIC_POST_PREVIEW || 'true', //  是否在列表加载文章预览
  POST_PREVIEW_LINES: process.env.NEXT_PUBLIC_POST_POST_PREVIEW_LINES || 12, // 预览博客行数
  POST_RECOMMEND_COUNT: process.env.NEXT_PUBLIC_POST_RECOMMEND_COUNT || 6, // 推荐文章数量
  POSTS_PER_PAGE: process.env.NEXT_PUBLIC_POST_PER_PAGE || 12, // post counts per page

  POSTS_SORT_BY: process.env.NEXT_PUBLIC_POST_SORT_BY || 'notion', // 排序方式 'date'按时间,'notion'由notion控制

  POST_WAITING_TIME_FOR_404:
    process.env.NEXT_PUBLIC_POST_WAITING_TIME_FOR_404 || '8', // 文章加载超时时间，单位秒；超时后跳转到404页面

  ALGOLIA_APP_ID: process.env.NEXT_PUBLIC_ALGOLIA_APP_ID || null, // 在这里查看 https://dashboard.algolia.com/account/api-keys/
  ALGOLIA_ADMIN_APP_KEY: process.env.ALGOLIA_ADMIN_APP_KEY || null, // 管理后台的KEY，不要暴露在代码中，在这里查看 https://dashboard.algolia.com/account/api-keys/
  ALGOLIA_SEARCH_ONLY_APP_KEY:
    process.env.NEXT_PUBLIC_ALGOLIA_SEARCH_ONLY_APP_KEY || null, // 客户端搜索用的KEY
  ALGOLIA_INDEX: process.env.NEXT_PUBLIC_ALGOLIA_INDEX || null, // 在Algolia中创建一个index用作数据库
  //   ALGOLIA_RECREATE_DATA: process.env.ALGOLIA_RECREATE_DATA || process.env.npm_lifecycle_event === 'build', // 为true时重新构建索引数据; 默认在build时会构建

  PREVIEW_CATEGORY_COUNT: 16, // 首页最多展示的分类数量，0为不限制
  PREVIEW_TAG_COUNT: 16, // 首页最多展示的标签数量，0为不限制

<<<<<<< HEAD
  POST_TITLE_ICON: process.env.NEXT_PUBLIC_POST_TITLE_ICON || true, // 是否显示标题icon
=======

>>>>>>> 476a5b9a
  POST_DISABLE_GALLERY_CLICK:
    process.env.NEXT_PUBLIC_POST_DISABLE_GALLERY_CLICK || true, // 画册视图禁止点击，方便在友链页面的画册插入链接


  //   ********动态特效相关********
  // 鼠标点击烟花特效
  FIREWORKS: process.env.NEXT_PUBLIC_FIREWORKS || false, // 开关
  // 烟花色彩，感谢 https://github.com/Vixcity 提交的色彩
  FIREWORKS_COLOR: [
    '255, 20, 97',
    '24, 255, 146',
    '90, 135, 255',
    '251, 243, 140'
  ],

  // 樱花飘落特效
  SAKURA: process.env.NEXT_PUBLIC_SAKURA || false, // 开关
  // 漂浮线段特效
  NEST: process.env.NEXT_PUBLIC_NEST || false, // 开关
  // 动态彩带特效
  FLUTTERINGRIBBON: process.env.NEXT_PUBLIC_FLUTTERINGRIBBON || false, // 开关
  // 静态彩带特效
  RIBBON: process.env.NEXT_PUBLIC_RIBBON || false, // 开关
  // 星空雨特效 黑夜模式才会生效
  STARRY_SKY: process.env.NEXT_PUBLIC_STARRY_SKY || false, // 开关

  //   ********挂件组件相关********
  // AI 文章摘要生成 @see https://docs_s.tianli0.top/
  TianliGPT_CSS:
    process.env.NEXT_PUBLIC_TIANLI_GPT_CSS ||
    'https://cdn1.tianli0.top/gh/zhheo/Post-Abstract-AI@0.15.2/tianli_gpt.css',
  TianliGPT_JS:
    process.env.NEXT_PUBLIC_TIANLI_GPT_JS ||
    'https://cdn1.tianli0.top/gh/zhheo/Post-Abstract-AI@0.15.2/tianli_gpt.js',
  TianliGPT_KEY: process.env.NEXT_PUBLIC_TIANLI_GPT_KEY || '',

  // Chatbase 是否显示chatbase机器人 https://www.chatbase.co/
  CHATBASE_ID: process.env.NEXT_PUBLIC_CHATBASE_ID || null,
  // WebwhizAI 机器人 @see https://github.com/webwhiz-ai/webwhiz
  WEB_WHIZ_ENABLED: process.env.NEXT_PUBLIC_WEB_WHIZ_ENABLED || false, // 是否显示
  WEB_WHIZ_BASE_URL:
    process.env.NEXT_PUBLIC_WEB_WHIZ_BASE_URL || 'https://api.webwhiz.ai', // 可以自建服务器
  WEB_WHIZ_CHAT_BOT_ID: process.env.NEXT_PUBLIC_WEB_WHIZ_CHAT_BOT_ID || null, // 在后台获取ID
  DIFY_CHATBOT_ENABLED: process.env.NEXT_PUBLIC_DIFY_CHATBOT_ENABLED || false,
  DIFY_CHATBOT_BASE_URL: process.env.NEXT_PUBLIC_DIFY_CHATBOT_BASE_URL || '',
  DIFY_CHATBOT_TOKEN: process.env.NEXT_PUBLIC_DIFY_CHATBOT_TOKEN || '',
  // 悬浮挂件
  WIDGET_PET: process.env.NEXT_PUBLIC_WIDGET_PET || false, // 是否显示宠物挂件
  WIDGET_PET_LINK:

  process.env.NEXT_PUBLIC_WIDGET_PET_LINK ||
    'https://cdn.jsdelivr.net/npm/live2d-widget-model-wanko@1.0.5/assets/wanko.model.json', // 挂件模型地址 @see https://github.com/xiazeyu/live2d-widget-models

  WIDGET_PET_SWITCH_THEME:
    process.env.NEXT_PUBLIC_WIDGET_PET_SWITCH_THEME || false, // 点击宠物挂件切换博客主题


  // 音乐播放插件
  MUSIC_PLAYER: process.env.NEXT_PUBLIC_MUSIC_PLAYER || false, // 是否使用音乐播放插件
  MUSIC_PLAYER_VISIBLE: process.env.NEXT_PUBLIC_MUSIC_PLAYER_VISIBLE || true, // 是否在左下角显示播放和切换，如果使用播放器，打开自动播放再隐藏，就会以类似背景音乐的方式播放，无法取消和暂停
  MUSIC_PLAYER_AUTO_PLAY:
    process.env.NEXT_PUBLIC_MUSIC_PLAYER_AUTO_PLAY || true, // 是否自动播放，不过自动播放时常不生效（移动设备不支持自动播放）
  MUSIC_PLAYER_LRC_TYPE: process.env.NEXT_PUBLIC_MUSIC_PLAYER_LRC_TYPE || '0', // 歌词显示类型，可选值： 3 | 1 | 0（0：禁用 lrc 歌词，1：lrc 格式的字符串，3：lrc 文件 url）（前提是有配置歌词路径，对 meting 无效）
  MUSIC_PLAYER_CDN_URL:
    process.env.NEXT_PUBLIC_MUSIC_PLAYER_CDN_URL ||
    'https://lf9-cdn-tos.bytecdntp.com/cdn/expire-1-M/aplayer/1.10.1/APlayer.min.js',
  MUSIC_PLAYER_ORDER: process.env.NEXT_PUBLIC_MUSIC_PLAYER_ORDER || 'list', // 默认播放方式，顺序 list，随机 random
  MUSIC_PLAYER_AUDIO_LIST: [
    // 示例音乐列表。除了以下配置外，还可配置歌词，具体配置项看此文档 https://aplayer.js.org/#/zh-Hans/
    {
      name: '风を共に舞う気持ち',
      artist: 'Falcom Sound Team jdk',
      url: 'https://music.163.com/song/media/outer/url?id=731419.mp3',
      cover:
        'https://p2.music.126.net/kn6ugISTonvqJh3LHLaPtQ==/599233837187278.jpg'
    },
    {
      name: '王都グランセル',
      artist: 'Falcom Sound Team jdk',
      url: 'https://music.163.com/song/media/outer/url?id=731355.mp3',
      cover:
        'https://p1.music.126.net/kn6ugISTonvqJh3LHLaPtQ==/599233837187278.jpg'
    }
  ],
  MUSIC_PLAYER_METING: process.env.NEXT_PUBLIC_MUSIC_PLAYER_METING || false, // 是否要开启 MetingJS，从平台获取歌单。会覆盖自定义的 MUSIC_PLAYER_AUDIO_LIST，更多配置信息：https://github.com/metowolf/MetingJS
  MUSIC_PLAYER_METING_SERVER:
    process.env.NEXT_PUBLIC_MUSIC_PLAYER_METING_SERVER || 'netease', // 音乐平台，[netease, tencent, kugou, xiami, baidu]
  MUSIC_PLAYER_METING_ID:
    process.env.NEXT_PUBLIC_MUSIC_PLAYER_METING_ID || '60198', // 对应歌单的 id
  MUSIC_PLAYER_METING_LRC_TYPE:
    process.env.NEXT_PUBLIC_MUSIC_PLAYER_METING_LRC_TYPE || '1', // 可选值： 3 | 1 | 0（0：禁用 lrc 歌词，1：lrc 格式的字符串，3：lrc 文件 url）

  //   ********挂件组件相关********
  // ----> 评论互动 可同时开启多个支持 WALINE VALINE GISCUS CUSDIS UTTERRANCES GITALK

  COMMENT_HIDE_SINGLE_TAB:
    process.env.NEXT_PUBLIC_COMMENT_HIDE_SINGLE_TAB || false, // Whether hide the tab when there's no tabs. 只有一个评论组件时是否隐藏切换组件的标签页

  // artalk 评论插件
  COMMENT_ARTALK_SERVER: process.env.NEXT_PUBLIC_COMMENT_ARTALK_SERVER || '', // ArtalkServert后端地址 https://artalk.js.org/guide/deploy.html
  COMMENT_ARTALK_JS:
    process.env.NEXT_PUBLIC_COMMENT_ARTALK_JS ||
    'https://cdnjs.cloudflare.com/ajax/libs/artalk/2.5.5/Artalk.js', // ArtalkServert js cdn
  COMMENT_ARTALK_CSS:
    process.env.NEXT_PUBLIC_COMMENT_ARTALK_CSS ||
    'https://cdnjs.cloudflare.com/ajax/libs/artalk/2.5.5/Artalk.css', // ArtalkServert css cdn

  // twikoo
  COMMENT_TWIKOO_ENV_ID: process.env.NEXT_PUBLIC_COMMENT_ENV_ID || '', // TWIKOO后端地址 腾讯云环境填envId；Vercel环境填域名，教程：https://tangly1024.com/article/notionnext-twikoo
  COMMENT_TWIKOO_COUNT_ENABLE:
    process.env.NEXT_PUBLIC_COMMENT_TWIKOO_COUNT_ENABLE || false, // 博客列表是否显示评论数
  COMMENT_TWIKOO_CDN_URL:
    process.env.NEXT_PUBLIC_COMMENT_TWIKOO_CDN_URL ||
    'https://cdn.staticfile.org/twikoo/1.6.17/twikoo.min.js', // twikoo客户端cdn

  // utterance
  COMMENT_UTTERRANCES_REPO:
    process.env.NEXT_PUBLIC_COMMENT_UTTERRANCES_REPO || '', // 你的代码仓库名， 例如我是 'tangly1024/NotionNext'； 更多文档参考 https://utteranc.es/

  // giscus @see https://giscus.app/
  COMMENT_GISCUS_REPO: process.env.NEXT_PUBLIC_COMMENT_GISCUS_REPO || '', // 你的Github仓库名 e.g 'tangly1024/NotionNext'
  COMMENT_GISCUS_REPO_ID: process.env.NEXT_PUBLIC_COMMENT_GISCUS_REPO_ID || '', // 你的Github Repo ID e.g ( 設定完 giscus 即可看到 )
  COMMENT_GISCUS_CATEGORY_ID:
    process.env.NEXT_PUBLIC_COMMENT_GISCUS_CATEGORY_ID || '', // 你的Github Discussions 內的 Category ID ( 設定完 giscus 即可看到 )
  COMMENT_GISCUS_MAPPING:
    process.env.NEXT_PUBLIC_COMMENT_GISCUS_MAPPING || 'pathname', // 你的Github Discussions 使用哪種方式來標定文章, 預設 'pathname'
  COMMENT_GISCUS_REACTIONS_ENABLED:
    process.env.NEXT_PUBLIC_COMMENT_GISCUS_REACTIONS_ENABLED || '1', // 你的 Giscus 是否開啟文章表情符號 '1' 開啟 "0" 關閉 預設開啟
  COMMENT_GISCUS_EMIT_METADATA:
    process.env.NEXT_PUBLIC_COMMENT_GISCUS_EMIT_METADATA || '0', // 你的 Giscus 是否提取 Metadata '1' 開啟 '0' 關閉 預設關閉
  COMMENT_GISCUS_INPUT_POSITION:
    process.env.NEXT_PUBLIC_COMMENT_GISCUS_INPUT_POSITION || 'bottom', // 你的 Giscus 發表留言位置 'bottom' 尾部 'top' 頂部, 預設 'bottom'
  COMMENT_GISCUS_LANG: process.env.NEXT_PUBLIC_COMMENT_GISCUS_LANG || 'zh-CN', // 你的 Giscus 語言 e.g 'en', 'zh-TW', 'zh-CN', 預設 'en'
  COMMENT_GISCUS_LOADING:
    process.env.NEXT_PUBLIC_COMMENT_GISCUS_LOADING || 'lazy', // 你的 Giscus 載入是否漸進式載入, 預設 'lazy'
  COMMENT_GISCUS_CROSSORIGIN:
    process.env.NEXT_PUBLIC_COMMENT_GISCUS_CROSSORIGIN || 'anonymous', // 你的 Giscus 可以跨網域, 預設 'anonymous'

  COMMENT_CUSDIS_APP_ID: process.env.NEXT_PUBLIC_COMMENT_CUSDIS_APP_ID || '', // data-app-id 36位 see https://cusdis.com/
  COMMENT_CUSDIS_HOST:
    process.env.NEXT_PUBLIC_COMMENT_CUSDIS_HOST || 'https://cusdis.com', // data-host, change this if you're using self-hosted version
  COMMENT_CUSDIS_SCRIPT_SRC:
    process.env.NEXT_PUBLIC_COMMENT_CUSDIS_SCRIPT_SRC || '/js/cusdis.es.js', // change this if you're using self-hosted version

  // gitalk评论插件 更多参考 https://gitalk.github.io/
  COMMENT_GITALK_REPO: process.env.NEXT_PUBLIC_COMMENT_GITALK_REPO || '', // 你的Github仓库名，例如 'NotionNext'
  COMMENT_GITALK_OWNER: process.env.NEXT_PUBLIC_COMMENT_GITALK_OWNER || '', // 你的用户名 e.g tangly1024
  COMMENT_GITALK_ADMIN: process.env.NEXT_PUBLIC_COMMENT_GITALK_ADMIN || '', // 管理员用户名、一般是自己 e.g 'tangly1024'
  COMMENT_GITALK_CLIENT_ID:
    process.env.NEXT_PUBLIC_COMMENT_GITALK_CLIENT_ID || '', // e.g 20位ID ， 在gitalk后台获取
  COMMENT_GITALK_CLIENT_SECRET:
    process.env.NEXT_PUBLIC_COMMENT_GITALK_CLIENT_SECRET || '', // e.g 40位ID， 在gitalk后台获取
  COMMENT_GITALK_DISTRACTION_FREE_MODE: false, // 类似facebook的无干扰模式
  COMMENT_GITALK_JS_CDN_URL:
    process.env.NEXT_PUBLIC_COMMENT_GITALK_JS_CDN_URL ||
    'https://cdn.jsdelivr.net/npm/gitalk@1/dist/gitalk.min.js', // gitalk客户端 js cdn
  COMMENT_GITALK_CSS_CDN_URL:
    process.env.NEXT_PUBLIC_COMMENT_GITALK_CSS_CDN_URL ||
    'https://cdn.jsdelivr.net/npm/gitalk@1/dist/gitalk.css', // gitalk客户端 css cdn

  COMMENT_GITTER_ROOM: process.env.NEXT_PUBLIC_COMMENT_GITTER_ROOM || '', // gitter聊天室 see https://gitter.im/ 不需要则留空
  COMMENT_DAO_VOICE_ID: process.env.NEXT_PUBLIC_COMMENT_DAO_VOICE_ID || '', // DaoVoice http://dashboard.daovoice.io/get-started
  COMMENT_TIDIO_ID: process.env.NEXT_PUBLIC_COMMENT_TIDIO_ID || '', // [tidio_id] -> //code.tidio.co/[tidio_id].js

  COMMENT_VALINE_CDN:
    process.env.NEXT_PUBLIC_VALINE_CDN ||
    'https://unpkg.com/valine@1.5.1/dist/Valine.min.js',
  COMMENT_VALINE_APP_ID: process.env.NEXT_PUBLIC_VALINE_ID || '', // Valine @see https://valine.js.org/quickstart.html 或 https://github.com/stonehank/react-valine#%E8%8E%B7%E5%8F%96app-id-%E5%92%8C-app-key
  COMMENT_VALINE_APP_KEY: process.env.NEXT_PUBLIC_VALINE_KEY || '',
  COMMENT_VALINE_SERVER_URLS: process.env.NEXT_PUBLIC_VALINE_SERVER_URLS || '', // 该配置适用于国内自定义域名用户, 海外版本会自动检测(无需手动填写) @see https://valine.js.org/configuration.html#serverURLs
  COMMENT_VALINE_PLACEHOLDER:
    process.env.NEXT_PUBLIC_VALINE_PLACEHOLDER || '抢个沙发吧~', // 可以搭配后台管理评论 https://github.com/DesertsP/Valine-Admin  便于查看评论，以及邮件通知，垃圾评论过滤等功能

  COMMENT_WALINE_SERVER_URL: process.env.NEXT_PUBLIC_WALINE_SERVER_URL || '', // 请配置完整的Waline评论地址 例如 hhttps://preview-waline.tangly1024.com @see https://waline.js.org/guide/get-started.html
  COMMENT_WALINE_RECENT: process.env.NEXT_PUBLIC_WALINE_RECENT || false, // 最新评论

  // 此评论系统基于WebMention，细节可参考https://webmention.io
  // 它是一个基于IndieWeb理念的开放式评论系统，下方COMMENT_WEBMENTION包含的属性皆需配置：
  // ENABLE: 是否开启
  // AUTH: Webmention使用的IndieLogin，可使用Twitter或Github个人页面连结
  // HOSTNAME: Webmention绑定之网域，通常即为本站网址
  // TWITTER_USERNAME: 评论显示区域需要的资讯
  // TOKEN: Webmention的API token
  COMMENT_WEBMENTION_ENABLE: process.env.NEXT_PUBLIC_WEBMENTION_ENABLE || false,
  COMMENT_WEBMENTION_AUTH: process.env.NEXT_PUBLIC_WEBMENTION_AUTH || '',
  COMMENT_WEBMENTION_HOSTNAME:
    process.env.NEXT_PUBLIC_WEBMENTION_HOSTNAME || '',
  COMMENT_WEBMENTION_TWITTER_USERNAME:
    process.env.NEXT_PUBLIC_TWITTER_USERNAME || '',
  COMMENT_WEBMENTION_TOKEN: process.env.NEXT_PUBLIC_WEBMENTION_TOKEN || '',

  // <---- 评论插件

  // ----> 站点统计
  ANALYTICS_VERCEL: process.env.NEXT_PUBLIC_ANALYTICS_VERCEL || false, // vercel自带的统计 https://vercel.com/docs/concepts/analytics/quickstart https://github.com/tangly1024/NotionNext/issues/897

  ANALYTICS_BUSUANZI_ENABLE:
    process.env.NEXT_PUBLIC_ANALYTICS_BUSUANZI_ENABLE || true, // 展示网站阅读量、访问数 see http://busuanzi.ibruce.info/

  ANALYTICS_BAIDU_ID: process.env.NEXT_PUBLIC_ANALYTICS_BAIDU_ID || '', // e.g 只需要填写百度统计的id，[baidu_id] -> https://hm.baidu.com/hm.js?[baidu_id]
  ANALYTICS_CNZZ_ID: process.env.NEXT_PUBLIC_ANALYTICS_CNZZ_ID || '', // 只需要填写站长统计的id, [cnzz_id] -> https://s9.cnzz.com/z_stat.php?id=[cnzz_id]&web_id=[cnzz_id]
  ANALYTICS_GOOGLE_ID: process.env.NEXT_PUBLIC_ANALYTICS_GOOGLE_ID || 'G-YZ5M0N76P8', // 谷歌Analytics的id e.g: G-XXXXXXXXXX

  // 51la 站点统计 https://www.51.la/
  ANALYTICS_51LA_ID: process.env.NEXT_PUBLIC_ANALYTICS_51LA_ID || '', // id，在51la后台获取 参阅 https://docs.tangly1024.com/article/notion-next-51-la
  ANALYTICS_51LA_CK: process.env.NEXT_PUBLIC_ANALYTICS_51LA_CK || '', // ck，在51la后台获取

  // Matomo 网站统计
  MATOMO_HOST_URL: process.env.NEXT_PUBLIC_MATOMO_HOST_URL || '', // Matomo服务器地址，不带斜杠
  MATOMO_SITE_ID: process.env.NEXT_PUBLIC_MATOMO_SITE_ID || '', // Matomo网站ID
  // ACKEE网站访客统计工具
  ANALYTICS_ACKEE_TRACKER:
    process.env.NEXT_PUBLIC_ANALYTICS_ACKEE_TRACKER || '', // e.g 'https://ackee.tangly1024.com/tracker.js'
  ANALYTICS_ACKEE_DATA_SERVER:
    process.env.NEXT_PUBLIC_ANALYTICS_ACKEE_DATA_SERVER || '', // e.g https://ackee.tangly1024.com , don't end with a slash
  ANALYTICS_ACKEE_DOMAIN_ID:
    process.env.NEXT_PUBLIC_ANALYTICS_ACKEE_DOMAIN_ID || '', // e.g '82e51db6-dec2-423a-b7c9-b4ff7ebb3302'

  SEO_GOOGLE_SITE_VERIFICATION:
    process.env.NEXT_PUBLIC_SEO_GOOGLE_SITE_VERIFICATION || '', // Remove the value or replace it with your own google site verification code

  SEO_BAIDU_SITE_VERIFICATION:
    process.env.NEXT_PUBLIC_SEO_BAIDU_SITE_VERIFICATION || '', // Remove the value or replace it with your own google site verification code

  // 微软 Clarity 站点分析
  CLARITY_ID: process.env.NEXT_PUBLIC_CLARITY_ID || null, // 只需要复制Clarity脚本中的ID部分，ID是一个十位的英文数字组合

  // <---- 站点统计

  // START---->营收相关

  // 谷歌广告
  ADSENSE_GOOGLE_ID: process.env.NEXT_PUBLIC_ADSENSE_GOOGLE_ID || '525-215-5399', // 谷歌广告ID e.g ca-pub-xxxxxxxxxxxxxxxx
  ADSENSE_GOOGLE_TEST: process.env.NEXT_PUBLIC_ADSENSE_GOOGLE_TEST || false, // 谷歌广告ID测试模式，这种模式获取假的测试广告，用于开发 https://www.tangly1024.com/article/local-dev-google-adsense
  ADSENSE_GOOGLE_SLOT_IN_ARTICLE:
    process.env.NEXT_PUBLIC_ADSENSE_GOOGLE_SLOT_IN_ARTICLE || '3806269138', // Google AdScene>广告>按单元广告>新建文章内嵌广告 粘贴html代码中的data-ad-slot值
  ADSENSE_GOOGLE_SLOT_FLOW:
    process.env.NEXT_PUBLIC_ADSENSE_GOOGLE_SLOT_FLOW || '1510444138', // Google AdScene>广告>按单元广告>新建信息流广告
  ADSENSE_GOOGLE_SLOT_NATIVE:
    process.env.NEXT_PUBLIC_ADSENSE_GOOGLE_SLOT_NATIVE || '4980048999', // Google AdScene>广告>按单元广告>新建原生广告
  ADSENSE_GOOGLE_SLOT_AUTO:
    process.env.NEXT_PUBLIC_ADSENSE_GOOGLE_SLOT_AUTO || '8807314373', // Google AdScene>广告>按单元广告>新建展示广告 （自动广告）

  // 万维广告
  AD_WWADS_ID: process.env.NEXT_PUBLIC_WWAD_ID || null, // https://wwads.cn/ 创建您的万维广告单元ID
  AD_WWADS_BLOCK_DETECT: process.env.NEXT_PUBLIC_WWADS_AD_BLOCK_DETECT || false, // 是否开启WWADS广告屏蔽插件检测,开启后会在广告位上以文字提示 @see https://github.com/bytegravity/whitelist-wwads

  // END<----营收相关

  // 自定义配置notion数据库字段名
  NOTION_PROPERTY_NAME: {
    password: process.env.NEXT_PUBLIC_NOTION_PROPERTY_PASSWORD || 'password',
    type: process.env.NEXT_PUBLIC_NOTION_PROPERTY_TYPE || 'type', // 文章类型，
    type_post: process.env.NEXT_PUBLIC_NOTION_PROPERTY_TYPE_POST || 'Post', // 当type文章类型与此值相同时，为博文。
    type_page: process.env.NEXT_PUBLIC_NOTION_PROPERTY_TYPE_PAGE || 'Page', // 当type文章类型与此值相同时，为单页。
    type_notice:
      process.env.NEXT_PUBLIC_NOTION_PROPERTY_TYPE_NOTICE || 'Notice', // 当type文章类型与此值相同时，为公告。
    type_menu: process.env.NEXT_PUBLIC_NOTION_PROPERTY_TYPE_MENU || 'Menu', // 当type文章类型与此值相同时，为菜单。
    type_sub_menu:
      process.env.NEXT_PUBLIC_NOTION_PROPERTY_TYPE_SUB_MENU || 'SubMenu', // 当type文章类型与此值相同时，为子菜单。
    title: process.env.NEXT_PUBLIC_NOTION_PROPERTY_TITLE || 'title', // 文章标题
    status: process.env.NEXT_PUBLIC_NOTION_PROPERTY_STATUS || 'status',
    status_publish:
      process.env.NEXT_PUBLIC_NOTION_PROPERTY_STATUS_PUBLISH || 'Published', // 当status状态值与此相同时为发布，可以为中文
    status_invisible:
      process.env.NEXT_PUBLIC_NOTION_PROPERTY_STATUS_INVISIBLE || 'Invisible', // 当status状态值与此相同时为隐藏发布，可以为中文 ， 除此之外其他页面状态不会显示在博客上
    summary: process.env.NEXT_PUBLIC_NOTION_PROPERTY_SUMMARY || 'summary',
    slug: process.env.NEXT_PUBLIC_NOTION_PROPERTY_SLUG || 'slug',
    category: process.env.NEXT_PUBLIC_NOTION_PROPERTY_CATEGORY || 'category',
    date: process.env.NEXT_PUBLIC_NOTION_PROPERTY_DATE || 'date',
    tags: process.env.NEXT_PUBLIC_NOTION_PROPERTY_TAGS || 'tags',
    icon: process.env.NEXT_PUBLIC_NOTION_PROPERTY_ICON || 'icon',
    ext: process.env.NEXT_PUBLIC_NOTION_PROPERTY_EXT || 'ext' // 扩展字段，存放json-string，用于复杂业务
  },

  // RSS订阅
  ENABLE_RSS: process.env.NEXT_PUBLIC_ENABLE_RSS || true, // 是否开启RSS订阅功能
  MAILCHIMP_LIST_ID: process.env.MAILCHIMP_LIST_ID || null, // 开启mailichimp邮件订阅 客户列表ID ，具体使用方法参阅文档
  MAILCHIMP_API_KEY: process.env.MAILCHIMP_API_KEY || null, // 开启mailichimp邮件订阅 APIkey

  // ANIMATE.css 动画
  ANIMATE_CSS_URL:
    process.env.NEXT_PUBLIC_ANIMATE_CSS_URL ||
    'https://cdnjs.cloudflare.com/ajax/libs/animate.css/4.1.1/animate.min.css', // 动画CDN

  // 网站图片
  IMG_LAZY_LOAD_PLACEHOLDER:
    process.env.NEXT_PUBLIC_IMG_LAZY_LOAD_PLACEHOLDER ||
    'data:image/gif;base64,R0lGODlhAQABAIAAAP///wAAACH5BAEAAAAALAAAAAABAAEAAAICRAEAOw==', // 懒加载占位图片地址，支持base64或url
  IMG_URL_TYPE: process.env.NEXT_PUBLIC_IMG_TYPE || 'Notion', // 此配置已失效，请勿使用；AMAZON方案不再支持，仅支持Notion方案。 ['Notion','AMAZON'] 站点图片前缀 默认 Notion:(https://notion.so/images/xx) ， AMAZON(https://s3.us-west-2.amazonaws.com/xxx)
  IMG_SHADOW: process.env.NEXT_PUBLIC_IMG_SHADOW || false, // 文章图片是否自动添加阴影
  IMG_COMPRESS_WIDTH: process.env.NEXT_PUBLIC_IMG_COMPRESS_WIDTH || 800, // Notion图片压缩宽度

  // 作废配置
  AVATAR: process.env.NEXT_PUBLIC_AVATAR || '/avatar.svg', // 作者头像，被notion中的ICON覆盖。若无ICON则取public目录下的avatar.png
  TITLE: process.env.NEXT_PUBLIC_TITLE || 'NotionNext BLOG', // 站点标题 ，被notion中的页面标题覆盖；此处请勿留空白，否则服务器无法编译
  HOME_BANNER_IMAGE:
    process.env.NEXT_PUBLIC_HOME_BANNER_IMAGE || '/bg_image.jpg', // 首页背景大图, 会被notion中的封面图覆盖，若无封面图则会使用代码中的 /public/bg_image.jpg 文件
  DESCRIPTION:
    process.env.NEXT_PUBLIC_DESCRIPTION || '这是一个由NotionNext生成的站点', // 站点描述，被notion中的页面描述覆盖

  // 开发相关
  NOTION_ACCESS_TOKEN: process.env.NOTION_ACCESS_TOKEN || '', // Useful if you prefer not to make your database public
  DEBUG: process.env.NEXT_PUBLIC_DEBUG || false, // 是否显示调试按钮
  ENABLE_CACHE:
    process.env.ENABLE_CACHE ||
    process.env.npm_lifecycle_event === 'build' ||
    process.env.npm_lifecycle_event === 'export', // 在打包过程中默认开启缓存，开发或运行时开启此功能意义不大。
  isProd: process.env.VERCEL_ENV === 'production', // distinguish between development and production environment (ref: https://vercel.com/docs/environment-variables#system-environment-variables)  isProd: process.env.VERCEL_ENV === 'production' // distinguish between development and production environment (ref: https://vercel.com/docs/environment-variables#system-environment-variables)
  BUNDLE_ANALYZER: process.env.ANALYZE === 'true' || false, // 是否展示编译依赖内容与大小
  VERSION: process.env.NEXT_PUBLIC_VERSION // 版本号
}

module.exports = BLOG<|MERGE_RESOLUTION|>--- conflicted
+++ resolved
@@ -243,11 +243,9 @@
   PREVIEW_CATEGORY_COUNT: 16, // 首页最多展示的分类数量，0为不限制
   PREVIEW_TAG_COUNT: 16, // 首页最多展示的标签数量，0为不限制
 
-<<<<<<< HEAD
+
   POST_TITLE_ICON: process.env.NEXT_PUBLIC_POST_TITLE_ICON || true, // 是否显示标题icon
-=======
-
->>>>>>> 476a5b9a
+  
   POST_DISABLE_GALLERY_CLICK:
     process.env.NEXT_PUBLIC_POST_DISABLE_GALLERY_CLICK || true, // 画册视图禁止点击，方便在友链页面的画册插入链接
 
