// 注: process.env.XX是Vercel的环境变量，配置方式见：https://docs.tangly1024.com/article/how-to-config-notion-next#c4768010ae7d44609b744e79e2f9959a
const BLOG = {
<<<<<<< HEAD
  NOTION_PAGE_ID: process.env.NOTION_PAGE_ID || '4c7d20a37dd5489287f98d63f938c712', // Important page_id！！！Duplicate Template from  https://www.notion.so/tanghh/02ab3b8678004aa69e9e415905ef32a5
  PSEUDO_STATIC: false, // 伪静态路径，开启后所有文章URL都以 .html 结尾。
  LANG: process.env.NEXT_PUBLIC_LANG || 'zh-CN', // e.g 'zh-CN','en-US'  see /lib/lang.js for more.
=======
  // Important page_id！！！Duplicate Template from  https://www.notion.so/tanghh/02ab3b8678004aa69e9e415905ef32a5
  NOTION_PAGE_ID:
        process.env.NOTION_PAGE_ID || '02ab3b8678004aa69e9e415905ef32a5',
  PSEUDO_STATIC: process.env.NEXT_PUBLIC_PSEUDO_STATIC || false, // 伪静态路径，开启后所有文章URL都以 .html 结尾。
>>>>>>> 82dea161
  NEXT_REVALIDATE_SECOND: process.env.NEXT_PUBLIC_REVALIDATE_SECOND || 5, // 更新内容缓存间隔 单位(秒)；即每个页面有5秒的纯静态期、此期间无论多少次访问都不会抓取notion数据；调大该值有助于节省Vercel资源、同时提升访问速率，但也会使文章更新有延迟。
  THEME: process.env.NEXT_PUBLIC_THEME || 'simple', // 当前主题，在themes文件夹下可找到所有支持的主题；主题名称就是文件夹名，例如 example,fukasawa,gitbook,heo,hexo,landing,matery,medium,next,nobelium,plog,simple
  THEME_SWITCH: process.env.NEXT_PUBLIC_THEME_SWITCH || false, // 是否显示切换主题按钮
<<<<<<< HEAD
  SINCE: 2021, // e.g if leave this empty, current year will be used.
=======
  LANG: process.env.NEXT_PUBLIC_LANG || 'zh-CN', // e.g 'zh-CN','en-US'  see /lib/lang.js for more.
  SINCE: process.env.NEXT_SINCE || 2021, // e.g if leave this empty, current year will be used.
>>>>>>> 82dea161
  APPEARANCE: process.env.NEXT_PUBLIC_APPEARANCE || 'light', // ['light', 'dark', 'auto'], // light 日间模式 ， dark夜间模式， auto根据时间和主题自动夜间模式
  APPEARANCE_DARK_TIME: process.env.NEXT_PUBLIC_APPEARANCE_DARK_TIME || [18, 6], // 夜间模式起至时间，false时关闭根据时间自动切换夜间模式

  // 3.14.1版本后，欢迎语在此配置，英文逗号隔开 ,  即可支持多个欢迎语打字效果。
  GREETING_WORDS: process.env.NEXT_PUBLIC_GREETING_WORDS || 'Hi，我是一个程序员, Hi，我是一个打工人,Hi，我是一个干饭人,欢迎来到我的博客🎉',

  CUSTOM_MENU: process.env.NEXT_PUBLIC_CUSTOM_MENU || false, // 支持Menu 类型，从3.12.0版本起，各主题将逐步支持灵活的二级菜单配置，替代了原来的Page类型，此配置是试验功能、默认关闭。

<<<<<<< HEAD
  AUTHOR: '老胡', // 作者
  BIO: '华强北搬砖人', // 作者简介
  LINK: 'https://madeinhqb.com', // 网站地址
  KEYWORDS: 'laohu, 博客', // 网站关键词 英文逗号隔开

  // 社交链接，不需要可留空白，例如 CONTACT_WEIBO:''
  CONTACT_EMAIL: 'laohu@madeinhqb.com', // 邮箱
  CONTACT_WEIBO: '', // 你的微博个人主页
  CONTACT_TWITTER: 'https://twitter.com/hqb_in', // 你的twitter个人主页
  CONTACT_GITHUB: '', // 你的github个人主页
  CONTACT_TELEGRAM: 'https://t.me/laohu2049', // 你的telegram 地址 例如 https://t.me/tangly_1024
  CONTACT_LINKEDIN: '', // 你的linkedIn 首页
=======
  AUTHOR: process.env.NEXT_PUBLIC_AUTHOR || 'NotionNext', // 您的昵称 例如 tangly1024
  BIO: process.env.NEXT_PUBLIC_BIO || '一个普通的干饭人🍚', // 作者简介
  LINK: process.env.NEXT_PUBLIC_LINK || 'https://tangly1024.com', // 网站地址
  KEYWORDS: process.env.NEXT_PUBLIC_KEYWORD || 'Notion, 博客', // 网站关键词 英文逗号隔开

  // 社交链接，不需要可留空白，例如 CONTACT_WEIBO:''
  CONTACT_EMAIL: process.env.NEXT_PUBLIC_CONTACT_EMAIL || '', // 邮箱地址 例如mail@tangly1024.com
  CONTACT_WEIBO: process.env.NEXT_PUBLIC_CONTACT_WEIBO || '', // 你的微博个人主页
  CONTACT_TWITTER: process.env.NEXT_PUBLIC_CONTACT_TWITTER || '', // 你的twitter个人主页
  CONTACT_GITHUB: process.env.NEXT_PUBLIC_CONTACT_GITHUB || '', // 你的github个人主页 例如 https://github.com/tangly1024
  CONTACT_TELEGRAM: process.env.NEXT_PUBLIC_CONTACT_TELEGRAM || '', // 你的telegram 地址 例如 https://t.me/tangly_1024
  CONTACT_LINKEDIN: process.env.NEXT_PUBLIC_CONTACT_LINKEDIN || '', // 你的linkedIn 首页
  CONTACT_INSTAGRAM: process.env.NEXT_PUBLIC_CONTACT_INSTAGRAM || '', // 您的instagram地址
  CONTACT_BILIBILI: process.env.NEXT_PUBLIC_CONTACT_BILIBILI || '', // B站主页
  CONTACT_YOUTUBE: process.env.NEXT_PUBLIC_CONTACT_YOUTUBE || '', // Youtube主页

  NOTION_HOST: process.env.NEXT_PUBLIC_NOTION_HOST || 'https://www.notion.so', // Notion域名，您可以选择用自己的域名进行反向代理，如果不懂得什么是反向代理，请勿修改此项

  BLOG_FAVICON: process.env.NEXT_PUBLIC_FAVICON || '/favicon.ico', // blog favicon 配置, 默认使用 /public/favicon.ico，支持在线图片，如 https://img.imesong.com/favicon.png
>>>>>>> 82dea161

  RANDOM_IMAGE_URL: process.env.NEXT_PUBLIC_RANDOM_IMAGE_URL || '', // 随机图片API,如果未配置下面的关键字，主页封面，头像，文章封面图都会被替换为随机图片
  RANDOM_IMAGE_REPLACE_TEXT: process.env.NEXT_PUBLIC_RANDOM_IMAGE_NOT_REPLACE_TEXT || 'images.unsplash.com', // 触发替换图片的 url 关键字(多个支持用英文逗号分开)，只有图片地址中包含此关键字才会替换为上方随机图片url
  // eg: images.unsplash.com(notion图床的所有图片都会替换),如果你在 notion 里已经添加了一个随机图片 url，恰巧那个服务跑路或者挂掉，想一键切换所有配图可以将该 url 配置在这里
  // 默认下会将你上传到 notion的主页封面图和头像也给替换，建议将主页封面图和头像放在其他图床，在 notion 里配置 link 即可。

  // START ************网站字体*****************

  FONT_STYLE: process.env.NEXT_PUBLIC_FONT_STYLE || 'font-sans', // ['font-serif','font-sans'] 两种可选，分别是衬线和无衬线: 参考 https://www.jianshu.com/p/55e410bd2115
  // 字体CSS 例如 https://npm.elemecdn.com/lxgw-wenkai-webfont@1.6.0/style.css
  FONT_URL: [
    // 'https://npm.elemecdn.com/lxgw-wenkai-webfont@1.6.0/style.css',
    'https://fonts.googleapis.com/css?family=Bitter&display=swap',
    'https://fonts.googleapis.com/css2?family=Noto+Sans+SC:wght@300&display=swap',
    'https://fonts.googleapis.com/css2?family=Noto+Serif+SC:wght@300&display=swap'
  ],
  // 无衬线字体 例如'"LXGW WenKai"'
  FONT_SANS: [
    // '"LXGW WenKai"',
    '"PingFang SC"',
    '-apple-system',
    'BlinkMacSystemFont',
    '"Hiragino Sans GB"',
    '"Microsoft YaHei"',
    '"Segoe UI Emoji"',
    '"Segoe UI Symbol"',
    '"Segoe UI"',
    '"Noto Sans SC"',
    'HarmonyOS_Regular',
    '"Helvetica Neue"',
    'Helvetica',
    '"Source Han Sans SC"',
    'Arial',
    'sans-serif',
    '"Apple Color Emoji"'
  ],
  // 衬线字体 例如'"LXGW WenKai"'
  FONT_SERIF: [
    // '"LXGW WenKai"',
    'Bitter',
    '"Noto Serif SC"',
    'SimSun',
    '"Times New Roman"',
    'Times',
    'serif',
    '"Segoe UI Emoji"',
    '"Segoe UI Symbol"',
    '"Apple Color Emoji"'
  ],
  FONT_AWESOME: process.env.NEXT_PUBLIC_FONT_AWESOME_PATH || 'https://cdnjs.cloudflare.com/ajax/libs/font-awesome/6.4.0/css/all.min.css', // font-awesome 字体图标地址; 可选 /css/all.min.css ， https://lf9-cdn-tos.bytecdntp.com/cdn/expire-1-M/font-awesome/6.0.0/css/all.min.css

  // END ************网站字体*****************
  CAN_COPY: process.env.NEXT_PUBLIC_CAN_COPY || true, // 是否允许复制页面内容 默认允许，如果设置为false、则全栈禁止复制内容。
  CUSTOM_RIGHT_CLICK_CONTEXT_MENU: process.env.NEXT_PUBLIC_CUSTOM_RIGHT_CLICK_CONTEXT_MENU || true, // 自定义右键菜单，覆盖系统菜单

  // 自定义外部脚本，外部样式
  CUSTOM_EXTERNAL_JS: [''], // e.g. ['http://xx.com/script.js','http://xx.com/script.js']
  CUSTOM_EXTERNAL_CSS: [''], // e.g. ['http://xx.com/style.css','http://xx.com/style.css']

  // 侧栏布局 是否反转(左变右,右变左) 已支持主题: hexo next medium fukasawa example
  LAYOUT_SIDEBAR_REVERSE: process.env.NEXT_PUBLIC_LAYOUT_SIDEBAR_REVERSE || false,

  // 一个小插件展示你的facebook fan page~ @see https://tw.andys.pro/article/add-facebook-fanpage-notionnext
  FACEBOOK_PAGE_TITLE: process.env.NEXT_PUBLIC_FACEBOOK_PAGE_TITLE || null, // 邊欄 Facebook Page widget 的標題欄，填''則無標題欄 e.g FACEBOOK 粉絲團'
  FACEBOOK_PAGE: process.env.NEXT_PUBLIC_FACEBOOK_PAGE || null, // Facebook Page 的連結 e.g https://www.facebook.com/tw.andys.pro
  FACEBOOK_PAGE_ID: process.env.NEXT_PUBLIC_FACEBOOK_PAGE_ID || '', // Facebook Page ID 來啟用 messenger 聊天功能
  FACEBOOK_APP_ID: process.env.NEXT_PUBLIC_FACEBOOK_APP_ID || '', // Facebook App ID 來啟用 messenger 聊天功能 获取: https://developers.facebook.com/

  BEI_AN: process.env.NEXT_PUBLIC_BEI_AN || '', // 备案号 闽ICP备XXXXXXX

  // START********代码相关********
  // PrismJs 代码相关
  PRISM_JS_PATH: 'https://npm.elemecdn.com/prismjs@1.29.0/components/',
  PRISM_JS_AUTO_LOADER: 'https://npm.elemecdn.com/prismjs@1.29.0/plugins/autoloader/prism-autoloader.min.js',

  // 代码主题 @see https://github.com/PrismJS/prism-themes
  PRISM_THEME_PREFIX_PATH: process.env.NEXT_PUBLIC_PRISM_THEME_PREFIX_PATH || 'https://cdn.jsdelivr.net/npm/prismjs@1.29.0/themes/prism-okaidia.css', // 代码块默认主题
  PRISM_THEME_SWITCH: process.env.NEXT_PUBLIC_PRISM_THEME_SWITCH || true, // 是否开启浅色/深色模式代码主题切换； 开启后将显示以下两个主题
  PRISM_THEME_LIGHT_PATH: process.env.NEXT_PUBLIC_PRISM_THEME_LIGHT_PATH || 'https://cdn.jsdelivr.net/npm/prismjs@1.29.0/themes/prism-solarizedlight.css', // 浅色模式主题
  PRISM_THEME_DARK_PATH: process.env.NEXT_PUBLIC_PRISM_THEME_DARK_PATH || 'https://cdn.jsdelivr.net/npm/prismjs@1.29.0/themes/prism-okaidia.min.css', // 深色模式主题

  CODE_MAC_BAR: process.env.NEXT_PUBLIC_CODE_MAC_BAR || true, // 代码左上角显示mac的红黄绿图标
  CODE_LINE_NUMBERS: process.env.NEXT_PUBLIC_CODE_LINE_NUMBERS || false, // 是否显示行号
  CODE_COLLAPSE: process.env.NEXT_PUBLIC_CODE_COLLAPSE || true, // 是否支持折叠代码框
  CODE_COLLAPSE_EXPAND_DEFAULT: process.env.NEXT_PUBLIC_CODE_COLLAPSE_EXPAND_DEFAULT || true, // 折叠代码默认是展开状态

  // END********代码相关********

  // Mermaid 图表CDN
  MERMAID_CDN: process.env.NEXT_PUBLIC_MERMAID_CDN || 'https://cdnjs.cloudflare.com/ajax/libs/mermaid/10.2.4/mermaid.min.js', // CDN
  // QRCodeCDN
  QR_CODE_CDN: process.env.NEXT_PUBLIC_QR_CODE_CDN || 'https://cdnjs.cloudflare.com/ajax/libs/qrcodejs/1.0.0/qrcode.min.js',

  BACKGROUND_LIGHT: '#eeeeee', // use hex value, don't forget '#' e.g #fffefc
  BACKGROUND_DARK: '#000000', // use hex value, don't forget '#'
  SUB_PATH: '', // leave this empty unless you want to deploy in a folder

  POST_SHARE_BAR_ENABLE: process.env.NEXT_PUBLIC_POST_SHARE_BAR || 'true', // 文章分享功能 ，将在底部显示一个分享条
  POSTS_SHARE_SERVICES: process.env.NEXT_PUBLIC_POST_SHARE_SERVICES || 'link,wechat,qq,weibo,email,facebook,twitter,telegram,messenger,line,reddit,whatsapp,linkedin', // 分享的服務，按顺序显示,逗号隔开
  // 所有支持的分享服务：link(复制链接),wechat(微信),qq,weibo(微博),email(邮件),facebook,twitter,telegram,messenger,line,reddit,whatsapp,linkedin,vkshare,okshare,tumblr,livejournal,mailru,viber,workplace,pocket,instapaper,hatena

  POST_URL_PREFIX: process.env.NEXT_PUBLIC_POST_URL_PREFIX || 'article',
  // POST类型文章的默认路径前缀，例如默认POST类型的路径是  /article/[slug]
  // 如果此项配置为 '' 空， 则文章将没有前缀路径，使用场景： 希望文章前缀路径为 /post 的情况 支持多级
  // 支援類似 WP 可自訂文章連結格式的功能：https://wordpress.org/documentation/article/customize-permalinks/，目前只先實作 %year%/%month%/%day%
  // 例：如想連結改成前綴 article + 時間戳記，可變更為： 'article/%year%/%month%/%day%'

  POST_LIST_STYLE: process.env.NEXT_PUBLIC_POST_LIST_STYLE || 'page', // ['page','scroll] 文章列表样式:页码分页、单页滚动加载
  POST_LIST_PREVIEW: process.env.NEXT_PUBLIC_POST_PREVIEW || 'false', //  是否在列表加载文章预览
  POST_PREVIEW_LINES: 12, // 预览博客行数
  POST_RECOMMEND_COUNT: 6, // 推荐文章数量
  POSTS_PER_PAGE: 12, // post counts per page
  POSTS_SORT_BY: process.env.NEXT_PUBLIC_POST_SORT_BY || 'notion', // 排序方式 'date'按时间,'notion'由notion控制

  ALGOLIA_APP_ID: process.env.NEXT_PUBLIC_ALGOLIA_APP_ID || null, // 在这里查看 https://dashboard.algolia.com/account/api-keys/
  ALGOLIA_ADMIN_APP_KEY: process.env.ALGOLIA_ADMIN_APP_KEY || null, // 管理后台的KEY，不要暴露在代码中，在这里查看 https://dashboard.algolia.com/account/api-keys/
  ALGOLIA_SEARCH_ONLY_APP_KEY: process.env.NEXT_PUBLIC_ALGOLIA_SEARCH_ONLY_APP_KEY || null, // 客户端搜索用的KEY
  ALGOLIA_INDEX: process.env.NEXT_PUBLIC_ALGOLIA_INDEX || null, // 在Algolia中创建一个index用作数据库
  //   ALGOLIA_RECREATE_DATA: process.env.ALGOLIA_RECREATE_DATA || process.env.npm_lifecycle_event === 'build', // 为true时重新构建索引数据; 默认在build时会构建

  PREVIEW_CATEGORY_COUNT: 16, // 首页最多展示的分类数量，0为不限制
  PREVIEW_TAG_COUNT: 16, // 首页最多展示的标签数量，0为不限制

  POST_DISABLE_GALLERY_CLICK: process.env.NEXT_PUBLIC_POST_DISABLE_GALLERY_CLICK || false, // 画册视图禁止点击，方便在友链页面的画册插入链接

  //   ********动态特效相关********
  // 鼠标点击烟花特效
  FIREWORKS: process.env.NEXT_PUBLIC_FIREWORKS || false, // 开关
  // 烟花色彩，感谢 https://github.com/Vixcity 提交的色彩
  FIREWORKS_COLOR: [
    '255, 20, 97',
    '24, 255, 146',
    '90, 135, 255',
    '251, 243, 140'
  ],

  // 樱花飘落特效
  SAKURA: process.env.NEXT_PUBLIC_SAKURA || false, // 开关
  // 漂浮线段特效
  NEST: process.env.NEXT_PUBLIC_NEST || false, // 开关
  // 动态彩带特效
  FLUTTERINGRIBBON: process.env.NEXT_PUBLIC_FLUTTERINGRIBBON || false, // 开关
  // 静态彩带特效
  RIBBON: process.env.NEXT_PUBLIC_RIBBON || false, // 开关
  // 星空雨特效 黑夜模式才会生效
  STARRY_SKY: process.env.NEXT_PUBLIC_STARRY_SKY || false, // 开关

  //   ********挂件组件相关********
  // Chatbase 是否显示chatbase机器人 https://www.chatbase.co/
  CHATBASE_ID: process.env.NEXT_PUBLIC_CHATBASE_ID || null,
  // WebwhizAI 机器人 @see https://github.com/webwhiz-ai/webwhiz
  WEB_WHIZ_ENABLED: process.env.NEXT_PUBLIC_WEB_WHIZ_ENABLED || false, // 是否显示
  WEB_WHIZ_BASE_URL: process.env.NEXT_PUBLIC_WEB_WHIZ_BASE_URL || 'https://api.webwhiz.ai', // 可以自建服务器
  WEB_WHIZ_CHAT_BOT_ID: process.env.NEXT_PUBLIC_WEB_WHIZ_CHAT_BOT_ID || null, // 在后台获取ID

  // 悬浮挂件
<<<<<<< HEAD
  WIDGET_PET: process.env.NEXT_PUBLIC_WIDGET_PET || false, // 是否显示宠物挂件
  WIDGET_PET_LINK: process.env.NEXT_PUBLIC_WIDGET_PET_LINK || 'https://cdn.jsdelivr.net/npm/live2d-widget-model-wanko@1.0.5/assets/wanko.model.json', // 挂件模型地址 @see https://github.com/xiazeyu/live2d-widget-models
  WIDGET_PET_SWITCH_THEME: true, // 点击宠物挂件切换博客主题
=======
  WIDGET_PET: process.env.NEXT_PUBLIC_WIDGET_PET || true, // 是否显示宠物挂件
  WIDGET_PET_LINK:
        process.env.NEXT_PUBLIC_WIDGET_PET_LINK ||
        'https://cdn.jsdelivr.net/npm/live2d-widget-model-wanko@1.0.5/assets/wanko.model.json', // 挂件模型地址 @see https://github.com/xiazeyu/live2d-widget-models
  WIDGET_PET_SWITCH_THEME: process.env.NEXT_PUBLIC_WIDGET_PET_SWITCH_THEME || true, // 点击宠物挂件切换博客主题
>>>>>>> 82dea161

  // 音乐播放插件
  MUSIC_PLAYER: process.env.NEXT_PUBLIC_MUSIC_PLAYER || false, // 是否使用音乐播放插件
  MUSIC_PLAYER_VISIBLE: process.env.NEXT_PUBLIC_MUSIC_PLAYER_VISIBLE || true, // 是否在左下角显示播放和切换，如果使用播放器，打开自动播放再隐藏，就会以类似背景音乐的方式播放，无法取消和暂停
  MUSIC_PLAYER_AUTO_PLAY:
        process.env.NEXT_PUBLIC_MUSIC_PLAYER_AUTO_PLAY || true, // 是否自动播放，不过自动播放时常不生效（移动设备不支持自动播放）
  MUSIC_PLAYER_LRC_TYPE: process.env.NEXT_PUBLIC_MUSIC_PLAYER_LRC_TYPE || '0', // 歌词显示类型，可选值： 3 | 1 | 0（0：禁用 lrc 歌词，1：lrc 格式的字符串，3：lrc 文件 url）（前提是有配置歌词路径，对 meting 无效）
  MUSIC_PLAYER_CDN_URL:
        process.env.NEXT_PUBLIC_MUSIC_PLAYER_CDN_URL ||
        'https://lf9-cdn-tos.bytecdntp.com/cdn/expire-1-M/aplayer/1.10.1/APlayer.min.js',
  MUSIC_PLAYER_ORDER: process.env.NEXT_PUBLIC_MUSIC_PLAYER_ORDER || 'list', // 默认播放方式，顺序 list，随机 random
  MUSIC_PLAYER_AUDIO_LIST: [
    // 示例音乐列表。除了以下配置外，还可配置歌词，具体配置项看此文档 https://aplayer.js.org/#/zh-Hans/
    {
      name: '风を共に舞う気持ち',
      artist: 'Falcom Sound Team jdk',
      url: 'https://music.163.com/song/media/outer/url?id=731419.mp3',
      cover:
            'https://p2.music.126.net/kn6ugISTonvqJh3LHLaPtQ==/599233837187278.jpg'
    },
    {
      name: '王都グランセル',
      artist: 'Falcom Sound Team jdk',
      url: 'https://music.163.com/song/media/outer/url?id=731355.mp3',
      cover:
            'https://p1.music.126.net/kn6ugISTonvqJh3LHLaPtQ==/599233837187278.jpg'
    }
  ],
  MUSIC_PLAYER_METING: process.env.NEXT_PUBLIC_MUSIC_PLAYER_METING || false, // 是否要开启 MetingJS，从平台获取歌单。会覆盖自定义的 MUSIC_PLAYER_AUDIO_LIST，更多配置信息：https://github.com/metowolf/MetingJS
  MUSIC_PLAYER_METING_SERVER:
        process.env.NEXT_PUBLIC_MUSIC_PLAYER_METING_SERVER || 'netease', // 音乐平台，[netease, tencent, kugou, xiami, baidu]
  MUSIC_PLAYER_METING_ID:
        process.env.NEXT_PUBLIC_MUSIC_PLAYER_METING_ID || '60198', // 对应歌单的 id
  MUSIC_PLAYER_METING_LRC_TYPE:
        process.env.NEXT_PUBLIC_MUSIC_PLAYER_METING_LRC_TYPE || '1', // 可选值： 3 | 1 | 0（0：禁用 lrc 歌词，1：lrc 格式的字符串，3：lrc 文件 url）

  //   ********挂件组件相关********
  // ----> 评论互动 可同时开启多个支持 WALINE VALINE GISCUS CUSDIS UTTERRANCES GITALK

  // artalk 评论插件
  COMMENT_ARTALK_SERVER: process.env.NEXT_PUBLIC_COMMENT_ARTALK_SERVER || '', // ArtalkServert后端地址 https://artalk.js.org/guide/deploy.html
  COMMENT_ARTALK_JS: process.env.NEXT_PUBLIC_COMMENT_ARTALK_JS || 'https://cdnjs.cloudflare.com/ajax/libs/artalk/2.5.5/Artalk.js', // ArtalkServert js cdn
  COMMENT_ARTALK_CSS: process.env.NEXT_PUBLIC_COMMENT_ARTALK_CSS || 'https://cdnjs.cloudflare.com/ajax/libs/artalk/2.5.5/Artalk.css', // ArtalkServert css cdn

  // twikoo
  COMMENT_TWIKOO_ENV_ID: process.env.NEXT_PUBLIC_COMMENT_ENV_ID || '', // TWIKOO后端地址 腾讯云环境填envId；Vercel环境填域名，教程：https://tangly1024.com/article/notionnext-twikoo
  COMMENT_TWIKOO_COUNT_ENABLE: process.env.NEXT_PUBLIC_COMMENT_TWIKOO_COUNT_ENABLE || false, // 博客列表是否显示评论数
  COMMENT_TWIKOO_CDN_URL: process.env.NEXT_PUBLIC_COMMENT_TWIKOO_CDN_URL || 'https://cdn.staticfile.org/twikoo/1.6.17/twikoo.min.js', // twikoo客户端cdn

  // utterance
  COMMENT_UTTERRANCES_REPO:
        process.env.NEXT_PUBLIC_COMMENT_UTTERRANCES_REPO || '', // 你的代码仓库名， 例如我是 'tangly1024/NotionNext'； 更多文档参考 https://utteranc.es/

  // giscus @see https://giscus.app/
  COMMENT_GISCUS_REPO: process.env.NEXT_PUBLIC_COMMENT_GISCUS_REPO || '', // 你的Github仓库名 e.g 'tangly1024/NotionNext'
  COMMENT_GISCUS_REPO_ID: process.env.NEXT_PUBLIC_COMMENT_GISCUS_REPO_ID || '', // 你的Github Repo ID e.g ( 設定完 giscus 即可看到 )
  COMMENT_GISCUS_CATEGORY_ID:
        process.env.NEXT_PUBLIC_COMMENT_GISCUS_CATEGORY_ID || '', // 你的Github Discussions 內的 Category ID ( 設定完 giscus 即可看到 )
  COMMENT_GISCUS_MAPPING:
        process.env.NEXT_PUBLIC_COMMENT_GISCUS_MAPPING || 'pathname', // 你的Github Discussions 使用哪種方式來標定文章, 預設 'pathname'
  COMMENT_GISCUS_REACTIONS_ENABLED:
        process.env.NEXT_PUBLIC_COMMENT_GISCUS_REACTIONS_ENABLED || '1', // 你的 Giscus 是否開啟文章表情符號 '1' 開啟 "0" 關閉 預設開啟
  COMMENT_GISCUS_EMIT_METADATA:
        process.env.NEXT_PUBLIC_COMMENT_GISCUS_EMIT_METADATA || '0', // 你的 Giscus 是否提取 Metadata '1' 開啟 '0' 關閉 預設關閉
  COMMENT_GISCUS_INPUT_POSITION:
        process.env.NEXT_PUBLIC_COMMENT_GISCUS_INPUT_POSITION || 'bottom', // 你的 Giscus 發表留言位置 'bottom' 尾部 'top' 頂部, 預設 'bottom'
  COMMENT_GISCUS_LANG: process.env.NEXT_PUBLIC_COMMENT_GISCUS_LANG || 'zh-CN', // 你的 Giscus 語言 e.g 'en', 'zh-TW', 'zh-CN', 預設 'en'
  COMMENT_GISCUS_LOADING:
        process.env.NEXT_PUBLIC_COMMENT_GISCUS_LOADING || 'lazy', // 你的 Giscus 載入是否漸進式載入, 預設 'lazy'
  COMMENT_GISCUS_CROSSORIGIN:
        process.env.NEXT_PUBLIC_COMMENT_GISCUS_CROSSORIGIN || 'anonymous', // 你的 Giscus 可以跨網域, 預設 'anonymous'

<<<<<<< HEAD
  COMMENT_CUSDIS_APP_ID: process.env.NEXT_PUBLIC_COMMENT_CUSDIS_APP_ID || '222af4ac-b656-4c5c-810d-9a8b1a1bc4e5', // data-app-id 36位 see https://cusdis.com/
  COMMENT_CUSDIS_HOST: process.env.NEXT_PUBLIC_COMMENT_CUSDIS_HOST || 'https://cusdis.com', // data-host, change this if you're using self-hosted version
  COMMENT_CUSDIS_SCRIPT_SRC: process.env.NEXT_PUBLIC_COMMENT_CUSDIS_SCRIPT_SRC || 'https://cusdis.com/js/cusdis.es.js', // change this if you're using self-hosted version
=======
  COMMENT_CUSDIS_APP_ID: process.env.NEXT_PUBLIC_COMMENT_CUSDIS_APP_ID || '', // data-app-id 36位 see https://cusdis.com/
  COMMENT_CUSDIS_HOST:
        process.env.NEXT_PUBLIC_COMMENT_CUSDIS_HOST || 'https://cusdis.com', // data-host, change this if you're using self-hosted version
  COMMENT_CUSDIS_SCRIPT_SRC:
        process.env.NEXT_PUBLIC_COMMENT_CUSDIS_SCRIPT_SRC ||
        '/js/cusdis.es.js', // change this if you're using self-hosted version
>>>>>>> 82dea161

  // gitalk评论插件 更多参考 https://gitalk.github.io/
  COMMENT_GITALK_REPO: process.env.NEXT_PUBLIC_COMMENT_GITALK_REPO || '', // 你的Github仓库名，例如 'NotionNext'
  COMMENT_GITALK_OWNER: process.env.NEXT_PUBLIC_COMMENT_GITALK_OWNER || '', // 你的用户名 e.g tangly1024
  COMMENT_GITALK_ADMIN: process.env.NEXT_PUBLIC_COMMENT_GITALK_ADMIN || '', // 管理员用户名、一般是自己 e.g 'tangly1024'
  COMMENT_GITALK_CLIENT_ID:
        process.env.NEXT_PUBLIC_COMMENT_GITALK_CLIENT_ID || '', // e.g 20位ID ， 在gitalk后台获取
  COMMENT_GITALK_CLIENT_SECRET:
        process.env.NEXT_PUBLIC_COMMENT_GITALK_CLIENT_SECRET || '', // e.g 40位ID， 在gitalk后台获取
  COMMENT_GITALK_DISTRACTION_FREE_MODE: false, // 类似facebook的无干扰模式
  COMMENT_GITALK_JS_CDN_URL: process.env.NEXT_PUBLIC_COMMENT_GITALK_JS_CDN_URL || 'https://cdn.jsdelivr.net/npm/gitalk@1/dist/gitalk.min.js', // gitalk客户端 js cdn
  COMMENT_GITALK_CSS_CDN_URL: process.env.NEXT_PUBLIC_COMMENT_GITALK_CSS_CDN_URL || 'https://cdn.jsdelivr.net/npm/gitalk@1/dist/gitalk.css', // gitalk客户端 css cdn

  COMMENT_GITTER_ROOM: process.env.NEXT_PUBLIC_COMMENT_GITTER_ROOM || '', // gitter聊天室 see https://gitter.im/ 不需要则留空
  COMMENT_DAO_VOICE_ID: process.env.NEXT_PUBLIC_COMMENT_DAO_VOICE_ID || '', // DaoVoice http://dashboard.daovoice.io/get-started
  COMMENT_TIDIO_ID: process.env.NEXT_PUBLIC_COMMENT_TIDIO_ID || '', // [tidio_id] -> //code.tidio.co/[tidio_id].js

  COMMENT_VALINE_CDN: process.env.NEXT_PUBLIC_VALINE_CDN || 'https://unpkg.com/valine@1.5.1/dist/Valine.min.js',
  COMMENT_VALINE_APP_ID: process.env.NEXT_PUBLIC_VALINE_ID || '', // Valine @see https://valine.js.org/quickstart.html 或 https://github.com/stonehank/react-valine#%E8%8E%B7%E5%8F%96app-id-%E5%92%8C-app-key
  COMMENT_VALINE_APP_KEY: process.env.NEXT_PUBLIC_VALINE_KEY || '',
  COMMENT_VALINE_SERVER_URLS: process.env.NEXT_PUBLIC_VALINE_SERVER_URLS || '', // 该配置适用于国内自定义域名用户, 海外版本会自动检测(无需手动填写) @see https://valine.js.org/configuration.html#serverURLs
  COMMENT_VALINE_PLACEHOLDER:
        process.env.NEXT_PUBLIC_VALINE_PLACEHOLDER || '抢个沙发吧~', // 可以搭配后台管理评论 https://github.com/DesertsP/Valine-Admin  便于查看评论，以及邮件通知，垃圾评论过滤等功能

  COMMENT_WALINE_SERVER_URL: process.env.NEXT_PUBLIC_WALINE_SERVER_URL || '', // 请配置完整的Waline评论地址 例如 hhttps://preview-waline.tangly1024.com @see https://waline.js.org/guide/get-started.html
  COMMENT_WALINE_RECENT: process.env.NEXT_PUBLIC_WALINE_RECENT || false, // 最新评论

  // 此评论系统基于WebMention，细节可参考https://webmention.io
  // 它是一个基于IndieWeb理念的开放式评论系统，下方COMMENT_WEBMENTION包含的属性皆需配置：
  // ENABLE: 是否开启
  // AUTH: Webmention使用的IndieLogin，可使用Twitter或Github个人页面连结
  // HOSTNAME: Webmention绑定之网域，通常即为本站网址
  // TWITTER_USERNAME: 评论显示区域需要的资讯
  // TOKEN: Webmention的API token
  COMMENT_WEBMENTION_ENABLE: process.env.NEXT_PUBLIC_WEBMENTION_ENABLE || false,
  COMMENT_WEBMENTION_AUTH: process.env.NEXT_PUBLIC_WEBMENTION_AUTH || '',
  COMMENT_WEBMENTION_HOSTNAME: process.env.NEXT_PUBLIC_WEBMENTION_HOSTNAME || '',
  COMMENT_WEBMENTION_TWITTER_USERNAME: process.env.NEXT_PUBLIC_TWITTER_USERNAME || '',
  COMMENT_WEBMENTION_TOKEN: process.env.NEXT_PUBLIC_WEBMENTION_TOKEN || '',

  // <---- 评论插件

  // ----> 站点统计
  ANALYTICS_VERCEL: process.env.NEXT_PUBLIC_ANALYTICS_VERCEL || false, // vercel自带的统计 https://vercel.com/docs/concepts/analytics/quickstart https://github.com/tangly1024/NotionNext/issues/897
  ANALYTICS_BUSUANZI_ENABLE: process.env.NEXT_PUBLIC_ANALYTICS_BUSUANZI_ENABLE || true, // 展示网站阅读量、访问数 see http://busuanzi.ibruce.info/
  ANALYTICS_BAIDU_ID: process.env.NEXT_PUBLIC_ANALYTICS_BAIDU_ID || '', // e.g 只需要填写百度统计的id，[baidu_id] -> https://hm.baidu.com/hm.js?[baidu_id]
  ANALYTICS_CNZZ_ID: process.env.NEXT_PUBLIC_ANALYTICS_CNZZ_ID || '', // 只需要填写站长统计的id, [cnzz_id] -> https://s9.cnzz.com/z_stat.php?id=[cnzz_id]&web_id=[cnzz_id]
  ANALYTICS_GOOGLE_ID: process.env.NEXT_PUBLIC_ANALYTICS_GOOGLE_ID || '', // 谷歌Analytics的id e.g: G-XXXXXXXXXX

  // 51la 站点统计 https://www.51.la/
  ANALYTICS_51LA_ID: process.env.NEXT_PUBLIC_ANALYTICS_51LA_ID || '', // id，在51la后台获取 参阅 https://docs.tangly1024.com/article/notion-next-51-la
  ANALYTICS_51LA_CK: process.env.NEXT_PUBLIC_ANALYTICS_51LA_CK || '', // ck，在51la后台获取

  // Matomo 网站统计
  MATOMO_HOST_URL: process.env.NEXT_PUBLIC_MATOMO_HOST_URL || '', // Matomo服务器地址，不带斜杠
  MATOMO_SITE_ID: process.env.NEXT_PUBLIC_MATOMO_SITE_ID || '', // Matomo网站ID
  // ACKEE网站访客统计工具
  ANALYTICS_ACKEE_TRACKER: process.env.NEXT_PUBLIC_ANALYTICS_ACKEE_TRACKER || '', // e.g 'https://ackee.tangly1024.com/tracker.js'
  ANALYTICS_ACKEE_DATA_SERVER: process.env.NEXT_PUBLIC_ANALYTICS_ACKEE_DATA_SERVER || '', // e.g https://ackee.tangly1024.com , don't end with a slash
  ANALYTICS_ACKEE_DOMAIN_ID: process.env.NEXT_PUBLIC_ANALYTICS_ACKEE_DOMAIN_ID || '', // e.g '82e51db6-dec2-423a-b7c9-b4ff7ebb3302'

  SEO_GOOGLE_SITE_VERIFICATION:
        process.env.NEXT_PUBLIC_SEO_GOOGLE_SITE_VERIFICATION || '', // Remove the value or replace it with your own google site verification code

  SEO_BAIDU_SITE_VERIFICATION:
        process.env.NEXT_PUBLIC_SEO_BAIDU_SITE_VERIFICATION || '', // Remove the value or replace it with your own google site verification code

  // <---- 站点统计

  // START---->营收相关

  // 谷歌广告
  ADSENSE_GOOGLE_ID: process.env.NEXT_PUBLIC_ADSENSE_GOOGLE_ID || '', // 谷歌广告ID e.g ca-pub-xxxxxxxxxxxxxxxx
  ADSENSE_GOOGLE_TEST: process.env.NEXT_PUBLIC_ADSENSE_GOOGLE_TEST || false, // 谷歌广告ID测试模式，这种模式获取假的测试广告，用于开发 https://www.tangly1024.com/article/local-dev-google-adsense
  ADSENSE_GOOGLE_SLOT_IN_ARTICLE: process.env.NEXT_PUBLIC_ADSENSE_GOOGLE_SLOT_IN_ARTICLE || '3806269138', // Google AdScene>广告>按单元广告>新建文章内嵌广告 粘贴html代码中的data-ad-slot值
  ADSENSE_GOOGLE_SLOT_FLOW: process.env.NEXT_PUBLIC_ADSENSE_GOOGLE_SLOT_FLOW || '1510444138', // Google AdScene>广告>按单元广告>新建信息流广告
  ADSENSE_GOOGLE_SLOT_NATIVE: process.env.NEXT_PUBLIC_ADSENSE_GOOGLE_SLOT_NATIVE || '4980048999', // Google AdScene>广告>按单元广告>新建原生广告
  ADSENSE_GOOGLE_SLOT_AUTO: process.env.NEXT_PUBLIC_ADSENSE_GOOGLE_SLOT_AUTO || '8807314373', // Google AdScene>广告>按单元广告>新建展示广告 （自动广告）

  // 万维广告
  AD_WWADS_ID: process.env.NEXT_PUBLIC_WWAD_ID || null, // https://wwads.cn/ 创建您的万维广告单元ID
  AD_WWADS_BLOCK_DETECT: process.env.NEXT_PUBLIC_WWADS_AD_BLOCK_DETECT || false, // 是否开启WWADS广告屏蔽插件检测,开启后会在广告位上以文字提示 @see https://github.com/bytegravity/whitelist-wwads

  // END<----营收相关

  // 自定义配置notion数据库字段名
  NOTION_PROPERTY_NAME: {
    password: process.env.NEXT_PUBLIC_NOTION_PROPERTY_PASSWORD || 'password',
    type: process.env.NEXT_PUBLIC_NOTION_PROPERTY_TYPE || 'type', // 文章类型，
    type_post: process.env.NEXT_PUBLIC_NOTION_PROPERTY_TYPE_POST || 'Post', // 当type文章类型与此值相同时，为博文。
    type_page: process.env.NEXT_PUBLIC_NOTION_PROPERTY_TYPE_PAGE || 'Page', // 当type文章类型与此值相同时，为单页。
    type_notice:
          process.env.NEXT_PUBLIC_NOTION_PROPERTY_TYPE_NOTICE || 'Notice', // 当type文章类型与此值相同时，为公告。
    type_menu: process.env.NEXT_PUBLIC_NOTION_PROPERTY_TYPE_MENU || 'Menu', // 当type文章类型与此值相同时，为菜单。
    type_sub_menu:
          process.env.NEXT_PUBLIC_NOTION_PROPERTY_TYPE_SUB_MENU || 'SubMenu', // 当type文章类型与此值相同时，为子菜单。
    title: process.env.NEXT_PUBLIC_NOTION_PROPERTY_TITLE || 'title', // 文章标题
    status: process.env.NEXT_PUBLIC_NOTION_PROPERTY_STATUS || 'status',
    status_publish:
          process.env.NEXT_PUBLIC_NOTION_PROPERTY_STATUS_PUBLISH || 'Published', // 当status状态值与此相同时为发布，可以为中文
    status_invisible:
          process.env.NEXT_PUBLIC_NOTION_PROPERTY_STATUS_INVISIBLE || 'Invisible', // 当status状态值与此相同时为隐藏发布，可以为中文 ， 除此之外其他页面状态不会显示在博客上
    summary: process.env.NEXT_PUBLIC_NOTION_PROPERTY_SUMMARY || 'summary',
    slug: process.env.NEXT_PUBLIC_NOTION_PROPERTY_SLUG || 'slug',
    category: process.env.NEXT_PUBLIC_NOTION_PROPERTY_CATEGORY || 'category',
    date: process.env.NEXT_PUBLIC_NOTION_PROPERTY_DATE || 'date',
    tags: process.env.NEXT_PUBLIC_NOTION_PROPERTY_TAGS || 'tags',
    icon: process.env.NEXT_PUBLIC_NOTION_PROPERTY_ICON || 'icon'
  },

  // RSS订阅
  ENABLE_RSS: process.env.NEXT_PUBLIC_ENABLE_RSS || true, // 是否开启RSS订阅功能
  MAILCHIMP_LIST_ID: process.env.MAILCHIMP_LIST_ID || null, // 开启mailichimp邮件订阅 客户列表ID ，具体使用方法参阅文档
  MAILCHIMP_API_KEY: process.env.MAILCHIMP_API_KEY || null, // 开启mailichimp邮件订阅 APIkey

  // 作废配置
  AVATAR: process.env.NEXT_PUBLIC_AVATAR || '/avatar.svg', // 作者头像，被notion中的ICON覆盖。若无ICON则取public目录下的avatar.png
  TITLE: process.env.NEXT_PUBLIC_TITLE || 'NotionNext BLOG', // 站点标题 ，被notion中的页面标题覆盖；此处请勿留空白，否则服务器无法编译
  HOME_BANNER_IMAGE:
        process.env.NEXT_PUBLIC_HOME_BANNER_IMAGE || '/bg_image.jpg', // 首页背景大图, 会被notion中的封面图覆盖，若无封面图则会使用代码中的 /public/bg_image.jpg 文件
  DESCRIPTION:
        process.env.NEXT_PUBLIC_DESCRIPTION || '这是一个由NotionNext生成的站点', // 站点描述，被notion中的页面描述覆盖

  // 网站图片
  IMG_LAZY_LOAD_PLACEHOLDER: process.env.NEXT_PUBLIC_IMG_LAZY_LOAD_PLACEHOLDER || 'data:image/gif;base64,R0lGODlhAQABAIAAAP///wAAACH5BAEAAAAALAAAAAABAAEAAAICRAEAOw==', // 懒加载占位图片地址，支持base64或url
  IMG_URL_TYPE: process.env.NEXT_PUBLIC_IMG_TYPE || 'Notion', // 此配置已失效，请勿使用；AMAZON方案不再支持，仅支持Notion方案。 ['Notion','AMAZON'] 站点图片前缀 默认 Notion:(https://notion.so/images/xx) ， AMAZON(https://s3.us-west-2.amazonaws.com/xxx)
  IMG_SHADOW: process.env.NEXT_PUBLIC_IMG_SHADOW || false, // 文章图片是否自动添加阴影
  IMG_COMPRESS_WIDTH: process.env.NEXT_PUBLIC_IMG_COMPRESS_WIDTH || 800, // Notion图片压缩宽度

  // 开发相关
  NOTION_ACCESS_TOKEN: process.env.NOTION_ACCESS_TOKEN || '', // Useful if you prefer not to make your database public
  DEBUG: process.env.NEXT_PUBLIC_DEBUG || false, // 是否显示调试按钮
  ENABLE_CACHE: process.env.ENABLE_CACHE || process.env.npm_lifecycle_event === 'build', // 缓存在开发调试和打包过程中选择性开启，正式部署开启此功能意义不大。
  isProd: process.env.VERCEL_ENV === 'production', // distinguish between development and production environment (ref: https://vercel.com/docs/environment-variables#system-environment-variables)  isProd: process.env.VERCEL_ENV === 'production' // distinguish between development and production environment (ref: https://vercel.com/docs/environment-variables#system-environment-variables)
  BUNDLE_ANALYZER: process.env.ANALYZE === 'true' || false, // 是否展示编译依赖内容与大小
  VERSION: process.env.NEXT_PUBLIC_VERSION // 版本号
}

module.exports = BLOG<|MERGE_RESOLUTION|>--- conflicted
+++ resolved
@@ -1,33 +1,22 @@
 // 注: process.env.XX是Vercel的环境变量，配置方式见：https://docs.tangly1024.com/article/how-to-config-notion-next#c4768010ae7d44609b744e79e2f9959a
 const BLOG = {
-<<<<<<< HEAD
-  NOTION_PAGE_ID: process.env.NOTION_PAGE_ID || '4c7d20a37dd5489287f98d63f938c712', // Important page_id！！！Duplicate Template from  https://www.notion.so/tanghh/02ab3b8678004aa69e9e415905ef32a5
-  PSEUDO_STATIC: false, // 伪静态路径，开启后所有文章URL都以 .html 结尾。
-  LANG: process.env.NEXT_PUBLIC_LANG || 'zh-CN', // e.g 'zh-CN','en-US'  see /lib/lang.js for more.
-=======
   // Important page_id！！！Duplicate Template from  https://www.notion.so/tanghh/02ab3b8678004aa69e9e415905ef32a5
   NOTION_PAGE_ID:
-        process.env.NOTION_PAGE_ID || '02ab3b8678004aa69e9e415905ef32a5',
+        process.env.NOTION_PAGE_ID || '4c7d20a37dd5489287f98d63f938c712',
   PSEUDO_STATIC: process.env.NEXT_PUBLIC_PSEUDO_STATIC || false, // 伪静态路径，开启后所有文章URL都以 .html 结尾。
->>>>>>> 82dea161
   NEXT_REVALIDATE_SECOND: process.env.NEXT_PUBLIC_REVALIDATE_SECOND || 5, // 更新内容缓存间隔 单位(秒)；即每个页面有5秒的纯静态期、此期间无论多少次访问都不会抓取notion数据；调大该值有助于节省Vercel资源、同时提升访问速率，但也会使文章更新有延迟。
-  THEME: process.env.NEXT_PUBLIC_THEME || 'simple', // 当前主题，在themes文件夹下可找到所有支持的主题；主题名称就是文件夹名，例如 example,fukasawa,gitbook,heo,hexo,landing,matery,medium,next,nobelium,plog,simple
+  THEME: process.env.NEXT_PUBLIC_THEME || 'hexo', // 当前主题，在themes文件夹下可找到所有支持的主题；主题名称就是文件夹名，例如 example,fukasawa,gitbook,heo,hexo,landing,matery,medium,next,nobelium,plog,simple
   THEME_SWITCH: process.env.NEXT_PUBLIC_THEME_SWITCH || false, // 是否显示切换主题按钮
-<<<<<<< HEAD
-  SINCE: 2021, // e.g if leave this empty, current year will be used.
-=======
   LANG: process.env.NEXT_PUBLIC_LANG || 'zh-CN', // e.g 'zh-CN','en-US'  see /lib/lang.js for more.
   SINCE: process.env.NEXT_SINCE || 2021, // e.g if leave this empty, current year will be used.
->>>>>>> 82dea161
   APPEARANCE: process.env.NEXT_PUBLIC_APPEARANCE || 'light', // ['light', 'dark', 'auto'], // light 日间模式 ， dark夜间模式， auto根据时间和主题自动夜间模式
   APPEARANCE_DARK_TIME: process.env.NEXT_PUBLIC_APPEARANCE_DARK_TIME || [18, 6], // 夜间模式起至时间，false时关闭根据时间自动切换夜间模式
 
   // 3.14.1版本后，欢迎语在此配置，英文逗号隔开 ,  即可支持多个欢迎语打字效果。
-  GREETING_WORDS: process.env.NEXT_PUBLIC_GREETING_WORDS || 'Hi，我是一个程序员, Hi，我是一个打工人,Hi，我是一个干饭人,欢迎来到我的博客🎉',
+  GREETING_WORDS: process.env.NEXT_PUBLIC_GREETING_WORDS || '热爱生活,热爱彼此,要相信相信的力量,欢迎来到我的博客',
 
   CUSTOM_MENU: process.env.NEXT_PUBLIC_CUSTOM_MENU || false, // 支持Menu 类型，从3.12.0版本起，各主题将逐步支持灵活的二级菜单配置，替代了原来的Page类型，此配置是试验功能、默认关闭。
 
-<<<<<<< HEAD
   AUTHOR: '老胡', // 作者
   BIO: '华强北搬砖人', // 作者简介
   LINK: 'https://madeinhqb.com', // 网站地址
@@ -40,19 +29,6 @@
   CONTACT_GITHUB: '', // 你的github个人主页
   CONTACT_TELEGRAM: 'https://t.me/laohu2049', // 你的telegram 地址 例如 https://t.me/tangly_1024
   CONTACT_LINKEDIN: '', // 你的linkedIn 首页
-=======
-  AUTHOR: process.env.NEXT_PUBLIC_AUTHOR || 'NotionNext', // 您的昵称 例如 tangly1024
-  BIO: process.env.NEXT_PUBLIC_BIO || '一个普通的干饭人🍚', // 作者简介
-  LINK: process.env.NEXT_PUBLIC_LINK || 'https://tangly1024.com', // 网站地址
-  KEYWORDS: process.env.NEXT_PUBLIC_KEYWORD || 'Notion, 博客', // 网站关键词 英文逗号隔开
-
-  // 社交链接，不需要可留空白，例如 CONTACT_WEIBO:''
-  CONTACT_EMAIL: process.env.NEXT_PUBLIC_CONTACT_EMAIL || '', // 邮箱地址 例如mail@tangly1024.com
-  CONTACT_WEIBO: process.env.NEXT_PUBLIC_CONTACT_WEIBO || '', // 你的微博个人主页
-  CONTACT_TWITTER: process.env.NEXT_PUBLIC_CONTACT_TWITTER || '', // 你的twitter个人主页
-  CONTACT_GITHUB: process.env.NEXT_PUBLIC_CONTACT_GITHUB || '', // 你的github个人主页 例如 https://github.com/tangly1024
-  CONTACT_TELEGRAM: process.env.NEXT_PUBLIC_CONTACT_TELEGRAM || '', // 你的telegram 地址 例如 https://t.me/tangly_1024
-  CONTACT_LINKEDIN: process.env.NEXT_PUBLIC_CONTACT_LINKEDIN || '', // 你的linkedIn 首页
   CONTACT_INSTAGRAM: process.env.NEXT_PUBLIC_CONTACT_INSTAGRAM || '', // 您的instagram地址
   CONTACT_BILIBILI: process.env.NEXT_PUBLIC_CONTACT_BILIBILI || '', // B站主页
   CONTACT_YOUTUBE: process.env.NEXT_PUBLIC_CONTACT_YOUTUBE || '', // Youtube主页
@@ -60,7 +36,6 @@
   NOTION_HOST: process.env.NEXT_PUBLIC_NOTION_HOST || 'https://www.notion.so', // Notion域名，您可以选择用自己的域名进行反向代理，如果不懂得什么是反向代理，请勿修改此项
 
   BLOG_FAVICON: process.env.NEXT_PUBLIC_FAVICON || '/favicon.ico', // blog favicon 配置, 默认使用 /public/favicon.ico，支持在线图片，如 https://img.imesong.com/favicon.png
->>>>>>> 82dea161
 
   RANDOM_IMAGE_URL: process.env.NEXT_PUBLIC_RANDOM_IMAGE_URL || '', // 随机图片API,如果未配置下面的关键字，主页封面，头像，文章封面图都会被替换为随机图片
   RANDOM_IMAGE_REPLACE_TEXT: process.env.NEXT_PUBLIC_RANDOM_IMAGE_NOT_REPLACE_TEXT || 'images.unsplash.com', // 触发替换图片的 url 关键字(多个支持用英文逗号分开)，只有图片地址中包含此关键字才会替换为上方随机图片url
@@ -217,17 +192,12 @@
   WEB_WHIZ_CHAT_BOT_ID: process.env.NEXT_PUBLIC_WEB_WHIZ_CHAT_BOT_ID || null, // 在后台获取ID
 
   // 悬浮挂件
-<<<<<<< HEAD
+
   WIDGET_PET: process.env.NEXT_PUBLIC_WIDGET_PET || false, // 是否显示宠物挂件
-  WIDGET_PET_LINK: process.env.NEXT_PUBLIC_WIDGET_PET_LINK || 'https://cdn.jsdelivr.net/npm/live2d-widget-model-wanko@1.0.5/assets/wanko.model.json', // 挂件模型地址 @see https://github.com/xiazeyu/live2d-widget-models
-  WIDGET_PET_SWITCH_THEME: true, // 点击宠物挂件切换博客主题
-=======
-  WIDGET_PET: process.env.NEXT_PUBLIC_WIDGET_PET || true, // 是否显示宠物挂件
   WIDGET_PET_LINK:
         process.env.NEXT_PUBLIC_WIDGET_PET_LINK ||
         'https://cdn.jsdelivr.net/npm/live2d-widget-model-wanko@1.0.5/assets/wanko.model.json', // 挂件模型地址 @see https://github.com/xiazeyu/live2d-widget-models
   WIDGET_PET_SWITCH_THEME: process.env.NEXT_PUBLIC_WIDGET_PET_SWITCH_THEME || true, // 点击宠物挂件切换博客主题
->>>>>>> 82dea161
 
   // 音乐播放插件
   MUSIC_PLAYER: process.env.NEXT_PUBLIC_MUSIC_PLAYER || false, // 是否使用音乐播放插件
@@ -300,18 +270,12 @@
   COMMENT_GISCUS_CROSSORIGIN:
         process.env.NEXT_PUBLIC_COMMENT_GISCUS_CROSSORIGIN || 'anonymous', // 你的 Giscus 可以跨網域, 預設 'anonymous'
 
-<<<<<<< HEAD
   COMMENT_CUSDIS_APP_ID: process.env.NEXT_PUBLIC_COMMENT_CUSDIS_APP_ID || '222af4ac-b656-4c5c-810d-9a8b1a1bc4e5', // data-app-id 36位 see https://cusdis.com/
-  COMMENT_CUSDIS_HOST: process.env.NEXT_PUBLIC_COMMENT_CUSDIS_HOST || 'https://cusdis.com', // data-host, change this if you're using self-hosted version
-  COMMENT_CUSDIS_SCRIPT_SRC: process.env.NEXT_PUBLIC_COMMENT_CUSDIS_SCRIPT_SRC || 'https://cusdis.com/js/cusdis.es.js', // change this if you're using self-hosted version
-=======
-  COMMENT_CUSDIS_APP_ID: process.env.NEXT_PUBLIC_COMMENT_CUSDIS_APP_ID || '', // data-app-id 36位 see https://cusdis.com/
   COMMENT_CUSDIS_HOST:
         process.env.NEXT_PUBLIC_COMMENT_CUSDIS_HOST || 'https://cusdis.com', // data-host, change this if you're using self-hosted version
   COMMENT_CUSDIS_SCRIPT_SRC:
         process.env.NEXT_PUBLIC_COMMENT_CUSDIS_SCRIPT_SRC ||
         '/js/cusdis.es.js', // change this if you're using self-hosted version
->>>>>>> 82dea161
 
   // gitalk评论插件 更多参考 https://gitalk.github.io/
   COMMENT_GITALK_REPO: process.env.NEXT_PUBLIC_COMMENT_GITALK_REPO || '', // 你的Github仓库名，例如 'NotionNext'
