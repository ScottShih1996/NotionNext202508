// 注: process.env.XX是Vercel的环境变量，配置方式见：https://docs.tangly1024.com/article/how-to-config-notion-next#c4768010ae7d44609b744e79e2f9959a
const BLOG = {
  // Important page_id！！！Duplicate Template from  https://www.notion.so/tanghh/02ab3b8678004aa69e9e415905ef32a5
  NOTION_PAGE_ID:
        process.env.NOTION_PAGE_ID || '02ab3b8678004aa69e9e415905ef32a5',
  PSEUDO_STATIC: process.env.NEXT_PUBLIC_PSEUDO_STATIC || false, // 伪静态路径，开启后所有文章URL都以 .html 结尾。
  NEXT_REVALIDATE_SECOND: process.env.NEXT_PUBLIC_REVALIDATE_SECOND || 5, // 更新内容缓存间隔 单位(秒)；即每个页面有5秒的纯静态期、此期间无论多少次访问都不会抓取notion数据；调大该值有助于节省Vercel资源、同时提升访问速率，但也会使文章更新有延迟。
  THEME: process.env.NEXT_PUBLIC_THEME || 'heo', // 当前主题，在themes文件夹下可找到所有支持的主题；主题名称就是文件夹名，例如 example,fukasawa,gitbook,heo,hexo,landing,matery,medium,next,nobelium,plog,simple
  THEME_SWITCH: process.env.NEXT_PUBLIC_THEME_SWITCH || false, // 是否显示切换主题按钮
  LANG: process.env.NEXT_PUBLIC_LANG || 'zh-CN', // e.g 'zh-CN','en-US'  see /lib/lang.js for more.
  SINCE: 2021, // e.g if leave this empty, current year will be used.
  APPEARANCE: process.env.NEXT_PUBLIC_APPEARANCE || 'light', // ['light', 'dark', 'auto'], // light 日间模式 ， dark夜间模式， auto根据时间和主题自动夜间模式
  APPEARANCE_DARK_TIME: process.env.NEXT_PUBLIC_APPEARANCE_DARK_TIME || [18, 6], // 夜间模式起至时间，false时关闭根据时间自动切换夜间模式

  IS_TAG_COLOR_DISTINGUISHED: process.env.NEXT_PUBLIC_IS_TAG_COLOR_DISTINGUISHED === 'true' || true, // 对于名称相同的tag是否区分tag的颜色

  // 3.14.1版本后，欢迎语在此配置，英文逗号隔开 ,  即可支持多个欢迎语打字效果。
  GREETING_WORDS: process.env.NEXT_PUBLIC_GREETING_WORDS || 'Hi，我是一个打工人,Hi，我是一个干饭人,欢迎来到我的博客🎉',

  CUSTOM_MENU: process.env.NEXT_PUBLIC_CUSTOM_MENU || true, // 支持Menu 类型，从3.12.0版本起，各主题将逐步支持灵活的二级菜单配置，替代了原来的Page类型，此配置是试验功能、默认关闭。

  AUTHOR: process.env.NEXT_PUBLIC_AUTHOR || '', // 您的昵称 例如 tangly1024
  BIO: process.env.NEXT_PUBLIC_BIO || '', // 作者简介
  LINK: process.env.NEXT_PUBLIC_LINK || '', // 网站地址
  KEYWORDS: process.env.NEXT_PUBLIC_KEYWORD || '', // 网站关键词 英文逗号隔开

  // 社交链接，不需要可留空白，例如 CONTACT_WEIBO:''
  CONTACT_EMAIL: process.env.NEXT_PUBLIC_CONTACT_EMAIL || '', // 邮箱地址 例如mail@tangly1024.com
  CONTACT_WEIBO: process.env.NEXT_PUBLIC_CONTACT_WEIBO || '', // 你的微博个人主页
  CONTACT_TWITTER: process.env.NEXT_PUBLIC_CONTACT_TWITTER || '', // 你的twitter个人主页
  CONTACT_GITHUB: process.env.NEXT_PUBLIC_CONTACT_GITHUB || '', // 你的github个人主页 例如 https://github.com/tangly1024
  CONTACT_TELEGRAM: process.env.NEXT_PUBLIC_CONTACT_TELEGRAM || '', // 你的telegram 地址 例如 https://t.me/tangly_1024
  CONTACT_LINKEDIN: process.env.NEXT_PUBLIC_CONTACT_LINKEDIN || '', // 你的linkedIn 首页
  CONTACT_INSTAGRAM: process.env.NEXT_PUBLIC_CONTACT_INSTAGRAM || '', // 您的instagram地址
  CONTACT_BILIBILI: process.env.NEXT_PUBLIC_CONTACT_BILIBILI || '', // B站主页
  CONTACT_YOUTUBE: process.env.NEXT_PUBLIC_CONTACT_YOUTUBE || '', // Youtube主页
  CONTACT_NETEASE: process.env.NEXT_PUBLIC_CONTACT_NETEASE || '', // 网易云音乐主页
  

  NOTION_HOST: process.env.NEXT_PUBLIC_NOTION_HOST || 'https://www.notion.so', // Notion域名，您可以选择用自己的域名进行反向代理，如果不懂得什么是反向代理，请勿修改此项

  BLOG_FAVICON: process.env.NEXT_PUBLIC_FAVICON || '/favicon.ico', // blog favicon 配置, 默认使用 /public/favicon.ico，支持在线图片，如 https://img.imesong.com/favicon.png

  IMAGE_COMPRESS_WIDTH: process.env.NEXT_PUBLIC_IMAGE_COMPRESS_WIDTH || 800, // 图片压缩宽度默认值，作用于博客封面和文章内容 越小加载图片越快
  IMAGE_ZOOM_IN_WIDTH: process.env.NEXT_PUBLIC_IMAGE_ZOOM_IN_WIDTH || 1200, // 文章图片点击放大后的画质宽度，不代表在网页中的实际展示宽度
  RANDOM_IMAGE_URL: process.env.NEXT_PUBLIC_RANDOM_IMAGE_URL || '', // 随机图片API,如果未配置下面的关键字，主页封面，头像，文章封面图都会被替换为随机图片
  RANDOM_IMAGE_REPLACE_TEXT: process.env.NEXT_PUBLIC_RANDOM_IMAGE_NOT_REPLACE_TEXT || 'images.unsplash.com', // 触发替换图片的 url 关键字(多个支持用英文逗号分开)，只有图片地址中包含此关键字才会替换为上方随机图片url
  // eg: images.unsplash.com(notion图床的所有图片都会替换),如果你在 notion 里已经添加了一个随机图片 url，恰巧那个服务跑路或者挂掉，想一键切换所有配图可以将该 url 配置在这里
  // 默认下会将你上传到 notion的主页封面图和头像也给替换，建议将主页封面图和头像放在其他图床，在 notion 里配置 link 即可。

  // START ************网站字体*****************
  // ['font-serif','font-sans'] 两种可选，分别是衬线和无衬线: 参考 https://www.jianshu.com/p/55e410bd2115
  // 后面空格隔开的font-light的字体粗细，留空是默认粗细；参考 https://www.tailwindcss.cn/docs/font-weight
  FONT_STYLE: process.env.NEXT_PUBLIC_FONT_STYLE || 'font-sans font-light',
  // 字体CSS 例如 https://npm.elemecdn.com/lxgw-wenkai-webfont@1.6.0/style.css
  FONT_URL: [
    // 'https://npm.elemecdn.com/lxgw-wenkai-webfont@1.6.0/style.css',
    'https://fonts.googleapis.com/css?family=Bitter&display=swap',
    'https://fonts.googleapis.com/css2?family=Noto+Sans+SC:wght@300&display=swap',
    'https://fonts.googleapis.com/css2?family=Noto+Serif+SC:wght@300&display=swap'
  ],
  // 无衬线字体 例如'"LXGW WenKai"'
  FONT_SANS: [
    // '"LXGW WenKai"',
    '"PingFang SC"',
    '-apple-system',
    'BlinkMacSystemFont',
    '"Hiragino Sans GB"',
    '"Microsoft YaHei"',
    '"Segoe UI Emoji"',
    '"Segoe UI Symbol"',
    '"Segoe UI"',
    '"Noto Sans SC"',
    'HarmonyOS_Regular',
    '"Helvetica Neue"',
    'Helvetica',
    '"Source Han Sans SC"',
    'Arial',
    'sans-serif',
    '"Apple Color Emoji"'
  ],
  // 衬线字体 例如'"LXGW WenKai"'
  FONT_SERIF: [
    // '"LXGW WenKai"',
    'Bitter',
    '"Noto Serif SC"',
    'SimSun',
    '"Times New Roman"',
    'Times',
    'serif',
    '"Segoe UI Emoji"',
    '"Segoe UI Symbol"',
    '"Apple Color Emoji"'
  ],
  FONT_AWESOME: process.env.NEXT_PUBLIC_FONT_AWESOME_PATH || 'https://cdnjs.cloudflare.com/ajax/libs/font-awesome/6.4.0/css/all.min.css', // font-awesome 字体图标地址; 可选 /css/all.min.css ， https://lf9-cdn-tos.bytecdntp.com/cdn/expire-1-M/font-awesome/6.0.0/css/all.min.css

  // END ************网站字体*****************

  // 路径和组件映射，不同路径分别展示主题的什么组件
  LAYOUT_MAPPINGS: {
    '-1': 'LayoutBase',
    '/': 'LayoutIndex',
    '/archive': 'LayoutArchive',
    '/page/[page]': 'LayoutPostList',
    '/category/[category]': 'LayoutPostList',
    '/category/[category]/page/[page]': 'LayoutPostList',
    '/tag/[tag]': 'LayoutPostList',
    '/tag/[tag]/page/[page]': 'LayoutPostList',
    '/search': 'LayoutSearch',
    '/search/[keyword]': 'LayoutSearch',
    '/search/[keyword]/page/[page]': 'LayoutSearch',
    '/404': 'Layout404',
    '/tag': 'LayoutTagIndex',
    '/category': 'LayoutCategoryIndex',
    '/[prefix]': 'LayoutSlug',
    '/[prefix]/[slug]': 'LayoutSlug',
    '/[prefix]/[slug]/[...suffix]': 'LayoutSlug',
    '/signin': 'LayoutSignIn',
    '/signup': 'LayoutSignUp'
  },

  CAN_COPY: process.env.NEXT_PUBLIC_CAN_COPY || true, // 是否允许复制页面内容 默认允许，如果设置为false、则全栈禁止复制内容。
<<<<<<< HEAD
  CUSTOM_RIGHT_CLICK_CONTEXT_MENU: process.env.NEXT_PUBLIC_CUSTOM_RIGHT_CLICK_CONTEXT_MENU || false, // 自定义右键菜单，覆盖系统菜单
  CUSTOM_RIGHT_CLICK_CONTEXT_MENU_THEME_SWITCH: process.env.NEXT_PUBLIC_CUSTOM_RIGHT_CLICK_CONTEXT_MENU_THEME_SWITCH || true,
=======
  // 自定义右键菜单
  CUSTOM_RIGHT_CLICK_CONTEXT_MENU: process.env.NEXT_PUBLIC_CUSTOM_RIGHT_CLICK_CONTEXT_MENU || true, // 自定义右键菜单，覆盖系统菜单
  CUSTOM_RIGHT_CLICK_CONTEXT_MENU_THEME_SWITCH: process.env.NEXT_PUBLIC_CUSTOM_RIGHT_CLICK_CONTEXT_MENU_THEME_SWITCH || true, // 是否显示切换主题
  CUSTOM_RIGHT_CLICK_CONTEXT_MENU_DARK_MODE: process.env.NEXT_PUBLIC_CUSTOM_RIGHT_CLICK_CONTEXT_MENU_DARK_MODE || true, // 是否显示深色模式
  CUSTOM_RIGHT_CLICK_CONTEXT_MENU_SHARE_LINK: process.env.NEXT_PUBLIC_CUSTOM_RIGHT_CLICK_CONTEXT_MENU_SHARE_LINK || true, // 是否显示分享链接
  CUSTOM_RIGHT_CLICK_CONTEXT_MENU_RANDOM_POST: process.env.NEXT_PUBLIC_CUSTOM_RIGHT_CLICK_CONTEXT_MENU_RANDOM_POST || true, // 是否显示随机博客
  CUSTOM_RIGHT_CLICK_CONTEXT_MENU_CATEGORY: process.env.NEXT_PUBLIC_CUSTOM_RIGHT_CLICK_CONTEXT_MENU_CATEGORY || true, // 是否显示分类
  CUSTOM_RIGHT_CLICK_CONTEXT_MENU_TAG: process.env.NEXT_PUBLIC_CUSTOM_RIGHT_CLICK_CONTEXT_MENU_THEME_TAG || true, // 是否显示标签
>>>>>>> f8a7f491

  // 自定义外部脚本，外部样式
  CUSTOM_EXTERNAL_JS: [''], // e.g. ['http://xx.com/script.js','http://xx.com/script.js']
  CUSTOM_EXTERNAL_CSS: [''], // e.g. ['http://xx.com/style.css','http://xx.com/style.css']

  // 侧栏布局 是否反转(左变右,右变左) 已支持主题: hexo next medium fukasawa example
  LAYOUT_SIDEBAR_REVERSE: false,

  // 一个小插件展示你的facebook fan page~ @see https://tw.andys.pro/article/add-facebook-fanpage-notionnext
  FACEBOOK_PAGE_TITLE: process.env.NEXT_PUBLIC_FACEBOOK_PAGE_TITLE || null, // 邊欄 Facebook Page widget 的標題欄，填''則無標題欄 e.g FACEBOOK 粉絲團'
  FACEBOOK_PAGE: process.env.NEXT_PUBLIC_FACEBOOK_PAGE || null, // Facebook Page 的連結 e.g https://www.facebook.com/tw.andys.pro
  FACEBOOK_PAGE_ID: process.env.NEXT_PUBLIC_FACEBOOK_PAGE_ID || '', // Facebook Page ID 來啟用 messenger 聊天功能
  FACEBOOK_APP_ID: process.env.NEXT_PUBLIC_FACEBOOK_APP_ID || '', // Facebook App ID 來啟用 messenger 聊天功能 获取: https://developers.facebook.com/

  BEI_AN: process.env.NEXT_PUBLIC_BEI_AN || '', // 备案号 闽ICP备XXXXXXX

  // START********代码相关********
  // PrismJs 代码相关
  PRISM_JS_PATH: 'https://npm.elemecdn.com/prismjs@1.29.0/components/',
  PRISM_JS_AUTO_LOADER: 'https://npm.elemecdn.com/prismjs@1.29.0/plugins/autoloader/prism-autoloader.min.js',

  // 代码主题 @see https://github.com/PrismJS/prism-themes
  PRISM_THEME_PREFIX_PATH: process.env.NEXT_PUBLIC_PRISM_THEME_PREFIX_PATH || 'https://cdn.jsdelivr.net/npm/prismjs@1.29.0/themes/prism-okaidia.css', // 代码块默认主题
  PRISM_THEME_SWITCH: process.env.NEXT_PUBLIC_PRISM_THEME_SWITCH || false, // 是否开启浅色/深色模式代码主题切换； 开启后将显示以下两个主题
  PRISM_THEME_LIGHT_PATH: process.env.NEXT_PUBLIC_PRISM_THEME_LIGHT_PATH || 'https://cdn.jsdelivr.net/npm/prismjs@1.29.0/themes/prism-solarizedlight.css', // 浅色模式主题
  PRISM_THEME_DARK_PATH: process.env.NEXT_PUBLIC_PRISM_THEME_DARK_PATH || 'https://cdn.jsdelivr.net/npm/prismjs@1.29.0/themes/prism-okaidia.min.css', // 深色模式主题

  CODE_MAC_BAR: process.env.NEXT_PUBLIC_CODE_MAC_BAR || false, // 代码左上角显示mac的红黄绿图标
  CODE_LINE_NUMBERS: process.env.NEXT_PUBLIC_CODE_LINE_NUMBERS || true, // 是否显示行号
  CODE_COLLAPSE: process.env.NEXT_PUBLIC_CODE_COLLAPSE || false, // 是否折叠代码框
  // END********代码相关********

  // Mermaid 图表CDN
  MERMAID_CDN: process.env.NEXT_PUBLIC_MERMAID_CDN || 'https://cdnjs.cloudflare.com/ajax/libs/mermaid/10.2.4/mermaid.min.js', // CDN
  // QRCodeCDN
  QR_CODE_CDN: process.env.NEXT_PUBLIC_QR_CODE_CDN || 'https://cdnjs.cloudflare.com/ajax/libs/qrcodejs/1.0.0/qrcode.min.js',

  BACKGROUND_LIGHT: '#eeeeee', // use hex value, don't forget '#' e.g #fffefc
  BACKGROUND_DARK: '#000000', // use hex value, don't forget '#'
  SUB_PATH: '', // leave this empty unless you want to deploy in a folder

  POST_SHARE_BAR_ENABLE: process.env.NEXT_PUBLIC_POST_SHARE_BAR || '', // 文章分享功能 ，将在底部显示一个分享条
  POSTS_SHARE_SERVICES: process.env.NEXT_PUBLIC_POST_SHARE_SERVICES || '', // 分享的服務，按顺序显示,逗号隔开
  // 所有支持的分享服务：link(复制链接),wechat(微信),qq,weibo(微博),email(邮件),facebook,twitter,telegram,messenger,line,reddit,whatsapp,linkedin,vkshare,okshare,tumblr,livejournal,mailru,viber,workplace,pocket,instapaper,hatena

  POST_URL_PREFIX: process.env.NEXT_PUBLIC_POST_URL_PREFIX || 'article',
  // POST类型文章的默认路径前缀，例如默认POST类型的路径是  /article/[slug]
  // 如果此项配置为 '' 空， 则文章将没有前缀路径，使用场景： 希望文章前缀路径为 /post 的情况 支持多级
  // 支援類似 WP 可自訂文章連結格式的功能：https://wordpress.org/documentation/article/customize-permalinks/，目前只先實作 %year%/%month%/%day%
  // 例：如想連結改成前綴 article + 時間戳記，可變更為： 'article/%year%/%month%/%day%'

  POST_LIST_STYLE: process.env.NEXT_PUBLIC_POST_LIST_STYLE || 'page', // ['page','scroll] 文章列表样式:页码分页、单页滚动加载
  POST_LIST_PREVIEW: process.env.NEXT_PUBLIC_POST_PREVIEW || 'false', //  是否在列表加载文章预览
  POST_PREVIEW_LINES: 12, // 预览博客行数
  POST_RECOMMEND_COUNT: 6, // 推荐文章数量
  POSTS_PER_PAGE: 12, // post counts per page
  POSTS_SORT_BY: process.env.NEXT_PUBLIC_POST_SORT_BY || 'notion', // 排序方式 'date'按时间,'notion'由notion控制

  POST_WAITING_TIME_FOR_404: process.env.NEXT_PUBLIC_POST_WAITING_TIME_FOR_404 || '8', // 文章加载超时时间，单位秒；超时后跳转到404页面

  ALGOLIA_APP_ID: process.env.NEXT_PUBLIC_ALGOLIA_APP_ID || null, // 在这里查看 https://dashboard.algolia.com/account/api-keys/
  ALGOLIA_ADMIN_APP_KEY: process.env.ALGOLIA_ADMIN_APP_KEY || null, // 管理后台的KEY，不要暴露在代码中，在这里查看 https://dashboard.algolia.com/account/api-keys/
  ALGOLIA_SEARCH_ONLY_APP_KEY: process.env.NEXT_PUBLIC_ALGOLIA_SEARCH_ONLY_APP_KEY || null, // 客户端搜索用的KEY
  ALGOLIA_INDEX: process.env.NEXT_PUBLIC_ALGOLIA_INDEX || null, // 在Algolia中创建一个index用作数据库
  //   ALGOLIA_RECREATE_DATA: process.env.ALGOLIA_RECREATE_DATA || process.env.npm_lifecycle_event === 'build', // 为true时重新构建索引数据; 默认在build时会构建

  PREVIEW_CATEGORY_COUNT: 16, // 首页最多展示的分类数量，0为不限制
  PREVIEW_TAG_COUNT: 16, // 首页最多展示的标签数量，0为不限制

  POST_DISABLE_GALLERY_CLICK: process.env.NEXT_PUBLIC_POST_DISABLE_GALLERY_CLICK || false, // 画册视图禁止点击，方便在友链页面的画册插入链接

  //   ********动态特效相关********
  // 鼠标点击烟花特效
  FIREWORKS: process.env.NEXT_PUBLIC_FIREWORKS || true, // 开关
  // 烟花色彩，感谢 https://github.com/Vixcity 提交的色彩
  FIREWORKS_COLOR: [
    '255, 20, 97',
    '24, 255, 146',
    '90, 135, 255',
    '251, 243, 140'
  ],

  // 樱花飘落特效
  SAKURA: process.env.NEXT_PUBLIC_SAKURA || false, // 开关
  // 漂浮线段特效
  NEST: process.env.NEXT_PUBLIC_NEST || true, // 开关
  // 动态彩带特效
  FLUTTERINGRIBBON: process.env.NEXT_PUBLIC_FLUTTERINGRIBBON || false, // 开关
  // 静态彩带特效
  RIBBON: process.env.NEXT_PUBLIC_RIBBON || false, // 开关
  // 星空雨特效 黑夜模式才会生效
  STARRY_SKY: process.env.NEXT_PUBLIC_STARRY_SKY || false, // 开关

  //   ********挂件组件相关********
  // AI 文章摘要生成 @see https://docs_s.tianli0.top/
  TianliGPT_CSS: process.env.NEXT_PUBLIC_TIANLI_GPT_CSS || 'https://cdn1.tianli0.top/gh/zhheo/Post-Abstract-AI@0.15.2/tianli_gpt.css',
  TianliGPT_JS: process.env.NEXT_PUBLIC_TIANLI_GPT_JS || 'https://cdn1.tianli0.top/gh/zhheo/Post-Abstract-AI@0.15.2/tianli_gpt.js',
  TianliGPT_KEY: process.env.NEXT_PUBLIC_TIANLI_GPT_KEY || '',

  // Chatbase 是否显示chatbase机器人 https://www.chatbase.co/
  CHATBASE_ID: process.env.NEXT_PUBLIC_CHATBASE_ID || null,
  // WebwhizAI 机器人 @see https://github.com/webwhiz-ai/webwhiz
  WEB_WHIZ_ENABLED: process.env.NEXT_PUBLIC_WEB_WHIZ_ENABLED || false, // 是否显示
  WEB_WHIZ_BASE_URL: process.env.NEXT_PUBLIC_WEB_WHIZ_BASE_URL || 'https://api.webwhiz.ai', // 可以自建服务器
  WEB_WHIZ_CHAT_BOT_ID: process.env.NEXT_PUBLIC_WEB_WHIZ_CHAT_BOT_ID || null, // 在后台获取ID
  DIFY_CHATBOT_ENABLED: process.env.NEXT_PUBLIC_DIFY_CHATBOT_ENABLED || false,
  DIFY_CHATBOT_BASE_URL: process.env.NEXT_PUBLIC_DIFY_CHATBOT_BASE_URL || '',
  DIFY_CHATBOT_TOKEN: process.env.NEXT_PUBLIC_DIFY_CHATBOT_TOKEN || '',
  // 悬浮挂件
  WIDGET_PET: process.env.NEXT_PUBLIC_WIDGET_PET || true, // 是否显示宠物挂件
  WIDGET_PET_LINK:
        process.env.NEXT_PUBLIC_WIDGET_PET_LINK ||
        'https://cdn.jsdelivr.net/npm/live2d-widget-model-tororo/assets/tororo.model.json', // 挂件模型地址 @see https://github.com/xiazeyu/live2d-widget-models
  WIDGET_PET_SWITCH_THEME: process.env.NEXT_PUBLIC_WIDGET_PET_SWITCH_THEME || false, // 点击宠物挂件切换博客主题

  // 音乐播放插件
  MUSIC_PLAYER: process.env.NEXT_PUBLIC_MUSIC_PLAYER || true, // 是否使用音乐播放插件
  MUSIC_PLAYER_VISIBLE: process.env.NEXT_PUBLIC_MUSIC_PLAYER_VISIBLE || true, // 是否在左下角显示播放和切换，如果使用播放器，打开自动播放再隐藏，就会以类似背景音乐的方式播放，无法取消和暂停
  MUSIC_PLAYER_AUTO_PLAY:
        process.env.NEXT_PUBLIC_MUSIC_PLAYER_AUTO_PLAY || false, // 是否自动播放，不过自动播放时常不生效（移动设备不支持自动播放）
  MUSIC_PLAYER_LRC_TYPE: process.env.NEXT_PUBLIC_MUSIC_PLAYER_LRC_TYPE || '0', // 歌词显示类型，可选值： 3 | 1 | 0（0：禁用 lrc 歌词，1：lrc 格式的字符串，3：lrc 文件 url）（前提是有配置歌词路径，对 meting 无效）
  MUSIC_PLAYER_CDN_URL:
        process.env.NEXT_PUBLIC_MUSIC_PLAYER_CDN_URL ||
        'https://lf9-cdn-tos.bytecdntp.com/cdn/expire-1-M/aplayer/1.10.1/APlayer.min.js',
  MUSIC_PLAYER_ORDER: process.env.NEXT_PUBLIC_MUSIC_PLAYER_ORDER || 'random', // 默认播放方式，顺序 list，随机 random
  MUSIC_PLAYER_AUDIO_LIST: [
    // 示例音乐列表。除了以下配置外，还可配置歌词，具体配置项看此文档 https://aplayer.js.org/#/zh-Hans/
    {
      name: '风を共に舞う気持ち',
      artist: 'Falcom Sound Team jdk',
      url: 'https://music.163.com/song/media/outer/url?id=731419.mp3',
      cover:
            'https://p2.music.126.net/kn6ugISTonvqJh3LHLaPtQ==/599233837187278.jpg'
    },
    {
      name: '王都グランセル',
      artist: 'Falcom Sound Team jdk',
      url: 'https://music.163.com/song/media/outer/url?id=731355.mp3',
      cover:
            'https://p1.music.126.net/kn6ugISTonvqJh3LHLaPtQ==/599233837187278.jpg'
    }
  ],
  MUSIC_PLAYER_METING: process.env.NEXT_PUBLIC_MUSIC_PLAYER_METING || true, // 是否要开启 MetingJS，从平台获取歌单。会覆盖自定义的 MUSIC_PLAYER_AUDIO_LIST，更多配置信息：https://github.com/metowolf/MetingJS
  MUSIC_PLAYER_METING_SERVER:
        process.env.NEXT_PUBLIC_MUSIC_PLAYER_METING_SERVER || 'netease', // 音乐平台，[netease, tencent, kugou, xiami, baidu]
  MUSIC_PLAYER_METING_ID:
        process.env.NEXT_PUBLIC_MUSIC_PLAYER_METING_ID || '', // 对应歌单的 id
  MUSIC_PLAYER_METING_LRC_TYPE:
        process.env.NEXT_PUBLIC_MUSIC_PLAYER_METING_LRC_TYPE || '1', // 可选值： 3 | 1 | 0（0：禁用 lrc 歌词，1：lrc 格式的字符串，3：lrc 文件 url）

  //   ********挂件组件相关********
  // ----> 评论互动 可同时开启多个支持 WALINE VALINE GISCUS CUSDIS UTTERRANCES GITALK

  COMMENT_HIDE_SINGLE_TAB: process.env.NEXT_PUBLIC_COMMENT_HIDE_SINGLE_TAB || false, // Whether hide the tab when there's no tabs. 只有一个评论组件时是否隐藏切换组件的标签页

  // artalk 评论插件
  COMMENT_ARTALK_SERVER: process.env.NEXT_PUBLIC_COMMENT_ARTALK_SERVER || '', // ArtalkServert后端地址 https://artalk.js.org/guide/deploy.html
  COMMENT_ARTALK_JS: process.env.NEXT_PUBLIC_COMMENT_ARTALK_JS || 'https://cdnjs.cloudflare.com/ajax/libs/artalk/2.5.5/Artalk.js', // ArtalkServert js cdn
  COMMENT_ARTALK_CSS: process.env.NEXT_PUBLIC_COMMENT_ARTALK_CSS || 'https://cdnjs.cloudflare.com/ajax/libs/artalk/2.5.5/Artalk.css', // ArtalkServert css cdn

  // twikoo
  COMMENT_TWIKOO_ENV_ID: process.env.NEXT_PUBLIC_COMMENT_ENV_ID || '', // TWIKOO后端地址 腾讯云环境填envId；Vercel环境填域名，教程：https://tangly1024.com/article/notionnext-twikoo
  COMMENT_TWIKOO_COUNT_ENABLE: process.env.NEXT_PUBLIC_COMMENT_TWIKOO_COUNT_ENABLE || false, // 博客列表是否显示评论数
  COMMENT_TWIKOO_CDN_URL: process.env.NEXT_PUBLIC_COMMENT_TWIKOO_CDN_URL || '', // twikoo客户端cdn

  // utterance
  COMMENT_UTTERRANCES_REPO:
        process.env.NEXT_PUBLIC_COMMENT_UTTERRANCES_REPO || '', // 你的代码仓库名， 例如我是 'tangly1024/NotionNext'； 更多文档参考 https://utteranc.es/

  // giscus @see https://giscus.app/
  COMMENT_GISCUS_REPO: process.env.NEXT_PUBLIC_COMMENT_GISCUS_REPO || '', // 你的Github仓库名 e.g 'tangly1024/NotionNext'
  COMMENT_GISCUS_REPO_ID: process.env.NEXT_PUBLIC_COMMENT_GISCUS_REPO_ID || '', // 你的Github Repo ID e.g ( 設定完 giscus 即可看到 )
  COMMENT_GISCUS_CATEGORY_ID:
        process.env.NEXT_PUBLIC_COMMENT_GISCUS_CATEGORY_ID || '', // 你的Github Discussions 內的 Category ID ( 設定完 giscus 即可看到 )
  COMMENT_GISCUS_MAPPING:
        process.env.NEXT_PUBLIC_COMMENT_GISCUS_MAPPING || 'pathname', // 你的Github Discussions 使用哪種方式來標定文章, 預設 'pathname'
  COMMENT_GISCUS_REACTIONS_ENABLED:
        process.env.NEXT_PUBLIC_COMMENT_GISCUS_REACTIONS_ENABLED || '1', // 你的 Giscus 是否開啟文章表情符號 '1' 開啟 "0" 關閉 預設開啟
  COMMENT_GISCUS_EMIT_METADATA:
        process.env.NEXT_PUBLIC_COMMENT_GISCUS_EMIT_METADATA || '0', // 你的 Giscus 是否提取 Metadata '1' 開啟 '0' 關閉 預設關閉
  COMMENT_GISCUS_INPUT_POSITION:
        process.env.NEXT_PUBLIC_COMMENT_GISCUS_INPUT_POSITION || 'bottom', // 你的 Giscus 發表留言位置 'bottom' 尾部 'top' 頂部, 預設 'bottom'
  COMMENT_GISCUS_LANG: process.env.NEXT_PUBLIC_COMMENT_GISCUS_LANG || 'zh-CN', // 你的 Giscus 語言 e.g 'en', 'zh-TW', 'zh-CN', 預設 'en'
  COMMENT_GISCUS_LOADING:
        process.env.NEXT_PUBLIC_COMMENT_GISCUS_LOADING || 'lazy', // 你的 Giscus 載入是否漸進式載入, 預設 'lazy'
  COMMENT_GISCUS_CROSSORIGIN:
        process.env.NEXT_PUBLIC_COMMENT_GISCUS_CROSSORIGIN || 'anonymous', // 你的 Giscus 可以跨網域, 預設 'anonymous'

  COMMENT_CUSDIS_APP_ID: process.env.NEXT_PUBLIC_COMMENT_CUSDIS_APP_ID || '', // data-app-id 36位 see https://cusdis.com/
  COMMENT_CUSDIS_HOST:
        process.env.NEXT_PUBLIC_COMMENT_CUSDIS_HOST || 'https://cusdis.com', // data-host, change this if you're using self-hosted version
  COMMENT_CUSDIS_SCRIPT_SRC:
        process.env.NEXT_PUBLIC_COMMENT_CUSDIS_SCRIPT_SRC ||
        '/js/cusdis.es.js', // change this if you're using self-hosted version

  // gitalk评论插件 更多参考 https://gitalk.github.io/
  COMMENT_GITALK_REPO: process.env.NEXT_PUBLIC_COMMENT_GITALK_REPO || '', // 你的Github仓库名，例如 'NotionNext'
  COMMENT_GITALK_OWNER: process.env.NEXT_PUBLIC_COMMENT_GITALK_OWNER || '', // 你的用户名 e.g tangly1024
  COMMENT_GITALK_ADMIN: process.env.NEXT_PUBLIC_COMMENT_GITALK_ADMIN || '', // 管理员用户名、一般是自己 e.g 'tangly1024'
  COMMENT_GITALK_CLIENT_ID:
        process.env.NEXT_PUBLIC_COMMENT_GITALK_CLIENT_ID || '', // e.g 20位ID ， 在gitalk后台获取
  COMMENT_GITALK_CLIENT_SECRET:
        process.env.NEXT_PUBLIC_COMMENT_GITALK_CLIENT_SECRET || '', // e.g 40位ID， 在gitalk后台获取
  COMMENT_GITALK_DISTRACTION_FREE_MODE: false, // 类似facebook的无干扰模式
  COMMENT_GITALK_JS_CDN_URL: process.env.NEXT_PUBLIC_COMMENT_GITALK_JS_CDN_URL || 'https://cdn.jsdelivr.net/npm/gitalk@1/dist/gitalk.min.js', // gitalk客户端 js cdn
  COMMENT_GITALK_CSS_CDN_URL: process.env.NEXT_PUBLIC_COMMENT_GITALK_CSS_CDN_URL || 'https://cdn.jsdelivr.net/npm/gitalk@1/dist/gitalk.css', // gitalk客户端 css cdn

  COMMENT_GITTER_ROOM: process.env.NEXT_PUBLIC_COMMENT_GITTER_ROOM || '', // gitter聊天室 see https://gitter.im/ 不需要则留空
  COMMENT_DAO_VOICE_ID: process.env.NEXT_PUBLIC_COMMENT_DAO_VOICE_ID || '', // DaoVoice http://dashboard.daovoice.io/get-started
  COMMENT_TIDIO_ID: process.env.NEXT_PUBLIC_COMMENT_TIDIO_ID || '', // [tidio_id] -> //code.tidio.co/[tidio_id].js

  COMMENT_VALINE_CDN: process.env.NEXT_PUBLIC_VALINE_CDN || 'https://unpkg.com/valine@1.5.1/dist/Valine.min.js',
  COMMENT_VALINE_APP_ID: process.env.NEXT_PUBLIC_VALINE_ID || '', // Valine @see https://valine.js.org/quickstart.html 或 https://github.com/stonehank/react-valine#%E8%8E%B7%E5%8F%96app-id-%E5%92%8C-app-key
  COMMENT_VALINE_APP_KEY: process.env.NEXT_PUBLIC_VALINE_KEY || '',
  COMMENT_VALINE_SERVER_URLS: process.env.NEXT_PUBLIC_VALINE_SERVER_URLS || '', // 该配置适用于国内自定义域名用户, 海外版本会自动检测(无需手动填写) @see https://valine.js.org/configuration.html#serverURLs
  COMMENT_VALINE_PLACEHOLDER:
        process.env.NEXT_PUBLIC_VALINE_PLACEHOLDER || '抢个沙发吧~', // 可以搭配后台管理评论 https://github.com/DesertsP/Valine-Admin  便于查看评论，以及邮件通知，垃圾评论过滤等功能

  COMMENT_WALINE_SERVER_URL: process.env.NEXT_PUBLIC_WALINE_SERVER_URL || '', // 请配置完整的Waline评论地址 例如 hhttps://preview-waline.tangly1024.com @see https://waline.js.org/guide/get-started.html
  COMMENT_WALINE_RECENT: process.env.NEXT_PUBLIC_WALINE_RECENT || false, // 最新评论

  // 此评论系统基于WebMention，细节可参考https://webmention.io
  // 它是一个基于IndieWeb理念的开放式评论系统，下方COMMENT_WEBMENTION包含的属性皆需配置：
  // ENABLE: 是否开启
  // AUTH: Webmention使用的IndieLogin，可使用Twitter或Github个人页面连结
  // HOSTNAME: Webmention绑定之网域，通常即为本站网址
  // TWITTER_USERNAME: 评论显示区域需要的资讯
  // TOKEN: Webmention的API token
  COMMENT_WEBMENTION: {
    ENABLE: process.env.NEXT_PUBLIC_WEBMENTION_ENABLE || false,
    AUTH: process.env.NEXT_PUBLIC_WEBMENTION_AUTH || '',
    HOSTNAME: process.env.NEXT_PUBLIC_WEBMENTION_HOSTNAME || '',
    TWITTER_USERNAME: process.env.NEXT_PUBLIC_TWITTER_USERNAME || '',
    TOKEN: process.env.NEXT_PUBLIC_WEBMENTION_TOKEN || ''
  },

  // <---- 评论插件

  // ----> 站点统计
  ANALYTICS_VERCEL: process.env.NEXT_PUBLIC_ANALYTICS_VERCEL || true, // vercel自带的统计 https://vercel.com/docs/concepts/analytics/quickstart https://github.com/tangly1024/NotionNext/issues/897
  ANALYTICS_BUSUANZI_ENABLE: process.env.NEXT_PUBLIC_ANALYTICS_BUSUANZI_ENABLE || true, // 展示网站阅读量、访问数 see http://busuanzi.ibruce.info/
  ANALYTICS_BAIDU_ID: process.env.NEXT_PUBLIC_ANALYTICS_BAIDU_ID || '', // e.g 只需要填写百度统计的id，[baidu_id] -> https://hm.baidu.com/hm.js?[baidu_id]
  ANALYTICS_CNZZ_ID: process.env.NEXT_PUBLIC_ANALYTICS_CNZZ_ID || '', // 只需要填写站长统计的id, [cnzz_id] -> https://s9.cnzz.com/z_stat.php?id=[cnzz_id]&web_id=[cnzz_id]
  ANALYTICS_GOOGLE_ID: process.env.NEXT_PUBLIC_ANALYTICS_GOOGLE_ID || '', // 谷歌Analytics的id e.g: G-XXXXXXXXXX
  
// 51la 站点统计 https://www.51.la/
  ANALYTICS_51LA_ID: process.env.NEXT_PUBLIC_ANALYTICS_51LA_ID || '', // id，在51la后台获取 参阅 https://docs.tangly1024.com/article/notion-next-51-la
  ANALYTICS_51LA_CK: process.env.NEXT_PUBLIC_ANALYTICS_51LA_CK || '', // ck，在51la后台获取
  
  // ACKEE网站访客统计工具
  ANALYTICS_ACKEE_TRACKER: process.env.NEXT_PUBLIC_ANALYTICS_ACKEE_TRACKER || '', // e.g 'https://ackee.tangly1024.com/tracker.js'
  ANALYTICS_ACKEE_DATA_SERVER: process.env.NEXT_PUBLIC_ANALYTICS_ACKEE_DATA_SERVER || '', // e.g https://ackee.tangly1024.com , don't end with a slash
  ANALYTICS_ACKEE_DOMAIN_ID: process.env.NEXT_PUBLIC_ANALYTICS_ACKEE_DOMAIN_ID || '', // e.g '82e51db6-dec2-423a-b7c9-b4ff7ebb3302'

  SEO_GOOGLE_SITE_VERIFICATION:
        process.env.NEXT_PUBLIC_SEO_GOOGLE_SITE_VERIFICATION || '', // Remove the value or replace it with your own google site verification code

  SEO_BAIDU_SITE_VERIFICATION:
        process.env.NEXT_PUBLIC_SEO_BAIDU_SITE_VERIFICATION || '', // Remove the value or replace it with your own google site verification code

  // 微软 Clarity 站点分析
  CLARITY_ID: process.env.NEXT_PUBLIC_CLARITY_ID || null, // 只需要复制Clarity脚本中的ID部分，ID是一个十位的英文数字组合

  // <---- 站点统计

  // START---->营收相关

  // 谷歌广告
  ADSENSE_GOOGLE_ID: process.env.NEXT_PUBLIC_ADSENSE_GOOGLE_ID || '', // 谷歌广告ID e.g ca-pub-xxxxxxxxxxxxxxxx
  ADSENSE_GOOGLE_TEST: process.env.NEXT_PUBLIC_ADSENSE_GOOGLE_TEST || false, // 谷歌广告ID测试模式，这种模式获取假的测试广告，用于开发 https://www.tangly1024.com/article/local-dev-google-adsense
  ADSENSE_GOOGLE_SLOT_IN_ARTICLE: process.env.NEXT_PUBLIC_ADSENSE_GOOGLE_SLOT_IN_ARTICLE || '3806269138', // Google AdScene>广告>按单元广告>新建文章内嵌广告 粘贴html代码中的data-ad-slot值
  ADSENSE_GOOGLE_SLOT_FLOW: process.env.NEXT_PUBLIC_ADSENSE_GOOGLE_SLOT_FLOW || '1510444138', // Google AdScene>广告>按单元广告>新建信息流广告
  ADSENSE_GOOGLE_SLOT_NATIVE: process.env.NEXT_PUBLIC_ADSENSE_GOOGLE_SLOT_NATIVE || '4980048999', // Google AdScene>广告>按单元广告>新建原生广告
  ADSENSE_GOOGLE_SLOT_AUTO: process.env.NEXT_PUBLIC_ADSENSE_GOOGLE_SLOT_AUTO || '8807314373', // Google AdScene>广告>按单元广告>新建展示广告 （自动广告）

  // 万维广告
  AD_WWADS_ID: process.env.NEXT_PUBLIC_WWAD_ID || null, // https://wwads.cn/ 创建您的万维广告单元ID
  AD_WWADS_BLOCK_DETECT: process.env.NEXT_PUBLIC_WWADS_AD_BLOCK_DETECT || false, // 是否开启WWADS广告屏蔽插件检测,开启后会在广告位上以文字提示 @see https://github.com/bytegravity/whitelist-wwads

  // END<----营收相关

  // 自定义配置notion数据库字段名
  NOTION_PROPERTY_NAME: {
    password: process.env.NEXT_PUBLIC_NOTION_PROPERTY_PASSWORD || 'password',
    type: process.env.NEXT_PUBLIC_NOTION_PROPERTY_TYPE || 'type', // 文章类型，
    type_post: process.env.NEXT_PUBLIC_NOTION_PROPERTY_TYPE_POST || 'Post', // 当type文章类型与此值相同时，为博文。
    type_page: process.env.NEXT_PUBLIC_NOTION_PROPERTY_TYPE_PAGE || 'Page', // 当type文章类型与此值相同时，为单页。
    type_notice:
          process.env.NEXT_PUBLIC_NOTION_PROPERTY_TYPE_NOTICE || 'Notice', // 当type文章类型与此值相同时，为公告。
    type_menu: process.env.NEXT_PUBLIC_NOTION_PROPERTY_TYPE_MENU || 'Menu', // 当type文章类型与此值相同时，为菜单。
    type_sub_menu:
          process.env.NEXT_PUBLIC_NOTION_PROPERTY_TYPE_SUB_MENU || 'SubMenu', // 当type文章类型与此值相同时，为子菜单。
    title: process.env.NEXT_PUBLIC_NOTION_PROPERTY_TITLE || 'title', // 文章标题
    status: process.env.NEXT_PUBLIC_NOTION_PROPERTY_STATUS || 'status',
    status_publish:
          process.env.NEXT_PUBLIC_NOTION_PROPERTY_STATUS_PUBLISH || 'Published', // 当status状态值与此相同时为发布，可以为中文
    status_invisible:
          process.env.NEXT_PUBLIC_NOTION_PROPERTY_STATUS_INVISIBLE || 'Invisible', // 当status状态值与此相同时为隐藏发布，可以为中文 ， 除此之外其他页面状态不会显示在博客上
    summary: process.env.NEXT_PUBLIC_NOTION_PROPERTY_SUMMARY || 'summary',
    slug: process.env.NEXT_PUBLIC_NOTION_PROPERTY_SLUG || 'slug',
    category: process.env.NEXT_PUBLIC_NOTION_PROPERTY_CATEGORY || 'category',
    date: process.env.NEXT_PUBLIC_NOTION_PROPERTY_DATE || 'date',
    tags: process.env.NEXT_PUBLIC_NOTION_PROPERTY_TAGS || 'tags',
    icon: process.env.NEXT_PUBLIC_NOTION_PROPERTY_ICON || 'icon'
  },

  // RSS订阅
  ENABLE_RSS: process.env.NEXT_PUBLIC_ENABLE_RSS || false, // 是否开启RSS订阅功能
  MAILCHIMP_LIST_ID: process.env.MAILCHIMP_LIST_ID || null, // 开启mailichimp邮件订阅 客户列表ID ，具体使用方法参阅文档
  MAILCHIMP_API_KEY: process.env.MAILCHIMP_API_KEY || null, // 开启mailichimp邮件订阅 APIkey

  // ANIMATE.css 动画
  ANIMATE_CSS_URL: process.env.NEXT_PUBLIC_ANIMATE_CSS_URL || 'https://cdnjs.cloudflare.com/ajax/libs/animate.css/4.1.1/animate.min.css', // 动画CDN

  // 网站图片
  IMG_LAZY_LOAD_PLACEHOLDER: process.env.NEXT_PUBLIC_IMG_LAZY_LOAD_PLACEHOLDER || 'data:image/gif;base64,R0lGODlhAQABAIAAAP///wAAACH5BAEAAAAALAAAAAABAAEAAAICRAEAOw==', // 懒加载占位图片地址，支持base64或url
  IMG_URL_TYPE: process.env.NEXT_PUBLIC_IMG_TYPE || 'Notion', // 此配置已失效，请勿使用；AMAZON方案不再支持，仅支持Notion方案。 ['Notion','AMAZON'] 站点图片前缀 默认 Notion:(https://notion.so/images/xx) ， AMAZON(https://s3.us-west-2.amazonaws.com/xxx)
  IMG_SHADOW: process.env.NEXT_PUBLIC_IMG_SHADOW || false, // 文章图片是否自动添加阴影
  IMG_COMPRESS_WIDTH: process.env.NEXT_PUBLIC_IMG_COMPRESS_WIDTH || 800, // Notion图片压缩宽度

  // 作废配置
  AVATAR: process.env.NEXT_PUBLIC_AVATAR || '/avatar.svg', // 作者头像，被notion中的ICON覆盖。若无ICON则取public目录下的avatar.png
  TITLE: process.env.NEXT_PUBLIC_TITLE || 'NotionNext BLOG', // 站点标题 ，被notion中的页面标题覆盖；此处请勿留空白，否则服务器无法编译
  HOME_BANNER_IMAGE:
        process.env.NEXT_PUBLIC_HOME_BANNER_IMAGE || '/bg_image.jpg', // 首页背景大图, 会被notion中的封面图覆盖，若无封面图则会使用代码中的 /public/bg_image.jpg 文件
  DESCRIPTION:
        process.env.NEXT_PUBLIC_DESCRIPTION || '这是一个由NotionNext生成的站点', // 站点描述，被notion中的页面描述覆盖

<<<<<<< HEAD
  // 网站图片
  IMG_LAZY_LOAD_PLACEHOLDER: process.env.NEXT_PUBLIC_IMG_LAZY_LOAD_PLACEHOLDER || 'data:image/gif;base64,R0lGODlhAQABAIAAAP///wAAACH5BAEAAAAALAAAAAABAAEAAAICRAEAOw==', // 懒加载占位图片地址，支持base64或url
  IMG_URL_TYPE: process.env.NEXT_PUBLIC_IMG_TYPE || 'Notion', // 此配置已失效，请勿使用；AMAZON方案不再支持，仅支持Notion方案。 ['Notion','AMAZON'] 站点图片前缀 默认 Notion:(https://notion.so/images/xx) ， AMAZON(https://s3.us-west-2.amazonaws.com/xxx)
  IMG_SHADOW: process.env.NEXT_PUBLIC_IMG_SHADOW || false, // 文章图片是否自动添加阴影

=======
>>>>>>> f8a7f491
  // 开发相关
  NOTION_ACCESS_TOKEN: process.env.NOTION_ACCESS_TOKEN || '', // Useful if you prefer not to make your database public
  DEBUG: process.env.NEXT_PUBLIC_DEBUG || false, // 是否显示调试按钮
  ENABLE_CACHE: process.env.ENABLE_CACHE || process.env.npm_lifecycle_event === 'build' || process.env.npm_lifecycle_event === 'export', // 在打包过程中默认开启缓存，开发或运行时开启此功能意义不大。
  isProd: process.env.VERCEL_ENV === 'production', // distinguish between development and production environment (ref: https://vercel.com/docs/environment-variables#system-environment-variables)  isProd: process.env.VERCEL_ENV === 'production' // distinguish between development and production environment (ref: https://vercel.com/docs/environment-variables#system-environment-variables)
  VERSION: process.env.NEXT_PUBLIC_VERSION // 版本号
}

module.exports = BLOG<|MERGE_RESOLUTION|>--- conflicted
+++ resolved
@@ -5,24 +5,24 @@
         process.env.NOTION_PAGE_ID || '02ab3b8678004aa69e9e415905ef32a5',
   PSEUDO_STATIC: process.env.NEXT_PUBLIC_PSEUDO_STATIC || false, // 伪静态路径，开启后所有文章URL都以 .html 结尾。
   NEXT_REVALIDATE_SECOND: process.env.NEXT_PUBLIC_REVALIDATE_SECOND || 5, // 更新内容缓存间隔 单位(秒)；即每个页面有5秒的纯静态期、此期间无论多少次访问都不会抓取notion数据；调大该值有助于节省Vercel资源、同时提升访问速率，但也会使文章更新有延迟。
-  THEME: process.env.NEXT_PUBLIC_THEME || 'heo', // 当前主题，在themes文件夹下可找到所有支持的主题；主题名称就是文件夹名，例如 example,fukasawa,gitbook,heo,hexo,landing,matery,medium,next,nobelium,plog,simple
+  THEME: process.env.NEXT_PUBLIC_THEME || 'simple', // 当前主题，在themes文件夹下可找到所有支持的主题；主题名称就是文件夹名，例如 example,fukasawa,gitbook,heo,hexo,landing,matery,medium,next,nobelium,plog,simple
   THEME_SWITCH: process.env.NEXT_PUBLIC_THEME_SWITCH || false, // 是否显示切换主题按钮
   LANG: process.env.NEXT_PUBLIC_LANG || 'zh-CN', // e.g 'zh-CN','en-US'  see /lib/lang.js for more.
-  SINCE: 2021, // e.g if leave this empty, current year will be used.
+  SINCE: process.env.NEXT_SINCE || 2021, // e.g if leave this empty, current year will be used.
   APPEARANCE: process.env.NEXT_PUBLIC_APPEARANCE || 'light', // ['light', 'dark', 'auto'], // light 日间模式 ， dark夜间模式， auto根据时间和主题自动夜间模式
   APPEARANCE_DARK_TIME: process.env.NEXT_PUBLIC_APPEARANCE_DARK_TIME || [18, 6], // 夜间模式起至时间，false时关闭根据时间自动切换夜间模式
 
   IS_TAG_COLOR_DISTINGUISHED: process.env.NEXT_PUBLIC_IS_TAG_COLOR_DISTINGUISHED === 'true' || true, // 对于名称相同的tag是否区分tag的颜色
 
   // 3.14.1版本后，欢迎语在此配置，英文逗号隔开 ,  即可支持多个欢迎语打字效果。
-  GREETING_WORDS: process.env.NEXT_PUBLIC_GREETING_WORDS || 'Hi，我是一个打工人,Hi，我是一个干饭人,欢迎来到我的博客🎉',
-
-  CUSTOM_MENU: process.env.NEXT_PUBLIC_CUSTOM_MENU || true, // 支持Menu 类型，从3.12.0版本起，各主题将逐步支持灵活的二级菜单配置，替代了原来的Page类型，此配置是试验功能、默认关闭。
-
-  AUTHOR: process.env.NEXT_PUBLIC_AUTHOR || '', // 您的昵称 例如 tangly1024
-  BIO: process.env.NEXT_PUBLIC_BIO || '', // 作者简介
-  LINK: process.env.NEXT_PUBLIC_LINK || '', // 网站地址
-  KEYWORDS: process.env.NEXT_PUBLIC_KEYWORD || '', // 网站关键词 英文逗号隔开
+  GREETING_WORDS: process.env.NEXT_PUBLIC_GREETING_WORDS || 'Hi，我是一个程序员, Hi，我是一个打工人,Hi，我是一个干饭人,欢迎来到我的博客🎉',
+
+  CUSTOM_MENU: process.env.NEXT_PUBLIC_CUSTOM_MENU || false, // 支持Menu 类型，从3.12.0版本起，各主题将逐步支持灵活的二级菜单配置，替代了原来的Page类型，此配置是试验功能、默认关闭。
+
+  AUTHOR: process.env.NEXT_PUBLIC_AUTHOR || 'NotionNext', // 您的昵称 例如 tangly1024
+  BIO: process.env.NEXT_PUBLIC_BIO || '一个普通的干饭人🍚', // 作者简介
+  LINK: process.env.NEXT_PUBLIC_LINK || 'https://tangly1024.com', // 网站地址
+  KEYWORDS: process.env.NEXT_PUBLIC_KEYWORD || 'Notion, 博客', // 网站关键词 英文逗号隔开
 
   // 社交链接，不需要可留空白，例如 CONTACT_WEIBO:''
   CONTACT_EMAIL: process.env.NEXT_PUBLIC_CONTACT_EMAIL || '', // 邮箱地址 例如mail@tangly1024.com
@@ -34,8 +34,6 @@
   CONTACT_INSTAGRAM: process.env.NEXT_PUBLIC_CONTACT_INSTAGRAM || '', // 您的instagram地址
   CONTACT_BILIBILI: process.env.NEXT_PUBLIC_CONTACT_BILIBILI || '', // B站主页
   CONTACT_YOUTUBE: process.env.NEXT_PUBLIC_CONTACT_YOUTUBE || '', // Youtube主页
-  CONTACT_NETEASE: process.env.NEXT_PUBLIC_CONTACT_NETEASE || '', // 网易云音乐主页
-  
 
   NOTION_HOST: process.env.NEXT_PUBLIC_NOTION_HOST || 'https://www.notion.so', // Notion域名，您可以选择用自己的域名进行反向代理，如果不懂得什么是反向代理，请勿修改此项
 
@@ -120,10 +118,6 @@
   },
 
   CAN_COPY: process.env.NEXT_PUBLIC_CAN_COPY || true, // 是否允许复制页面内容 默认允许，如果设置为false、则全栈禁止复制内容。
-<<<<<<< HEAD
-  CUSTOM_RIGHT_CLICK_CONTEXT_MENU: process.env.NEXT_PUBLIC_CUSTOM_RIGHT_CLICK_CONTEXT_MENU || false, // 自定义右键菜单，覆盖系统菜单
-  CUSTOM_RIGHT_CLICK_CONTEXT_MENU_THEME_SWITCH: process.env.NEXT_PUBLIC_CUSTOM_RIGHT_CLICK_CONTEXT_MENU_THEME_SWITCH || true,
-=======
   // 自定义右键菜单
   CUSTOM_RIGHT_CLICK_CONTEXT_MENU: process.env.NEXT_PUBLIC_CUSTOM_RIGHT_CLICK_CONTEXT_MENU || true, // 自定义右键菜单，覆盖系统菜单
   CUSTOM_RIGHT_CLICK_CONTEXT_MENU_THEME_SWITCH: process.env.NEXT_PUBLIC_CUSTOM_RIGHT_CLICK_CONTEXT_MENU_THEME_SWITCH || true, // 是否显示切换主题
@@ -132,14 +126,13 @@
   CUSTOM_RIGHT_CLICK_CONTEXT_MENU_RANDOM_POST: process.env.NEXT_PUBLIC_CUSTOM_RIGHT_CLICK_CONTEXT_MENU_RANDOM_POST || true, // 是否显示随机博客
   CUSTOM_RIGHT_CLICK_CONTEXT_MENU_CATEGORY: process.env.NEXT_PUBLIC_CUSTOM_RIGHT_CLICK_CONTEXT_MENU_CATEGORY || true, // 是否显示分类
   CUSTOM_RIGHT_CLICK_CONTEXT_MENU_TAG: process.env.NEXT_PUBLIC_CUSTOM_RIGHT_CLICK_CONTEXT_MENU_THEME_TAG || true, // 是否显示标签
->>>>>>> f8a7f491
 
   // 自定义外部脚本，外部样式
   CUSTOM_EXTERNAL_JS: [''], // e.g. ['http://xx.com/script.js','http://xx.com/script.js']
   CUSTOM_EXTERNAL_CSS: [''], // e.g. ['http://xx.com/style.css','http://xx.com/style.css']
 
   // 侧栏布局 是否反转(左变右,右变左) 已支持主题: hexo next medium fukasawa example
-  LAYOUT_SIDEBAR_REVERSE: false,
+  LAYOUT_SIDEBAR_REVERSE: process.env.NEXT_PUBLIC_LAYOUT_SIDEBAR_REVERSE || false,
 
   // 一个小插件展示你的facebook fan page~ @see https://tw.andys.pro/article/add-facebook-fanpage-notionnext
   FACEBOOK_PAGE_TITLE: process.env.NEXT_PUBLIC_FACEBOOK_PAGE_TITLE || null, // 邊欄 Facebook Page widget 的標題欄，填''則無標題欄 e.g FACEBOOK 粉絲團'
@@ -156,13 +149,15 @@
 
   // 代码主题 @see https://github.com/PrismJS/prism-themes
   PRISM_THEME_PREFIX_PATH: process.env.NEXT_PUBLIC_PRISM_THEME_PREFIX_PATH || 'https://cdn.jsdelivr.net/npm/prismjs@1.29.0/themes/prism-okaidia.css', // 代码块默认主题
-  PRISM_THEME_SWITCH: process.env.NEXT_PUBLIC_PRISM_THEME_SWITCH || false, // 是否开启浅色/深色模式代码主题切换； 开启后将显示以下两个主题
+  PRISM_THEME_SWITCH: process.env.NEXT_PUBLIC_PRISM_THEME_SWITCH || true, // 是否开启浅色/深色模式代码主题切换； 开启后将显示以下两个主题
   PRISM_THEME_LIGHT_PATH: process.env.NEXT_PUBLIC_PRISM_THEME_LIGHT_PATH || 'https://cdn.jsdelivr.net/npm/prismjs@1.29.0/themes/prism-solarizedlight.css', // 浅色模式主题
   PRISM_THEME_DARK_PATH: process.env.NEXT_PUBLIC_PRISM_THEME_DARK_PATH || 'https://cdn.jsdelivr.net/npm/prismjs@1.29.0/themes/prism-okaidia.min.css', // 深色模式主题
 
-  CODE_MAC_BAR: process.env.NEXT_PUBLIC_CODE_MAC_BAR || false, // 代码左上角显示mac的红黄绿图标
-  CODE_LINE_NUMBERS: process.env.NEXT_PUBLIC_CODE_LINE_NUMBERS || true, // 是否显示行号
-  CODE_COLLAPSE: process.env.NEXT_PUBLIC_CODE_COLLAPSE || false, // 是否折叠代码框
+  CODE_MAC_BAR: process.env.NEXT_PUBLIC_CODE_MAC_BAR || true, // 代码左上角显示mac的红黄绿图标
+  CODE_LINE_NUMBERS: process.env.NEXT_PUBLIC_CODE_LINE_NUMBERS || false, // 是否显示行号
+  CODE_COLLAPSE: process.env.NEXT_PUBLIC_CODE_COLLAPSE || true, // 是否支持折叠代码框
+  CODE_COLLAPSE_EXPAND_DEFAULT: process.env.NEXT_PUBLIC_CODE_COLLAPSE_EXPAND_DEFAULT || true, // 折叠代码默认是展开状态
+
   // END********代码相关********
 
   // Mermaid 图表CDN
@@ -174,8 +169,8 @@
   BACKGROUND_DARK: '#000000', // use hex value, don't forget '#'
   SUB_PATH: '', // leave this empty unless you want to deploy in a folder
 
-  POST_SHARE_BAR_ENABLE: process.env.NEXT_PUBLIC_POST_SHARE_BAR || '', // 文章分享功能 ，将在底部显示一个分享条
-  POSTS_SHARE_SERVICES: process.env.NEXT_PUBLIC_POST_SHARE_SERVICES || '', // 分享的服務，按顺序显示,逗号隔开
+  POST_SHARE_BAR_ENABLE: process.env.NEXT_PUBLIC_POST_SHARE_BAR || 'true', // 文章分享功能 ，将在底部显示一个分享条
+  POSTS_SHARE_SERVICES: process.env.NEXT_PUBLIC_POST_SHARE_SERVICES || 'link,wechat,qq,weibo,email,facebook,twitter,telegram,messenger,line,reddit,whatsapp,linkedin', // 分享的服務，按顺序显示,逗号隔开
   // 所有支持的分享服务：link(复制链接),wechat(微信),qq,weibo(微博),email(邮件),facebook,twitter,telegram,messenger,line,reddit,whatsapp,linkedin,vkshare,okshare,tumblr,livejournal,mailru,viber,workplace,pocket,instapaper,hatena
 
   POST_URL_PREFIX: process.env.NEXT_PUBLIC_POST_URL_PREFIX || 'article',
@@ -206,7 +201,7 @@
 
   //   ********动态特效相关********
   // 鼠标点击烟花特效
-  FIREWORKS: process.env.NEXT_PUBLIC_FIREWORKS || true, // 开关
+  FIREWORKS: process.env.NEXT_PUBLIC_FIREWORKS || false, // 开关
   // 烟花色彩，感谢 https://github.com/Vixcity 提交的色彩
   FIREWORKS_COLOR: [
     '255, 20, 97',
@@ -218,7 +213,7 @@
   // 樱花飘落特效
   SAKURA: process.env.NEXT_PUBLIC_SAKURA || false, // 开关
   // 漂浮线段特效
-  NEST: process.env.NEXT_PUBLIC_NEST || true, // 开关
+  NEST: process.env.NEXT_PUBLIC_NEST || false, // 开关
   // 动态彩带特效
   FLUTTERINGRIBBON: process.env.NEXT_PUBLIC_FLUTTERINGRIBBON || false, // 开关
   // 静态彩带特效
@@ -245,19 +240,19 @@
   WIDGET_PET: process.env.NEXT_PUBLIC_WIDGET_PET || true, // 是否显示宠物挂件
   WIDGET_PET_LINK:
         process.env.NEXT_PUBLIC_WIDGET_PET_LINK ||
-        'https://cdn.jsdelivr.net/npm/live2d-widget-model-tororo/assets/tororo.model.json', // 挂件模型地址 @see https://github.com/xiazeyu/live2d-widget-models
-  WIDGET_PET_SWITCH_THEME: process.env.NEXT_PUBLIC_WIDGET_PET_SWITCH_THEME || false, // 点击宠物挂件切换博客主题
+        'https://cdn.jsdelivr.net/npm/live2d-widget-model-wanko@1.0.5/assets/wanko.model.json', // 挂件模型地址 @see https://github.com/xiazeyu/live2d-widget-models
+  WIDGET_PET_SWITCH_THEME: process.env.NEXT_PUBLIC_WIDGET_PET_SWITCH_THEME || true, // 点击宠物挂件切换博客主题
 
   // 音乐播放插件
-  MUSIC_PLAYER: process.env.NEXT_PUBLIC_MUSIC_PLAYER || true, // 是否使用音乐播放插件
+  MUSIC_PLAYER: process.env.NEXT_PUBLIC_MUSIC_PLAYER || false, // 是否使用音乐播放插件
   MUSIC_PLAYER_VISIBLE: process.env.NEXT_PUBLIC_MUSIC_PLAYER_VISIBLE || true, // 是否在左下角显示播放和切换，如果使用播放器，打开自动播放再隐藏，就会以类似背景音乐的方式播放，无法取消和暂停
   MUSIC_PLAYER_AUTO_PLAY:
-        process.env.NEXT_PUBLIC_MUSIC_PLAYER_AUTO_PLAY || false, // 是否自动播放，不过自动播放时常不生效（移动设备不支持自动播放）
+        process.env.NEXT_PUBLIC_MUSIC_PLAYER_AUTO_PLAY || true, // 是否自动播放，不过自动播放时常不生效（移动设备不支持自动播放）
   MUSIC_PLAYER_LRC_TYPE: process.env.NEXT_PUBLIC_MUSIC_PLAYER_LRC_TYPE || '0', // 歌词显示类型，可选值： 3 | 1 | 0（0：禁用 lrc 歌词，1：lrc 格式的字符串，3：lrc 文件 url）（前提是有配置歌词路径，对 meting 无效）
   MUSIC_PLAYER_CDN_URL:
         process.env.NEXT_PUBLIC_MUSIC_PLAYER_CDN_URL ||
         'https://lf9-cdn-tos.bytecdntp.com/cdn/expire-1-M/aplayer/1.10.1/APlayer.min.js',
-  MUSIC_PLAYER_ORDER: process.env.NEXT_PUBLIC_MUSIC_PLAYER_ORDER || 'random', // 默认播放方式，顺序 list，随机 random
+  MUSIC_PLAYER_ORDER: process.env.NEXT_PUBLIC_MUSIC_PLAYER_ORDER || 'list', // 默认播放方式，顺序 list，随机 random
   MUSIC_PLAYER_AUDIO_LIST: [
     // 示例音乐列表。除了以下配置外，还可配置歌词，具体配置项看此文档 https://aplayer.js.org/#/zh-Hans/
     {
@@ -275,11 +270,11 @@
             'https://p1.music.126.net/kn6ugISTonvqJh3LHLaPtQ==/599233837187278.jpg'
     }
   ],
-  MUSIC_PLAYER_METING: process.env.NEXT_PUBLIC_MUSIC_PLAYER_METING || true, // 是否要开启 MetingJS，从平台获取歌单。会覆盖自定义的 MUSIC_PLAYER_AUDIO_LIST，更多配置信息：https://github.com/metowolf/MetingJS
+  MUSIC_PLAYER_METING: process.env.NEXT_PUBLIC_MUSIC_PLAYER_METING || false, // 是否要开启 MetingJS，从平台获取歌单。会覆盖自定义的 MUSIC_PLAYER_AUDIO_LIST，更多配置信息：https://github.com/metowolf/MetingJS
   MUSIC_PLAYER_METING_SERVER:
         process.env.NEXT_PUBLIC_MUSIC_PLAYER_METING_SERVER || 'netease', // 音乐平台，[netease, tencent, kugou, xiami, baidu]
   MUSIC_PLAYER_METING_ID:
-        process.env.NEXT_PUBLIC_MUSIC_PLAYER_METING_ID || '', // 对应歌单的 id
+        process.env.NEXT_PUBLIC_MUSIC_PLAYER_METING_ID || '60198', // 对应歌单的 id
   MUSIC_PLAYER_METING_LRC_TYPE:
         process.env.NEXT_PUBLIC_MUSIC_PLAYER_METING_LRC_TYPE || '1', // 可选值： 3 | 1 | 0（0：禁用 lrc 歌词，1：lrc 格式的字符串，3：lrc 文件 url）
 
@@ -296,7 +291,7 @@
   // twikoo
   COMMENT_TWIKOO_ENV_ID: process.env.NEXT_PUBLIC_COMMENT_ENV_ID || '', // TWIKOO后端地址 腾讯云环境填envId；Vercel环境填域名，教程：https://tangly1024.com/article/notionnext-twikoo
   COMMENT_TWIKOO_COUNT_ENABLE: process.env.NEXT_PUBLIC_COMMENT_TWIKOO_COUNT_ENABLE || false, // 博客列表是否显示评论数
-  COMMENT_TWIKOO_CDN_URL: process.env.NEXT_PUBLIC_COMMENT_TWIKOO_CDN_URL || '', // twikoo客户端cdn
+  COMMENT_TWIKOO_CDN_URL: process.env.NEXT_PUBLIC_COMMENT_TWIKOO_CDN_URL || 'https://cdn.staticfile.org/twikoo/1.6.17/twikoo.min.js', // twikoo客户端cdn
 
   // utterance
   COMMENT_UTTERRANCES_REPO:
@@ -361,27 +356,28 @@
   // HOSTNAME: Webmention绑定之网域，通常即为本站网址
   // TWITTER_USERNAME: 评论显示区域需要的资讯
   // TOKEN: Webmention的API token
-  COMMENT_WEBMENTION: {
-    ENABLE: process.env.NEXT_PUBLIC_WEBMENTION_ENABLE || false,
-    AUTH: process.env.NEXT_PUBLIC_WEBMENTION_AUTH || '',
-    HOSTNAME: process.env.NEXT_PUBLIC_WEBMENTION_HOSTNAME || '',
-    TWITTER_USERNAME: process.env.NEXT_PUBLIC_TWITTER_USERNAME || '',
-    TOKEN: process.env.NEXT_PUBLIC_WEBMENTION_TOKEN || ''
-  },
+  COMMENT_WEBMENTION_ENABLE: process.env.NEXT_PUBLIC_WEBMENTION_ENABLE || false,
+  COMMENT_WEBMENTION_AUTH: process.env.NEXT_PUBLIC_WEBMENTION_AUTH || '',
+  COMMENT_WEBMENTION_HOSTNAME: process.env.NEXT_PUBLIC_WEBMENTION_HOSTNAME || '',
+  COMMENT_WEBMENTION_TWITTER_USERNAME: process.env.NEXT_PUBLIC_TWITTER_USERNAME || '',
+  COMMENT_WEBMENTION_TOKEN: process.env.NEXT_PUBLIC_WEBMENTION_TOKEN || '',
 
   // <---- 评论插件
 
   // ----> 站点统计
-  ANALYTICS_VERCEL: process.env.NEXT_PUBLIC_ANALYTICS_VERCEL || true, // vercel自带的统计 https://vercel.com/docs/concepts/analytics/quickstart https://github.com/tangly1024/NotionNext/issues/897
+  ANALYTICS_VERCEL: process.env.NEXT_PUBLIC_ANALYTICS_VERCEL || false, // vercel自带的统计 https://vercel.com/docs/concepts/analytics/quickstart https://github.com/tangly1024/NotionNext/issues/897
   ANALYTICS_BUSUANZI_ENABLE: process.env.NEXT_PUBLIC_ANALYTICS_BUSUANZI_ENABLE || true, // 展示网站阅读量、访问数 see http://busuanzi.ibruce.info/
   ANALYTICS_BAIDU_ID: process.env.NEXT_PUBLIC_ANALYTICS_BAIDU_ID || '', // e.g 只需要填写百度统计的id，[baidu_id] -> https://hm.baidu.com/hm.js?[baidu_id]
   ANALYTICS_CNZZ_ID: process.env.NEXT_PUBLIC_ANALYTICS_CNZZ_ID || '', // 只需要填写站长统计的id, [cnzz_id] -> https://s9.cnzz.com/z_stat.php?id=[cnzz_id]&web_id=[cnzz_id]
   ANALYTICS_GOOGLE_ID: process.env.NEXT_PUBLIC_ANALYTICS_GOOGLE_ID || '', // 谷歌Analytics的id e.g: G-XXXXXXXXXX
-  
-// 51la 站点统计 https://www.51.la/
+
+  // 51la 站点统计 https://www.51.la/
   ANALYTICS_51LA_ID: process.env.NEXT_PUBLIC_ANALYTICS_51LA_ID || '', // id，在51la后台获取 参阅 https://docs.tangly1024.com/article/notion-next-51-la
   ANALYTICS_51LA_CK: process.env.NEXT_PUBLIC_ANALYTICS_51LA_CK || '', // ck，在51la后台获取
-  
+
+  // Matomo 网站统计
+  MATOMO_HOST_URL: process.env.NEXT_PUBLIC_MATOMO_HOST_URL || '', // Matomo服务器地址，不带斜杠
+  MATOMO_SITE_ID: process.env.NEXT_PUBLIC_MATOMO_SITE_ID || '', // Matomo网站ID
   // ACKEE网站访客统计工具
   ANALYTICS_ACKEE_TRACKER: process.env.NEXT_PUBLIC_ANALYTICS_ACKEE_TRACKER || '', // e.g 'https://ackee.tangly1024.com/tracker.js'
   ANALYTICS_ACKEE_DATA_SERVER: process.env.NEXT_PUBLIC_ANALYTICS_ACKEE_DATA_SERVER || '', // e.g https://ackee.tangly1024.com , don't end with a slash
@@ -440,7 +436,7 @@
   },
 
   // RSS订阅
-  ENABLE_RSS: process.env.NEXT_PUBLIC_ENABLE_RSS || false, // 是否开启RSS订阅功能
+  ENABLE_RSS: process.env.NEXT_PUBLIC_ENABLE_RSS || true, // 是否开启RSS订阅功能
   MAILCHIMP_LIST_ID: process.env.MAILCHIMP_LIST_ID || null, // 开启mailichimp邮件订阅 客户列表ID ，具体使用方法参阅文档
   MAILCHIMP_API_KEY: process.env.MAILCHIMP_API_KEY || null, // 开启mailichimp邮件订阅 APIkey
 
@@ -461,19 +457,12 @@
   DESCRIPTION:
         process.env.NEXT_PUBLIC_DESCRIPTION || '这是一个由NotionNext生成的站点', // 站点描述，被notion中的页面描述覆盖
 
-<<<<<<< HEAD
-  // 网站图片
-  IMG_LAZY_LOAD_PLACEHOLDER: process.env.NEXT_PUBLIC_IMG_LAZY_LOAD_PLACEHOLDER || 'data:image/gif;base64,R0lGODlhAQABAIAAAP///wAAACH5BAEAAAAALAAAAAABAAEAAAICRAEAOw==', // 懒加载占位图片地址，支持base64或url
-  IMG_URL_TYPE: process.env.NEXT_PUBLIC_IMG_TYPE || 'Notion', // 此配置已失效，请勿使用；AMAZON方案不再支持，仅支持Notion方案。 ['Notion','AMAZON'] 站点图片前缀 默认 Notion:(https://notion.so/images/xx) ， AMAZON(https://s3.us-west-2.amazonaws.com/xxx)
-  IMG_SHADOW: process.env.NEXT_PUBLIC_IMG_SHADOW || false, // 文章图片是否自动添加阴影
-
-=======
->>>>>>> f8a7f491
   // 开发相关
   NOTION_ACCESS_TOKEN: process.env.NOTION_ACCESS_TOKEN || '', // Useful if you prefer not to make your database public
   DEBUG: process.env.NEXT_PUBLIC_DEBUG || false, // 是否显示调试按钮
   ENABLE_CACHE: process.env.ENABLE_CACHE || process.env.npm_lifecycle_event === 'build' || process.env.npm_lifecycle_event === 'export', // 在打包过程中默认开启缓存，开发或运行时开启此功能意义不大。
   isProd: process.env.VERCEL_ENV === 'production', // distinguish between development and production environment (ref: https://vercel.com/docs/environment-variables#system-environment-variables)  isProd: process.env.VERCEL_ENV === 'production' // distinguish between development and production environment (ref: https://vercel.com/docs/environment-variables#system-environment-variables)
+  BUNDLE_ANALYZER: process.env.ANALYZE === 'true' || false, // 是否展示编译依赖内容与大小
   VERSION: process.env.NEXT_PUBLIC_VERSION // 版本号
 }
 
