--- conflicted
+++ resolved
@@ -224,7 +224,6 @@
    @apply text-blue-700
 }
 
-<<<<<<< HEAD
 /* Webmention style */
 .webmention-block {
   background: rgba(0, 116, 222, .2);
@@ -309,7 +308,6 @@
 
 .reply-author-name {
   font-weight: 500;
-=======
 /* 最多显示4行文字 */
 .p-4-lines {
   display: -webkit-box;
@@ -317,5 +315,4 @@
   -webkit-line-clamp: 4;
   overflow: hidden;
   text-overflow: ellipsis;
->>>>>>> 6602696d
 }