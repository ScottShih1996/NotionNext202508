--- conflicted
+++ resolved
@@ -760,7 +760,6 @@
 
 .notion-code {
   padding: 30px 16px 30px 20px;
-  margin: 4px 0;
   border-bottom-right-radius: 0.5rem;
   border-bottom-left-radius: 0.5rem;
   tab-size: 2;
@@ -1995,12 +1994,13 @@
 }
 
 .notion-collection-card{
-    @apply dark:hover:text-gray-200
+    @apply dark:text-gray-200 dark:bg-gray-800 dark:hover:bg-black
 }
 
 .notion-code-copy{
     display: none;
 }
+
 
 pre[class*="language-mermaid"] {
     @apply bg-gray-50 dark:bg-gray-200 !important;
@@ -2011,10 +2011,6 @@
     display:none
 }
 
-<<<<<<< HEAD
-pre.notion-code.line-numbers{
-    margin-bottom: 0 !important
-=======
 .code-toolbar{
   @apply w-full shadow-md pb-0;
 }
@@ -2065,5 +2061,4 @@
 /* 竖屏视频高度bug */
 figure.notion-asset-wrapper.notion-asset-wrapper-video>div {
     height: 100% !important;
->>>>>>> c71fcb4e
 }