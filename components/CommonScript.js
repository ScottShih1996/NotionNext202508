--- conflicted
+++ resolved
@@ -103,11 +103,8 @@
     </>)}
 
     {/* 引入音乐播放 */}
-<<<<<<< HEAD
     {JSON.parse(BLOG.MUSIC_PLAYER) && <script async src={BLOG.MUSIC_PLAYER_CDN_URL} />}
-=======
-    {JSON.parse(BLOG.MUSIC_PLAYER) && <script async src="https://lf9-cdn-tos.bytecdntp.com/cdn/expire-1-M/aplayer/1.10.1/APlayer.min.js" />}
->>>>>>> 35c5e5a9
+
     {JSON.parse(BLOG.MUSIC_PLAYER) && JSON.parse(BLOG.MUSIC_PLAYER_METING) && <script async src="https://cdnjs.cloudflare.com/ajax/libs/meting/2.0.1/Meting.min.js" />}
   </>)
 }
