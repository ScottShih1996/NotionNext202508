--- conflicted
+++ resolved
@@ -16,33 +16,6 @@
   const category = meta?.category || BLOG.KEYWORDS || '軟體科技' // section 主要是像是 category 這樣的分類，Facebook 用這個來抓連結的分類
 
   return (
-<<<<<<< HEAD
-    <Head>
-      <title>{title}</title>
-      <meta name="theme-color" content={BLOG.BACKGROUND_DARK} />
-      <meta name="google-site-verification" content="f21m5B2lX4aBe6rnY4HIAfSFrt0WeFKqAMdwMcLTCrM" />
-      <meta name="viewport" content="width=device-width, initial-scale=1.0, maximum-scale=5.0, minimum-scale=1.0"/>
-      <meta name="robots" content="follow, index" />
-      <meta charSet="UTF-8" />
-      {BLOG.SEO_GOOGLE_SITE_VERIFICATION && (
-        <meta
-          name="google-site-verification"
-          content={BLOG.SEO_GOOGLE_SITE_VERIFICATION}
-        />
-      )}
-      <meta name="keywords" content={keywords} />
-      <meta name="description" content={description} />
-      <meta property="og:locale" content={lang} />
-      <meta property="og:title" content={title} />
-      <meta property="og:description" content={description} />
-      <meta property="og:url" content={url} />
-      <meta property="og:image" content={image} />
-      <meta property="og:site_name" content={BLOG.TITLE} />
-      <meta property="og:type" content={type} />
-      <meta name="twitter:card" content="summary_large_image" />
-      <meta name="twitter:description" content={description} />
-      <meta name="twitter:title" content={title} />
-=======
         <Head>
             <title>{title}</title>
             <meta name="theme-color" content={BLOG.BACKGROUND_DARK} />
@@ -68,7 +41,6 @@
             <meta name="twitter:card" content="summary_large_image" />
             <meta name="twitter:description" content={description} />
             <meta name="twitter:title" content={title} />
->>>>>>> 91fac55b
 
             {BLOG.COMMENT_WEBMENTION.ENABLE && (
                 <>
