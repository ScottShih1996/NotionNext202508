import { useEffect } from 'react'
import Prism from 'prismjs'
// 所有语言的prismjs 使用autoloader引入
// import 'prismjs/plugins/autoloader/prism-autoloader'
import 'prismjs/plugins/toolbar/prism-toolbar'
import 'prismjs/plugins/toolbar/prism-toolbar.min.css'
import 'prismjs/plugins/show-language/prism-show-language'
import 'prismjs/plugins/copy-to-clipboard/prism-copy-to-clipboard'
import 'prismjs/plugins/line-numbers/prism-line-numbers'
import 'prismjs/plugins/line-numbers/prism-line-numbers.css'

// mermaid图
import { loadExternalResource } from '@/lib/utils'
import { useRouter } from 'next/navigation'
import { useGlobal } from '@/lib/global'
import { siteConfig } from '@/lib/config'

/**
 * 代码美化相关
 * @author https://github.com/txs/
 * @returns
 */
const PrismMac = () => {
  const router = useRouter()
  const { isDarkMode } = useGlobal()
  const codeMacBar = siteConfig('CODE_MAC_BAR')
  const prismjsAutoLoader = siteConfig('PRISM_JS_AUTO_LOADER')
  const prismjsPath = siteConfig('PRISM_JS_PATH')

  const prismThemeSwitch = siteConfig('PRISM_THEME_SWITCH')
  const prismThemeDarkPath = siteConfig('PRISM_THEME_DARK_PATH')
  const prismThemeLightPath = siteConfig('PRISM_THEME_LIGHT_PATH')
  const prismThemePrefixPath = siteConfig('PRISM_THEME_PREFIX_PATH')

  const mermaidCDN = siteConfig('MERMAID_CDN')
  const codeLineNumbers = siteConfig('CODE_LINE_NUMBERS')

  const codeCollapse = siteConfig('CODE_COLLAPSE')
  const codeCollapseExpandDefault = siteConfig('CODE_COLLAPSE_EXPAND_DEFAULT')

  useEffect(() => {
    if (codeMacBar) {
      loadExternalResource('/css/prism-mac-style.css', 'css')
    }
    // 加载prism样式
    loadPrismThemeCSS(
      isDarkMode,
      prismThemeSwitch,
      prismThemeDarkPath,
      prismThemeLightPath,
      prismThemePrefixPath
    )
    // 折叠代码
    loadExternalResource(prismjsAutoLoader, 'js').then(url => {
      if (window?.Prism?.plugins?.autoloader) {
        window.Prism.plugins.autoloader.languages_path = prismjsPath
      }

      renderPrismMac(codeLineNumbers)
      renderMermaid(mermaidCDN)
      renderCollapseCode(codeCollapse, codeCollapseExpandDefault)
    })
  }, [router, isDarkMode])

  useEffect(() => {
    const observer = new MutationObserver((mutationsList) => {
      for (const mutation of mutationsList) {
        if (mutation.type === 'childList') {
          renderCustomCode();
        }
      }
    });
    observer.observe(document.body, { childList: true, subtree: true });
    return () => observer.disconnect();
  }, []);

  return <></>
}

/**
 * 加载Prism主题样式
 */
const loadPrismThemeCSS = (
  isDarkMode,
  prismThemeSwitch,
  prismThemeDarkPath,
  prismThemeLightPath,
  prismThemePrefixPath
) => {
  let PRISM_THEME
  let PRISM_PREVIOUS
  if (prismThemeSwitch) {
    if (isDarkMode) {
      PRISM_THEME = prismThemeDarkPath
      PRISM_PREVIOUS = prismThemeLightPath
    } else {
      PRISM_THEME = prismThemeLightPath
      PRISM_PREVIOUS = prismThemeDarkPath
    }
    const previousTheme = document.querySelector(
      `link[href="${PRISM_PREVIOUS}"]`
    )
    if (
      previousTheme &&
      previousTheme.parentNode &&
      previousTheme.parentNode.contains(previousTheme)
    ) {
      previousTheme.parentNode.removeChild(previousTheme)
    }
    loadExternalResource(PRISM_THEME, 'css')
  } else {
    loadExternalResource(prismThemePrefixPath, 'css')
  }
}

/**
 * 将代码块转为可折叠对象
 */
const renderCollapseCode = (codeCollapse, codeCollapseExpandDefault) => {
  if (!codeCollapse) {
    return
  }
  const codeBlocks = document.querySelectorAll('.code-toolbar')
  for (const codeBlock of codeBlocks) {
    // 判断当前元素是否被包裹
    if (codeBlock.closest('.collapse-wrapper') || containsCustomCodeBlock(codeBlock)) {
      continue // 如果被包裹了，跳过当前循环
    }

    const code = codeBlock.querySelector('code')
    const language = code.getAttribute('class').match(/language-(\w+)/)[1]

    const collapseWrapper = document.createElement('div')
    collapseWrapper.className = 'collapse-wrapper w-full py-2'
    const panelWrapper = document.createElement('div')
    panelWrapper.className =
      'border dark:border-gray-600 rounded-md hover:border-indigo-500 duration-200 transition-colors'

    const header = document.createElement('div')
    header.className =
      'flex justify-between items-center px-4 py-2 cursor-pointer select-none'
    header.innerHTML = `<h3 class="text-lg font-medium">${language}</h3><svg class="transition-all duration-200 w-5 h-5 transform rotate-0" viewBox="0 0 20 20" fill="currentColor"><path fill-rule="evenodd" d="M6.293 6.293a1 1 0 0 1 1.414 0L10 8.586l2.293-2.293a1 1 0 0 1 1.414 1.414l-3 3a1 1 0 0 1-1.414 0l-3-3a1 1 0 0 1 0-1.414z" clip-rule="evenodd"/></svg>`

    const panel = document.createElement('div')
    panel.className =
      'invisible h-0 transition-transform duration-200 border-t border-gray-300'

    panelWrapper.appendChild(header)
    panelWrapper.appendChild(panel)
    collapseWrapper.appendChild(panelWrapper)

    codeBlock.parentNode.insertBefore(collapseWrapper, codeBlock)
    panel.appendChild(codeBlock)

    function collapseCode() {
      panel.classList.toggle('invisible')
      panel.classList.toggle('h-0')
      panel.classList.toggle('h-auto')
      header.querySelector('svg').classList.toggle('rotate-180')
      panelWrapper.classList.toggle('border-gray-300')
    }

    // 点击后折叠展开代码
    header.addEventListener('click', collapseCode)
    // 是否自动展开
    if (codeCollapseExpandDefault) {
      header.click()
    }
  }
}

/**
 * 将mermaid语言 渲染成图片
 */
<<<<<<< HEAD
const renderMermaid = async (mermaidCDN) => {
  const observer = new MutationObserver(async mutationsList => {
=======
const renderMermaid = mermaidCDN => {
  const observer = new MutationObserver(mutationsList => {
>>>>>>> cc49407b
    for (const m of mutationsList) {
      if (m.target.className === 'notion-code language-mermaid') {
        const chart = m.target.querySelector('code').textContent
        if (chart && !m.target.querySelector('.mermaid')) {
          const mermaidChart = document.createElement('pre')
          mermaidChart.className = 'mermaid'
          mermaidChart.innerHTML = chart
          m.target.appendChild(mermaidChart)
        }

        const mermaidsSvg = document.querySelectorAll('.mermaid')
        if (mermaidsSvg) {
          let needLoad = false
          for (const e of mermaidsSvg) {
            if (e?.firstChild?.nodeName !== 'svg') {
              needLoad = true
            }
          }
          if (needLoad) {
            loadExternalResource(mermaidCDN, 'js').then(url => {
              setTimeout(() => {
                const mermaid = window.mermaid
                mermaid?.contentLoaded()
              }, 100)
            })
          }
        }
      }
    }
  })
  if (document.querySelector('#notion-article')) {
    observer.observe(document.querySelector('#notion-article'), {
      attributes: true,
      subtree: true
    })
  }
}

/**
 * @author https://github.com/chenyqthu, 基于 RylanBot
 * 代码块类型为 Html, CSS, JS
 * 且第一行出现注释 <!-- custom -->, \* custom *\, // custom
 * (第二个对应 css 注释写法, 这里无法正常打出, notion 代码块中正常使用左斜杠 / 即可)
 * (空格不能少)
 * 则自动替换，将内容替换为实际代码执行
 */
const containsCustomCodeBlock = (block) => {
  const textContent = block.textContent || '';
  return (
    textContent.includes('<!-- custom -->') ||
    textContent.includes('/* custom */') ||
    textContent.includes('/* custom-link */') ||
    textContent.includes('// custom')
  );
};

const renderCustomCode = () => {
  const toolbars = document.querySelectorAll('div.code-toolbar');

  toolbars.forEach((toolbarEl) => {
    const codeElements = toolbarEl.querySelectorAll('code');
    codeElements.forEach(codeElement => {
      const language = codeElement.className.replace('language-', '');
      const firstChild = codeElement.firstChild;
      if (firstChild) {
        const firstComment = firstChild.textContent || '';
        const isCustomLink = {
          css: firstComment.includes('/* custom-link */'),
          javascript: firstComment.includes('// custom-link')
        }[language]; 
        const isCustom = {
          html: firstComment.includes('<!-- custom -->'),
          css: firstComment.includes('/* custom */'),
          javascript: firstComment.includes('// custom')
        }[language];
        let originalCode = codeElement.textContent;
        const toolbarParent = codeElement.closest('div.code-toolbar').parentNode;

        if (isCustomLink || isCustom) {
          // 移除 custom 注释
          originalCode = originalCode.replace(/(\/\/ custom-link)|(\/\* custom-link \*\/)|(<!-- custom -->)|(\/\* custom \*\/)|(\/\/ custom)/, '').trim();

          switch (language) {
            case 'html': {
              const htmlContainer = document.createElement('div');
              htmlContainer.innerHTML = originalCode;
              Array.from(htmlContainer.childNodes).forEach(node => {
                toolbarParent.insertBefore(node.cloneNode(true), toolbarEl);
              });
              break;
            }
            case 'css': {
              if (isCustomLink) {
                // 将原始代码按行分割，每行视为一个独立的CSS链接
                const urls = originalCode.split('\n').filter(line => line.trim() !== '');
                urls.forEach(url => {
                  const linkElement = document.createElement('link');
                  linkElement.rel = 'stylesheet';
                  linkElement.href = url.trim();
                  document.head.appendChild(linkElement);
                });
              } else {
                const styleElement = document.createElement('style');
                styleElement.textContent = originalCode;
                document.head.appendChild(styleElement);
              }
              break;
            }
            case 'javascript': {
              if (isCustomLink) {
                const scriptContainer = document.createElement('div');
                scriptContainer.innerHTML = originalCode;
                Array.from(scriptContainer.querySelectorAll('script')).forEach(script => {
                  const newScript = document.createElement('script');
                  if (script.src) {
                    newScript.src = script.src;
                    if (script.defer) newScript.defer = true;
                    if (script.async) newScript.async = true;
                  } else {
                    newScript.textContent = script.textContent;
                  }

                  const insertIntoHead = script.getAttribute('head') !== null;
                  if (insertIntoHead) {
                    document.head.appendChild(newScript);
                  } else {
                    document.body.appendChild(newScript);
                  }
                });
              } else {
                const scriptElement = document.createElement('script');
                scriptElement.textContent = originalCode;
                document.body.appendChild(scriptElement);
              }
              break;
            }
          }
          // 移除原始代码块容器
          toolbarParent.removeChild(toolbarEl);
        }
      }
    });
  });
};

function renderPrismMac(codeLineNumbers) {
  const container = document?.getElementById('notion-article')

  // Add line numbers
  if (codeLineNumbers) {
    const codeBlocks = container?.getElementsByTagName('pre')
    if (codeBlocks) {
      Array.from(codeBlocks).forEach(item => {
        if (!item.classList.contains('line-numbers')) {
          item.classList.add('line-numbers')
          item.style.whiteSpace = 'pre-wrap'
        }
      })
    }
  }
  // 重新渲染之前检查所有的多余text

  try {
    Prism.highlightAll()
  } catch (err) {
    console.log('代码渲染', err)
  }

  const codeToolBars = container?.getElementsByClassName('code-toolbar')
  // Add pre-mac element for Mac Style UI
  if (codeToolBars) {
    Array.from(codeToolBars).forEach(item => {
      const existPreMac = item.getElementsByClassName('pre-mac')
      if (existPreMac.length < codeToolBars.length) {
        const preMac = document.createElement('div')
        preMac.classList.add('pre-mac')
        preMac.innerHTML = '<span></span><span></span><span></span>'
        item?.appendChild(preMac, item)
      }
    })
  }

  // 折叠代码行号bug
  if (codeLineNumbers) {
    fixCodeLineStyle()
  }
}

/**
 * 行号样式在首次渲染或被detail折叠后行高判断错误
 * 在此手动resize计算
 */
const fixCodeLineStyle = () => {
  const observer = new MutationObserver(mutationsList => {
    for (const m of mutationsList) {
      if (m.target.nodeName === 'DETAILS') {
        const preCodes = m.target.querySelectorAll('pre.notion-code')
        for (const preCode of preCodes) {
          Prism.plugins.lineNumbers.resize(preCode)
        }
      }
    }
  })
  observer.observe(document.querySelector('#notion-article'), {
    attributes: true,
    subtree: true
  })
  setTimeout(() => {
    const preCodes = document.querySelectorAll('pre.notion-code')
    for (const preCode of preCodes) {
      Prism.plugins.lineNumbers.resize(preCode)
    }
  }, 10)
}

export default PrismMac<|MERGE_RESOLUTION|>--- conflicted
+++ resolved
@@ -61,18 +61,6 @@
       renderCollapseCode(codeCollapse, codeCollapseExpandDefault)
     })
   }, [router, isDarkMode])
-
-  useEffect(() => {
-    const observer = new MutationObserver((mutationsList) => {
-      for (const mutation of mutationsList) {
-        if (mutation.type === 'childList') {
-          renderCustomCode();
-        }
-      }
-    });
-    observer.observe(document.body, { childList: true, subtree: true });
-    return () => observer.disconnect();
-  }, []);
 
   return <></>
 }
@@ -113,7 +101,7 @@
   }
 }
 
-/**
+/*
  * 将代码块转为可折叠对象
  */
 const renderCollapseCode = (codeCollapse, codeCollapseExpandDefault) => {
@@ -123,7 +111,7 @@
   const codeBlocks = document.querySelectorAll('.code-toolbar')
   for (const codeBlock of codeBlocks) {
     // 判断当前元素是否被包裹
-    if (codeBlock.closest('.collapse-wrapper') || containsCustomCodeBlock(codeBlock)) {
+    if (codeBlock.closest('.collapse-wrapper')) {
       continue // 如果被包裹了，跳过当前循环
     }
 
@@ -172,13 +160,8 @@
 /**
  * 将mermaid语言 渲染成图片
  */
-<<<<<<< HEAD
-const renderMermaid = async (mermaidCDN) => {
-  const observer = new MutationObserver(async mutationsList => {
-=======
 const renderMermaid = mermaidCDN => {
   const observer = new MutationObserver(mutationsList => {
->>>>>>> cc49407b
     for (const m of mutationsList) {
       if (m.target.className === 'notion-code language-mermaid') {
         const chart = m.target.querySelector('code').textContent
@@ -217,113 +200,6 @@
   }
 }
 
-/**
- * @author https://github.com/chenyqthu, 基于 RylanBot
- * 代码块类型为 Html, CSS, JS
- * 且第一行出现注释 <!-- custom -->, \* custom *\, // custom
- * (第二个对应 css 注释写法, 这里无法正常打出, notion 代码块中正常使用左斜杠 / 即可)
- * (空格不能少)
- * 则自动替换，将内容替换为实际代码执行
- */
-const containsCustomCodeBlock = (block) => {
-  const textContent = block.textContent || '';
-  return (
-    textContent.includes('<!-- custom -->') ||
-    textContent.includes('/* custom */') ||
-    textContent.includes('/* custom-link */') ||
-    textContent.includes('// custom')
-  );
-};
-
-const renderCustomCode = () => {
-  const toolbars = document.querySelectorAll('div.code-toolbar');
-
-  toolbars.forEach((toolbarEl) => {
-    const codeElements = toolbarEl.querySelectorAll('code');
-    codeElements.forEach(codeElement => {
-      const language = codeElement.className.replace('language-', '');
-      const firstChild = codeElement.firstChild;
-      if (firstChild) {
-        const firstComment = firstChild.textContent || '';
-        const isCustomLink = {
-          css: firstComment.includes('/* custom-link */'),
-          javascript: firstComment.includes('// custom-link')
-        }[language]; 
-        const isCustom = {
-          html: firstComment.includes('<!-- custom -->'),
-          css: firstComment.includes('/* custom */'),
-          javascript: firstComment.includes('// custom')
-        }[language];
-        let originalCode = codeElement.textContent;
-        const toolbarParent = codeElement.closest('div.code-toolbar').parentNode;
-
-        if (isCustomLink || isCustom) {
-          // 移除 custom 注释
-          originalCode = originalCode.replace(/(\/\/ custom-link)|(\/\* custom-link \*\/)|(<!-- custom -->)|(\/\* custom \*\/)|(\/\/ custom)/, '').trim();
-
-          switch (language) {
-            case 'html': {
-              const htmlContainer = document.createElement('div');
-              htmlContainer.innerHTML = originalCode;
-              Array.from(htmlContainer.childNodes).forEach(node => {
-                toolbarParent.insertBefore(node.cloneNode(true), toolbarEl);
-              });
-              break;
-            }
-            case 'css': {
-              if (isCustomLink) {
-                // 将原始代码按行分割，每行视为一个独立的CSS链接
-                const urls = originalCode.split('\n').filter(line => line.trim() !== '');
-                urls.forEach(url => {
-                  const linkElement = document.createElement('link');
-                  linkElement.rel = 'stylesheet';
-                  linkElement.href = url.trim();
-                  document.head.appendChild(linkElement);
-                });
-              } else {
-                const styleElement = document.createElement('style');
-                styleElement.textContent = originalCode;
-                document.head.appendChild(styleElement);
-              }
-              break;
-            }
-            case 'javascript': {
-              if (isCustomLink) {
-                const scriptContainer = document.createElement('div');
-                scriptContainer.innerHTML = originalCode;
-                Array.from(scriptContainer.querySelectorAll('script')).forEach(script => {
-                  const newScript = document.createElement('script');
-                  if (script.src) {
-                    newScript.src = script.src;
-                    if (script.defer) newScript.defer = true;
-                    if (script.async) newScript.async = true;
-                  } else {
-                    newScript.textContent = script.textContent;
-                  }
-
-                  const insertIntoHead = script.getAttribute('head') !== null;
-                  if (insertIntoHead) {
-                    document.head.appendChild(newScript);
-                  } else {
-                    document.body.appendChild(newScript);
-                  }
-                });
-              } else {
-                const scriptElement = document.createElement('script');
-                scriptElement.textContent = originalCode;
-                document.body.appendChild(scriptElement);
-              }
-              break;
-            }
-          }
-          // 移除原始代码块容器
-          toolbarParent.removeChild(toolbarEl);
-        }
-      }
-    });
-  });
-};
-
 function renderPrismMac(codeLineNumbers) {
   const container = document?.getElementById('notion-article')
 
