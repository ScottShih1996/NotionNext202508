--- conflicted
+++ resolved
@@ -13,6 +13,7 @@
 import BLOG from '@/blog.config'
 import { loadExternalResource } from '@/lib/utils'
 import { useRouter } from 'next/navigation'
+import { useGlobal } from '@/lib/global'
 
 /**
  * 代码美化相关
@@ -21,74 +22,54 @@
  */
 const PrismMac = () => {
   const router = useRouter()
+  const { isDarkMode } = useGlobal()
+
   useEffect(() => {
-    const handleDarkModeChange = () => {
-      // 加载prism样式
-      loadPrismThemeCSS()
-      if (JSON.parse(BLOG.CODE_MAC_BAR)) {
-        loadExternalResource('/css/prism-mac-style.css', 'css')
-      }
-<<<<<<< HEAD
-      loadExternalResource(BLOG.PRISM_JS_AUTO_LOADER, 'js').then((url) => {
-        if (window?.Prism?.plugins?.autoloader) {
-          window.Prism.plugins.autoloader.languages_path = BLOG.PRISM_JS_PATH
-        }
-        renderPrismMac()
-        renderMermaid()
-      })
-    }
-    handleDarkModeChange()
-
-    const handleDarkModeToggle = () => {
-      const currentTheme = document.documentElement.className
-      handleDarkModeChange()
-      document.documentElement.className = currentTheme === 'light' ? 'dark' : 'light'
-    }
-
-    const darkModeSwitchButton = document.getElementById('darkModeButton')
-    darkModeSwitchButton.addEventListener('click', handleDarkModeToggle)
-
-    return () => {
-      darkModeSwitchButton.removeEventListener('click', handleDarkModeToggle)
-    }
-=======
+    if (JSON.parse(BLOG.CODE_MAC_BAR)) {
+      loadExternalResource('/css/prism-mac-style.css', 'css')
+    }
+    // 加载prism样式
+    loadPrismThemeCSS(isDarkMode)
+    // 折叠代码
+    loadExternalResource(BLOG.PRISM_JS_AUTO_LOADER, 'js').then((url) => {
+      if (window?.Prism?.plugins?.autoloader) {
+        window.Prism.plugins.autoloader.languages_path = BLOG.PRISM_JS_PATH
+      }
+
       renderPrismMac()
       renderMermaid()
       renderCollapseCode()
     })
->>>>>>> 7d8e4c4f
-  }, [router])
+  }, [router, isDarkMode])
+
   return <></>
 }
 
 /**
-<<<<<<< HEAD
  * 加载样式
  */
-const loadPrismThemeCSS = () => {
+const loadPrismThemeCSS = (isDarkMode) => {
   let PRISM_THEME
   let PRISM_PREVIOUS
-  const themeClass = document.documentElement.className
   if (JSON.parse(BLOG.PRISM_THEME_SWITCH)) {
-    if (themeClass === 'dark') {
+    if (isDarkMode) {
       PRISM_THEME = BLOG.PRISM_THEME_DARK_PATH
       PRISM_PREVIOUS = BLOG.PRISM_THEME_LIGHT_PATH
-      const previousTheme = document.querySelector(`link[href="${PRISM_PREVIOUS}"]`)
-      if (previousTheme) {
-        previousTheme.parentNode.removeChild(previousTheme)
-      }
     } else {
       PRISM_THEME = BLOG.PRISM_THEME_LIGHT_PATH
       PRISM_PREVIOUS = BLOG.PRISM_THEME_DARK_PATH
-      const previousTheme = document.querySelector(`link[href="${PRISM_PREVIOUS}"]`)
-      if (previousTheme) {
-        previousTheme.parentNode.removeChild(previousTheme)
-      }
+    }
+    const previousTheme = document.querySelector(`link[href="${PRISM_PREVIOUS}"]`)
+    if (previousTheme) {
+      previousTheme.parentNode.removeChild(previousTheme)
     }
     loadExternalResource(PRISM_THEME, 'css')
   } else {
     loadExternalResource(BLOG.PRISM_THEME_PREFIX_PATH, 'css')
-=======
+  }
+}
+
+/*
  * 将代码块转为可折叠对象
  */
 const renderCollapseCode = () => {
@@ -108,7 +89,7 @@
     const collapseWrapper = document.createElement('div')
     collapseWrapper.className = 'collapse-wrapper w-full py-2'
     const panelWrapper = document.createElement('div')
-    panelWrapper.className = 'border rounded-md border-indigo-500'
+    panelWrapper.className = 'border dark:border-gray-600 rounded-md hover:border-indigo-500 duration-200 transition-colors'
 
     const header = document.createElement('div')
     header.className = 'flex justify-between items-center px-4 py-2 cursor-pointer select-none'
@@ -130,9 +111,7 @@
       panel.classList.toggle('h-auto')
       header.querySelector('svg').classList.toggle('rotate-180')
       panelWrapper.classList.toggle('border-gray-300')
-      panelWrapper.classList.toggle('border-indigo-500')
     })
->>>>>>> 7d8e4c4f
   }
 }
 
