import { useEffect } from 'react'
import Prism from 'prismjs'
// 所有语言的prismjs 使用autoloader引入
// import 'prismjs/plugins/autoloader/prism-autoloader'
import 'prismjs/plugins/toolbar/prism-toolbar'
import 'prismjs/plugins/toolbar/prism-toolbar.min.css'
import 'prismjs/plugins/show-language/prism-show-language'
import 'prismjs/plugins/copy-to-clipboard/prism-copy-to-clipboard'
import 'prismjs/plugins/line-numbers/prism-line-numbers'
import 'prismjs/plugins/line-numbers/prism-line-numbers.css'

// mermaid图
import { loadExternalResource } from '@/lib/utils'
import { useRouter } from 'next/navigation'
import { useGlobal } from '@/lib/global'
import { siteConfig } from '@/lib/config'

/**
 * 代码美化相关
 * @author https://github.com/txs/
 * @returns
 */
const PrismMac = () => {
  const router = useRouter()
  const { isDarkMode } = useGlobal()
  const codeMacBar = siteConfig('CODE_MAC_BAR')
  const prismjsAutoLoader = siteConfig('PRISM_JS_AUTO_LOADER')
  const prismjsPath = siteConfig('PRISM_JS_PATH')

  const prismThemeSwitch = siteConfig('PRISM_THEME_SWITCH')
  const prismThemeDarkPath = siteConfig('PRISM_THEME_DARK_PATH')
  const prismThemeLightPath = siteConfig('PRISM_THEME_LIGHT_PATH')
  const prismThemePrefixPath = siteConfig('PRISM_THEME_PREFIX_PATH')

  const mermaidCDN = siteConfig('MERMAID_CDN')
  const codeLineNumbers = siteConfig('CODE_LINE_NUMBERS')

  const codeCollapse = siteConfig('CODE_COLLAPSE')
  const codeCollapseExpandDefault = siteConfig('CODE_COLLAPSE_EXPAND_DEFAULT')

  useEffect(() => {
    if (codeMacBar) {
      loadExternalResource('/css/prism-mac-style.css', 'css')
    }
    // 加载prism样式
    loadPrismThemeCSS(
      isDarkMode,
      prismThemeSwitch,
      prismThemeDarkPath,
      prismThemeLightPath,
      prismThemePrefixPath
    )
    // 折叠代码
    loadExternalResource(prismjsAutoLoader, 'js').then(url => {
      if (window?.Prism?.plugins?.autoloader) {
        window.Prism.plugins.autoloader.languages_path = prismjsPath
      }

      renderPrismMac(codeLineNumbers)
      renderMermaid(mermaidCDN)
      renderCollapseCode(codeCollapse, codeCollapseExpandDefault)
    })
  }, [router, isDarkMode])

  useEffect(() => {
    const observer = new MutationObserver((mutationsList) => {
      for (const mutation of mutationsList) {
        if (mutation.type === 'childList') {
          renderCustomCode();
        }
      }
    });
    observer.observe(document.body, { childList: true, subtree: true });
    return () => observer.disconnect();
  }, []);

  return <></>
}

/**
 * 加载Prism主题样式
 */
const loadPrismThemeCSS = (
  isDarkMode,
  prismThemeSwitch,
  prismThemeDarkPath,
  prismThemeLightPath,
  prismThemePrefixPath
) => {
  let PRISM_THEME
  let PRISM_PREVIOUS
  if (prismThemeSwitch) {
    if (isDarkMode) {
      PRISM_THEME = prismThemeDarkPath
      PRISM_PREVIOUS = prismThemeLightPath
    } else {
      PRISM_THEME = prismThemeLightPath
      PRISM_PREVIOUS = prismThemeDarkPath
    }
<<<<<<< HEAD
    const previousTheme = document.querySelector(
      `link[href="${PRISM_PREVIOUS}"]`
    )
    if (
      previousTheme &&
      previousTheme.parentNode &&
      previousTheme.parentNode.contains(previousTheme)
    ) {
=======
    const previousTheme = document.querySelector(`link[href="${PRISM_PREVIOUS}"]`)
    if (previousTheme) {
>>>>>>> 01a3e6d0
      previousTheme.parentNode.removeChild(previousTheme)
    }
    loadExternalResource(PRISM_THEME, 'css')
  } else {
    loadExternalResource(prismThemePrefixPath, 'css')
  }
}

/**
 * 将代码块转为可折叠对象
 */
const renderCollapseCode = (codeCollapse, codeCollapseExpandDefault) => {
  if (!codeCollapse) {
    return
  }
  const codeBlocks = document.querySelectorAll('.code-toolbar')
  for (const codeBlock of codeBlocks) {
    // 判断当前元素是否被包裹
    if (codeBlock.closest('.collapse-wrapper') || containsCustomCodeBlock(codeBlock)) {
      continue // 如果被包裹了，跳过当前循环
    }

    const code = codeBlock.querySelector('code')
    const language = code.getAttribute('class').match(/language-(\w+)/)[1]

    const collapseWrapper = document.createElement('div')
    collapseWrapper.className = 'collapse-wrapper w-full py-2'
    const panelWrapper = document.createElement('div')
    panelWrapper.className =
      'border dark:border-gray-600 rounded-md hover:border-indigo-500 duration-200 transition-colors'

    const header = document.createElement('div')
    header.className =
      'flex justify-between items-center px-4 py-2 cursor-pointer select-none'
    header.innerHTML = `<h3 class="text-lg font-medium">${language}</h3><svg class="transition-all duration-200 w-5 h-5 transform rotate-0" viewBox="0 0 20 20" fill="currentColor"><path fill-rule="evenodd" d="M6.293 6.293a1 1 0 0 1 1.414 0L10 8.586l2.293-2.293a1 1 0 0 1 1.414 1.414l-3 3a1 1 0 0 1-1.414 0l-3-3a1 1 0 0 1 0-1.414z" clip-rule="evenodd"/></svg>`

    const panel = document.createElement('div')
    panel.className =
      'invisible h-0 transition-transform duration-200 border-t border-gray-300'

    panelWrapper.appendChild(header)
    panelWrapper.appendChild(panel)
    collapseWrapper.appendChild(panelWrapper)

    codeBlock.parentNode.insertBefore(collapseWrapper, codeBlock)
    panel.appendChild(codeBlock)

    function collapseCode() {
      panel.classList.toggle('invisible')
      panel.classList.toggle('h-0')
      panel.classList.toggle('h-auto')
      header.querySelector('svg').classList.toggle('rotate-180')
      panelWrapper.classList.toggle('border-gray-300')
    }

    // 点击后折叠展开代码
    header.addEventListener('click', collapseCode)
    // 是否自动展开
    if (codeCollapseExpandDefault) {
      header.click()
    }
  }
}

/**
 * 将mermaid语言 渲染成图片
 */
const renderMermaid = async (mermaidCDN) => {
  const observer = new MutationObserver(async mutationsList => {
    for (const m of mutationsList) {
      if (m.target.className === 'notion-code language-mermaid') {
        const chart = m.target.querySelector('code').textContent
        if (chart && !m.target.querySelector('.mermaid')) {
          const mermaidChart = document.createElement('pre')
          mermaidChart.className = 'mermaid'
          mermaidChart.innerHTML = chart
          m.target.appendChild(mermaidChart)
        }

        const mermaidsSvg = document.querySelectorAll('.mermaid')
        if (mermaidsSvg) {
          let needLoad = false
          for (const e of mermaidsSvg) {
            if (e?.firstChild?.nodeName !== 'svg') {
              needLoad = true
            }
          }
          if (needLoad) {
            loadExternalResource(mermaidCDN, 'js').then(url => {
              setTimeout(() => {
                const mermaid = window.mermaid
                mermaid?.contentLoaded()
              }, 100)
            })
          }
        }
      }
    }
  })
  if (document.querySelector('#notion-article')) {
    observer.observe(document.querySelector('#notion-article'), {
      attributes: true,
      subtree: true
    })
  }
}

/**
 * @author https://github.com/chenyqthu, 基于 RylanBot
 * 代码块类型为 Html, CSS, JS
 * 且第一行出现注释 <!-- custom -->, \* custom *\, // custom
 * (第二个对应 css 注释写法, 这里无法正常打出, notion 代码块中正常使用左斜杠 / 即可)
 * (空格不能少)
 * 则自动替换，将内容替换为实际代码执行
 */
const containsCustomCodeBlock = (block) => {
  const textContent = block.textContent || '';
  return (
    textContent.includes('<!-- custom -->') ||
    textContent.includes('/* custom */') ||
    textContent.includes('/* custom-link */') ||
    textContent.includes('// custom')
  );
};

const renderCustomCode = () => {
  const toolbars = document.querySelectorAll('div.code-toolbar');

  toolbars.forEach((toolbarEl) => {
    const codeElements = toolbarEl.querySelectorAll('code');
    codeElements.forEach(codeElement => {
      const language = codeElement.className.replace('language-', '');
      const firstChild = codeElement.firstChild;
      if (firstChild) {
        const firstComment = firstChild.textContent || '';
        const isCustomLink = {
          css: firstComment.includes('/* custom-link */'),
          javascript: firstComment.includes('// custom-link')
        }[language]; 
        const isCustom = {
          html: firstComment.includes('<!-- custom -->'),
          css: firstComment.includes('/* custom */'),
          javascript: firstComment.includes('// custom')
        }[language];
        let originalCode = codeElement.textContent;
        const toolbarParent = codeElement.closest('div.code-toolbar').parentNode;

        if (isCustomLink || isCustom) {
          // 移除 custom 注释
          originalCode = originalCode.replace(/(\/\/ custom-link)|(\/\* custom-link \*\/)|(<!-- custom -->)|(\/\* custom \*\/)|(\/\/ custom)/, '').trim();

          switch (language) {
            case 'html': {
              const htmlContainer = document.createElement('div');
              htmlContainer.innerHTML = originalCode;
              Array.from(htmlContainer.childNodes).forEach(node => {
                toolbarParent.insertBefore(node.cloneNode(true), toolbarEl);
              });
              break;
            }
            case 'css': {
              if (isCustomLink) {
                // 将原始代码按行分割，每行视为一个独立的CSS链接
                const urls = originalCode.split('\n').filter(line => line.trim() !== '');
                urls.forEach(url => {
                  const linkElement = document.createElement('link');
                  linkElement.rel = 'stylesheet';
                  linkElement.href = url.trim();
                  document.head.appendChild(linkElement);
                });
              } else {
                const styleElement = document.createElement('style');
                styleElement.textContent = originalCode;
                document.head.appendChild(styleElement);
              }
              break;
            }
            case 'javascript': {
              if (isCustomLink) {
                const scriptContainer = document.createElement('div');
                scriptContainer.innerHTML = originalCode;
                Array.from(scriptContainer.querySelectorAll('script')).forEach(script => {
                  const newScript = document.createElement('script');
                  if (script.src) {
                    newScript.src = script.src;
                    if (script.defer) newScript.defer = true;
                    if (script.async) newScript.async = true;
                  } else {
                    newScript.textContent = script.textContent;
                  }

                  const insertIntoHead = script.getAttribute('head') !== null;
                  if (insertIntoHead) {
                    document.head.appendChild(newScript);
                  } else {
                    document.body.appendChild(newScript);
                  }
                });
              } else {
                const scriptElement = document.createElement('script');
                scriptElement.textContent = originalCode;
                document.body.appendChild(scriptElement);
              }
              break;
            }
          }
          // 移除原始代码块容器
          toolbarParent.removeChild(toolbarEl);
        }
      }
    });
  });
};

function renderPrismMac(codeLineNumbers) {
  const container = document?.getElementById('notion-article')

  // Add line numbers
  if (codeLineNumbers) {
    const codeBlocks = container?.getElementsByTagName('pre')
    if (codeBlocks) {
      Array.from(codeBlocks).forEach(item => {
        if (!item.classList.contains('line-numbers')) {
          item.classList.add('line-numbers')
          item.style.whiteSpace = 'pre-wrap'
        }
      })
    }
  }
  // 重新渲染之前检查所有的多余text

  try {
    Prism.highlightAll()
  } catch (err) {
    console.log('代码渲染', err)
  }

  const codeToolBars = container?.getElementsByClassName('code-toolbar')
  // Add pre-mac element for Mac Style UI
  if (codeToolBars) {
    Array.from(codeToolBars).forEach(item => {
      const existPreMac = item.getElementsByClassName('pre-mac')
      if (existPreMac.length < codeToolBars.length) {
        const preMac = document.createElement('div')
        preMac.classList.add('pre-mac')
        preMac.innerHTML = '<span></span><span></span><span></span>'
        item?.appendChild(preMac, item)
      }
    })
  }

  // 折叠代码行号bug
  if (codeLineNumbers) {
    fixCodeLineStyle()
  }
}

/**
 * 行号样式在首次渲染或被detail折叠后行高判断错误
 * 在此手动resize计算
 */
const fixCodeLineStyle = () => {
  const observer = new MutationObserver(mutationsList => {
    for (const m of mutationsList) {
      if (m.target.nodeName === 'DETAILS') {
        const preCodes = m.target.querySelectorAll('pre.notion-code')
        for (const preCode of preCodes) {
          Prism.plugins.lineNumbers.resize(preCode)
        }
      }
    }
  })
  observer.observe(document.querySelector('#notion-article'), {
    attributes: true,
    subtree: true
  })
  setTimeout(() => {
    const preCodes = document.querySelectorAll('pre.notion-code')
    for (const preCode of preCodes) {
      Prism.plugins.lineNumbers.resize(preCode)
    }
  }, 10)
}

export default PrismMac<|MERGE_RESOLUTION|>--- conflicted
+++ resolved
@@ -97,7 +97,6 @@
       PRISM_THEME = prismThemeLightPath
       PRISM_PREVIOUS = prismThemeDarkPath
     }
-<<<<<<< HEAD
     const previousTheme = document.querySelector(
       `link[href="${PRISM_PREVIOUS}"]`
     )
@@ -106,10 +105,6 @@
       previousTheme.parentNode &&
       previousTheme.parentNode.contains(previousTheme)
     ) {
-=======
-    const previousTheme = document.querySelector(`link[href="${PRISM_PREVIOUS}"]`)
-    if (previousTheme) {
->>>>>>> 01a3e6d0
       previousTheme.parentNode.removeChild(previousTheme)
     }
     loadExternalResource(PRISM_THEME, 'css')
