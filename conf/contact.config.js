/**
 * 社交按钮相关的配置同意放这
 */
module.exports = {
  // 社交链接，不需要可留空白，例如 CONTACT_WEIBO:''
<<<<<<< HEAD
  CONTACT_EMAIL: process.env.NEXT_PUBLIC_CONTACT_EMAIL || 'barryzed@163.com', // 邮箱地址 例如mail@tangly1024.com
  CONTACT_BILIBILI: process.env.NEXT_PUBLIC_CONTACT_BILIBILI || 'https://space.bilibili.com/334597217', // B站主页
=======
  CONTACT_EMAIL:
    (process.env.NEXT_PUBLIC_CONTACT_EMAIL &&
      btoa(
        unescape(encodeURIComponent(process.env.NEXT_PUBLIC_CONTACT_EMAIL))
      )) ||
    '', // 邮箱地址 例如mail@tangly1024.com
  CONTACT_WEIBO: process.env.NEXT_PUBLIC_CONTACT_WEIBO || '', // 你的微博个人主页
  CONTACT_TWITTER: process.env.NEXT_PUBLIC_CONTACT_TWITTER || '', // 你的twitter个人主页
  CONTACT_GITHUB: process.env.NEXT_PUBLIC_CONTACT_GITHUB || '', // 你的github个人主页 例如 https://github.com/tangly1024
  CONTACT_TELEGRAM: process.env.NEXT_PUBLIC_CONTACT_TELEGRAM || '', // 你的telegram 地址 例如 https://t.me/tangly_1024
  CONTACT_LINKEDIN: process.env.NEXT_PUBLIC_CONTACT_LINKEDIN || '', // 你的linkedIn 首页
  CONTACT_INSTAGRAM: process.env.NEXT_PUBLIC_CONTACT_INSTAGRAM || '', // 您的instagram地址
  CONTACT_BILIBILI: process.env.NEXT_PUBLIC_CONTACT_BILIBILI || '', // B站主页
  CONTACT_YOUTUBE: process.env.NEXT_PUBLIC_CONTACT_YOUTUBE || '', // Youtube主页
  CONTACT_XIAOHONGSHU: process.env.NEXT_PUBLIC_CONTACT_XIAOHONGSHU || '', // 小红书主页
  CONTACT_ZHISHIXINGQIU: process.env.NEXT_PUBLIC_CONTACT_ZHISHIXINGQIU || '', // 知识星球
  CONTACT_WEHCHAT_PUBLIC: process.env.NEXT_PUBLIC_CONTACT_WEHCHAT_PUBLIC || '' // 微信公众号 格式：https://mp.weixin.qq.com/mp/profile_ext?action=home&__biz=【xxxxxx】==#wechat_redirect
>>>>>>> a668dc82
}<|MERGE_RESOLUTION|>--- conflicted
+++ resolved
@@ -3,26 +3,21 @@
  */
 module.exports = {
   // 社交链接，不需要可留空白，例如 CONTACT_WEIBO:''
-<<<<<<< HEAD
-  CONTACT_EMAIL: process.env.NEXT_PUBLIC_CONTACT_EMAIL || 'barryzed@163.com', // 邮箱地址 例如mail@tangly1024.com
-  CONTACT_BILIBILI: process.env.NEXT_PUBLIC_CONTACT_BILIBILI || 'https://space.bilibili.com/334597217', // B站主页
-=======
   CONTACT_EMAIL:
     (process.env.NEXT_PUBLIC_CONTACT_EMAIL &&
       btoa(
         unescape(encodeURIComponent(process.env.NEXT_PUBLIC_CONTACT_EMAIL))
       )) ||
-    '', // 邮箱地址 例如mail@tangly1024.com
+    'barryzed@163.com', // 邮箱地址 例如mail@tangly1024.com
   CONTACT_WEIBO: process.env.NEXT_PUBLIC_CONTACT_WEIBO || '', // 你的微博个人主页
   CONTACT_TWITTER: process.env.NEXT_PUBLIC_CONTACT_TWITTER || '', // 你的twitter个人主页
   CONTACT_GITHUB: process.env.NEXT_PUBLIC_CONTACT_GITHUB || '', // 你的github个人主页 例如 https://github.com/tangly1024
-  CONTACT_TELEGRAM: process.env.NEXT_PUBLIC_CONTACT_TELEGRAM || '', // 你的telegram 地址 例如 https://t.me/tangly_1024
+  CONTACT_TELEGRAM: process.env.NEXT_PUBLIC_CONTACT_TELEGRAM || 'https://t.me/BarryZed_PN', // 你的telegram 地址 例如 https://t.me/tangly_1024
   CONTACT_LINKEDIN: process.env.NEXT_PUBLIC_CONTACT_LINKEDIN || '', // 你的linkedIn 首页
   CONTACT_INSTAGRAM: process.env.NEXT_PUBLIC_CONTACT_INSTAGRAM || '', // 您的instagram地址
-  CONTACT_BILIBILI: process.env.NEXT_PUBLIC_CONTACT_BILIBILI || '', // B站主页
+  CONTACT_BILIBILI: process.env.NEXT_PUBLIC_CONTACT_BILIBILI || 'https://space.bilibili.com/334597217', // B站主页
   CONTACT_YOUTUBE: process.env.NEXT_PUBLIC_CONTACT_YOUTUBE || '', // Youtube主页
   CONTACT_XIAOHONGSHU: process.env.NEXT_PUBLIC_CONTACT_XIAOHONGSHU || '', // 小红书主页
   CONTACT_ZHISHIXINGQIU: process.env.NEXT_PUBLIC_CONTACT_ZHISHIXINGQIU || '', // 知识星球
   CONTACT_WEHCHAT_PUBLIC: process.env.NEXT_PUBLIC_CONTACT_WEHCHAT_PUBLIC || '' // 微信公众号 格式：https://mp.weixin.qq.com/mp/profile_ext?action=home&__biz=【xxxxxx】==#wechat_redirect
->>>>>>> a668dc82
 }