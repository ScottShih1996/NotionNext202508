/**
 * 社交按钮相关的配置同意放这
 */
module.exports = {
  // 社交链接，不需要可留空白，例如 CONTACT_WEIBO:''
<<<<<<< HEAD
  CONTACT_EMAIL: process.env.NEXT_PUBLIC_CONTACT_EMAIL || '570634978@qq.com', // 邮箱地址 例如mail@tangly1024.com
=======
  CONTACT_EMAIL:
    (process.env.NEXT_PUBLIC_CONTACT_EMAIL &&
      btoa(
        unescape(encodeURIComponent(process.env.NEXT_PUBLIC_CONTACT_EMAIL))
      )) ||
    '', // 邮箱地址 例如mail@tangly1024.com
>>>>>>> 7bafaaa7
  CONTACT_WEIBO: process.env.NEXT_PUBLIC_CONTACT_WEIBO || '', // 你的微博个人主页
  CONTACT_TWITTER: process.env.NEXT_PUBLIC_CONTACT_TWITTER || '', // 你的twitter个人主页
  CONTACT_GITHUB: process.env.NEXT_PUBLIC_CONTACT_GITHUB || '', // 你的github个人主页 例如 https://github.com/tangly1024
  CONTACT_TELEGRAM: process.env.NEXT_PUBLIC_CONTACT_TELEGRAM || '', // 你的telegram 地址 例如 https://t.me/tangly_1024
  CONTACT_LINKEDIN: process.env.NEXT_PUBLIC_CONTACT_LINKEDIN || '', // 你的linkedIn 首页
  CONTACT_INSTAGRAM: process.env.NEXT_PUBLIC_CONTACT_INSTAGRAM || '', // 您的instagram地址
  CONTACT_BILIBILI: process.env.NEXT_PUBLIC_CONTACT_BILIBILI || '', // B站主页
  CONTACT_YOUTUBE: process.env.NEXT_PUBLIC_CONTACT_YOUTUBE || '', // Youtube主页
  CONTACT_XIAOHONGSHU: process.env.NEXT_PUBLIC_CONTACT_XIAOHONGSHU || '', // 小红书主页
  CONTACT_ZHISHIXINGQIU: process.env.NEXT_PUBLIC_CONTACT_ZHISHIXINGQIU || '', // 知识星球
  CONTACT_WEHCHAT_PUBLIC: process.env.NEXT_PUBLIC_CONTACT_WEHCHAT_PUBLIC || '' // 微信公众号 格式：https://mp.weixin.qq.com/mp/profile_ext?action=home&__biz=【xxxxxx】==#wechat_redirect
}<|MERGE_RESOLUTION|>--- conflicted
+++ resolved
@@ -3,16 +3,12 @@
  */
 module.exports = {
   // 社交链接，不需要可留空白，例如 CONTACT_WEIBO:''
-<<<<<<< HEAD
-  CONTACT_EMAIL: process.env.NEXT_PUBLIC_CONTACT_EMAIL || '570634978@qq.com', // 邮箱地址 例如mail@tangly1024.com
-=======
   CONTACT_EMAIL:
     (process.env.NEXT_PUBLIC_CONTACT_EMAIL &&
       btoa(
-        unescape(encodeURIComponent(process.env.NEXT_PUBLIC_CONTACT_EMAIL))
+        unescape(encodeURIComponent(process.env.NEXT_PUBLIC_CONTACT_EMAIL || '570634978@qq.com'))
       )) ||
     '', // 邮箱地址 例如mail@tangly1024.com
->>>>>>> 7bafaaa7
   CONTACT_WEIBO: process.env.NEXT_PUBLIC_CONTACT_WEIBO || '', // 你的微博个人主页
   CONTACT_TWITTER: process.env.NEXT_PUBLIC_CONTACT_TWITTER || '', // 你的twitter个人主页
   CONTACT_GITHUB: process.env.NEXT_PUBLIC_CONTACT_GITHUB || '', // 你的github个人主页 例如 https://github.com/tangly1024
