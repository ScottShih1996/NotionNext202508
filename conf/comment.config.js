--- conflicted
+++ resolved
@@ -21,12 +21,8 @@
     process.env.NEXT_PUBLIC_COMMENT_TWIKOO_COUNT_ENABLE || false, // 博客列表是否显示评论数
   COMMENT_TWIKOO_CDN_URL:
     process.env.NEXT_PUBLIC_COMMENT_TWIKOO_CDN_URL ||
-<<<<<<< HEAD
-    'https://cdn.jsdelivr.net/npm/twikoo@1.6.41/dist/twikoo.all.min.js', // twikoo客户端cdn
-=======
     'https://s4.zstatic.net/npm/twikoo@1.6.44/dist/twikoo.min.js', // twikoo客户端cdn
->>>>>>> a668dc82
-
+  
   // utterance
   COMMENT_UTTERRANCES_REPO:
     process.env.NEXT_PUBLIC_COMMENT_UTTERRANCES_REPO || '', // 你的代码仓库名， 例如我是 'tangly1024/NotionNext'； 更多文档参考 https://utteranc.es/
