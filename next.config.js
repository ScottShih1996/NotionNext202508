const { THEME } = require('./blog.config')
const fs = require('fs')
const path = require('path')
const BLOG = require('./blog.config')
const { extractLangPrefix } = require('./lib/utils/pageId')

// 打包时是否分析代码
const withBundleAnalyzer = require('@next/bundle-analyzer')({
  enabled: BLOG.BUNDLE_ANALYZER
})

// 扫描项目 /themes下的目录名
const themes = scanSubdirectories(path.resolve(__dirname, 'themes'))
// 检测用户开启的多语言
const locales = (function () {
  // 根据BLOG_NOTION_PAGE_ID 检查支持多少种语言数据.
  // 支持如下格式配置多个语言的页面id xxx,zh:xxx,en:xxx
  const langs = [BLOG.LANG]
  if (BLOG.NOTION_PAGE_ID.indexOf(',') > 0) {
    const siteIds = BLOG.NOTION_PAGE_ID.split(',')
    for (let index = 0; index < siteIds.length; index++) {
      const siteId = siteIds[index]
      const prefix = extractLangPrefix(siteId)
      // 如果包含前缀 例如 zh , en 等
      if (prefix) {
        if (!langs.includes(prefix)) {
          langs.push(prefix)
        }
      }
    }
  }
  return langs
})()

// 编译前执行
// eslint-disable-next-line no-unused-vars
const preBuild = (function () {
  if (
    !process.env.npm_lifecycle_event === 'export' &&
    !process.env.npm_lifecycle_event === 'build'
  ) {
    return
  }
  // 删除 public/sitemap.xml 文件 ； 否则会和/pages/sitemap.xml.js 冲突。
  const sitemapPath = path.resolve(__dirname, 'public', 'sitemap.xml')
  if (fs.existsSync(sitemapPath)) {
    fs.unlinkSync(sitemapPath)
    console.log('Deleted existing sitemap.xml from public directory')
  }

  const sitemap2Path = path.resolve(__dirname, 'sitemap.xml')
  if (fs.existsSync(sitemap2Path)) {
    fs.unlinkSync(sitemap2Path)
    console.log('Deleted existing sitemap.xml from root directory')
  }
})()

/**
 * 扫描指定目录下的文件夹名，用于获取所有主题
 * @param {*} directory
 * @returns
 */
function scanSubdirectories(directory) {
  const subdirectories = []

  fs.readdirSync(directory).forEach(file => {
    const fullPath = path.join(directory, file)
    const stats = fs.statSync(fullPath)
    if (stats.isDirectory()) {
      subdirectories.push(file)
    }

    // subdirectories.push(file)
  })

  return subdirectories
}

/**
 * @type {import('next').NextConfig}
 */

const nextConfig = {
  eslint: {
    ignoreDuringBuilds: true
  },
  output: process.env.EXPORT
    ? 'export'
    : process.env.NEXT_BUILD_STANDALONE === 'true'
      ? 'standalone'
      : undefined,
  staticPageGenerationTimeout: 120,

  // 性能优化配置
  compress: true,
  poweredByHeader: false,
  generateEtags: true,

  // 构建优化
  swcMinify: true,
  modularizeImports: {
    '@heroicons/react/24/outline': {
      transform: '@heroicons/react/24/outline/{{member}}'
    },
    '@heroicons/react/24/solid': {
      transform: '@heroicons/react/24/solid/{{member}}'
    }
  },
  // 多语言， 在export时禁用
  i18n: process.env.EXPORT
    ? undefined
    : {
        defaultLocale: BLOG.LANG,
        // 支持的所有多语言,按需填写即可
        locales: locales
      },
  images: {
    // 图片压缩和格式优化
    formats: ['image/avif', 'image/webp'],
    // 图片尺寸优化
    deviceSizes: [640, 750, 828, 1080, 1200, 1920, 2048, 3840],
    imageSizes: [16, 32, 48, 64, 96, 128, 256, 384],
    // 允许next/image加载的图片 域名
    domains: [
      'gravatar.com',
      'www.notion.so',
      'avatars.githubusercontent.com',
      'images.unsplash.com',
      'source.unsplash.com',
      'p1.qhimg.com',
      'webmention.io',
      'ko-fi.com'
    ],
    // 图片加载器优化
    loader: 'default',
    // 图片缓存优化
    minimumCacheTTL: 60 * 60 * 24 * 7, // 7天
    // 危险的允许SVG
    dangerouslyAllowSVG: true,
    contentSecurityPolicy: "default-src 'self'; script-src 'none'; sandbox;"
  },

  // 默认将feed重定向至 /public/rss/feed.xml
  redirects: process.env.EXPORT
    ? undefined
    : () => {
        return [
          {
            source: '/feed',
            destination: '/rss/feed.xml',
            permanent: true
          }
        ]
      },
  // 重写url
  rewrites: process.env.EXPORT
    ? undefined
    : () => {
        // 处理多语言重定向
        const langsRewrites = []
        if (BLOG.NOTION_PAGE_ID.indexOf(',') > 0) {
          const siteIds = BLOG.NOTION_PAGE_ID.split(',')
          const langs = []
          for (let index = 0; index < siteIds.length; index++) {
            const siteId = siteIds[index]
            const prefix = extractLangPrefix(siteId)
            // 如果包含前缀 例如 zh , en 等
            if (prefix) {
              langs.push(prefix)
            }
            console.log('[Locales]', siteId)
          }

          // 映射多语言
          // 示例： source: '/:locale(zh|en)/:path*' ; :locale() 会将语言放入重写后的 `?locale=` 中。
          langsRewrites.push(
            {
              source: `/:locale(${langs.join('|')})/:path*`,
              destination: '/:path*'
            },
            // 匹配没有路径的情况，例如 [domain]/zh 或 [domain]/en
            {
              source: `/:locale(${langs.join('|')})`,
              destination: '/'
            },
            // 匹配没有路径的情况，例如 [domain]/zh/ 或 [domain]/en/
            {
              source: `/:locale(${langs.join('|')})/`,
              destination: '/'
            }
          )
        }

        return [
          ...langsRewrites,
          // 伪静态重写
          {
            source: '/:path*.html',
            destination: '/:path*'
          }
        ]
      },
  headers: process.env.EXPORT
    ? undefined
    : () => {
        return [
          {
            source: '/:path*{/}?',
            headers: [
<<<<<<< HEAD
              // 安全头部
              { key: 'X-Frame-Options', value: 'DENY' },
              { key: 'X-Content-Type-Options', value: 'nosniff' },
              { key: 'X-XSS-Protection', value: '1; mode=block' },
              { key: 'Referrer-Policy', value: 'strict-origin-when-cross-origin' },
              { key: 'Permissions-Policy', value: 'camera=(), microphone=(), geolocation=()' },
              {
                key: 'Strict-Transport-Security',
                value: 'max-age=31536000; includeSubDomains; preload'
              },
              {
                key: 'Content-Security-Policy',
                value: [
                  "default-src 'self'",
                  "script-src 'self' 'unsafe-inline' 'unsafe-eval' *.googleapis.com *.gstatic.com *.google-analytics.com *.googletagmanager.com",
                  "style-src 'self' 'unsafe-inline' *.googleapis.com *.gstatic.com",
                  "img-src 'self' data: blob: *.notion.so *.unsplash.com *.githubusercontent.com *.gravatar.com",
                  "font-src 'self' *.googleapis.com *.gstatic.com",
                  "connect-src 'self' *.google-analytics.com *.googletagmanager.com",
                  "frame-src 'self' *.youtube.com *.vimeo.com",
                  "object-src 'none'",
                  "base-uri 'self'",
                  "form-action 'self'"
                ].join('; ')
              },

              // CORS 配置（更严格）
              { key: 'Access-Control-Allow-Credentials', value: 'false' },
              {
                key: 'Access-Control-Allow-Origin',
                value: process.env.NODE_ENV === 'production'
                  ? siteConfig('LINK') || 'https://yourdomain.com'
                  : '*'
              },
=======
              // 为了博客兼容性，不做过多安全限制
              { key: 'Access-Control-Allow-Credentials', value: 'true' },
              { key: 'Access-Control-Allow-Origin', value: '*' },
>>>>>>> ab86d733
              {
                key: 'Access-Control-Allow-Methods',
                value: 'GET,OPTIONS,HEAD'
              },
              {
                key: 'Access-Control-Allow-Headers',
                value: 'Accept, Accept-Version, Content-Length, Content-Type, Date'
              },
              { key: 'Access-Control-Max-Age', value: '86400' }
            ]
          },
          {
            source: '/api/:path*',
            headers: [
              // API 特定的安全头部
              { key: 'X-Frame-Options', value: 'DENY' },
              { key: 'X-Content-Type-Options', value: 'nosniff' },
              { key: 'Cache-Control', value: 'no-store, max-age=0' },
              {
                key: 'Access-Control-Allow-Methods',
                value: 'GET,POST,PUT,DELETE,OPTIONS'
              }
              // 安全头部 相关配置，谨慎开启
            //   { key: 'X-Frame-Options', value: 'DENY' },
            //   { key: 'X-Content-Type-Options', value: 'nosniff' },
            //   { key: 'X-XSS-Protection', value: '1; mode=block' },
            //   { key: 'Referrer-Policy', value: 'strict-origin-when-cross-origin' },
            //   { key: 'Permissions-Policy', value: 'camera=(), microphone=(), geolocation=()' },
            //   {
            //     key: 'Strict-Transport-Security',
            //     value: 'max-age=31536000; includeSubDomains; preload'
            //   },
            //   {
            //     key: 'Content-Security-Policy',
            //     value: [
            //       "default-src 'self'",
            //       "script-src 'self' 'unsafe-inline' 'unsafe-eval' *.googleapis.com *.gstatic.com *.google-analytics.com *.googletagmanager.com",
            //       "style-src 'self' 'unsafe-inline' *.googleapis.com *.gstatic.com",
            //       "img-src 'self' data: blob: *.notion.so *.unsplash.com *.githubusercontent.com *.gravatar.com",
            //       "font-src 'self' *.googleapis.com *.gstatic.com",
            //       "connect-src 'self' *.google-analytics.com *.googletagmanager.com",
            //       "frame-src 'self' *.youtube.com *.vimeo.com",
            //       "object-src 'none'",
            //       "base-uri 'self'",
            //       "form-action 'self'"
            //     ].join('; ')
            //   },

            //   // CORS 配置（更严格）
            //   { key: 'Access-Control-Allow-Credentials', value: 'false' },
            //   {
            //     key: 'Access-Control-Allow-Origin',
            //     value: process.env.NODE_ENV === 'production'
            //       ? siteConfig('LINK') || 'https://yourdomain.com'
            //       : '*'
            //   },
            //   { key: 'Access-Control-Max-Age', value: '86400' }
            ]
          },
            //   {
            //     source: '/api/:path*',
            //     headers: [
            //       // API 特定的安全头部
            //       { key: 'X-Frame-Options', value: 'DENY' },
            //       { key: 'X-Content-Type-Options', value: 'nosniff' },
            //       { key: 'Cache-Control', value: 'no-store, max-age=0' },
            //       {
            //         key: 'Access-Control-Allow-Methods',
            //         value: 'GET,POST,PUT,DELETE,OPTIONS'
            //       }
            //     ]
            //   }
        ]
      },
  webpack: (config, { dev, isServer }) => {
    // 动态主题：添加 resolve.alias 配置，将动态路径映射到实际路径
    config.resolve.alias['@'] = path.resolve(__dirname)

    if (!isServer) {
      console.log('[默认主题]', path.resolve(__dirname, 'themes', THEME))
    }
    config.resolve.alias['@theme-components'] = path.resolve(
      __dirname,
      'themes',
      THEME
    )

    // 性能优化配置
    if (!dev) {
      // 生产环境优化
      config.optimization = {
        ...config.optimization,
        splitChunks: {
          chunks: 'all',
          cacheGroups: {
            vendor: {
              test: /[\\/]node_modules[\\/]/,
              name: 'vendors',
              chunks: 'all',
            },
            common: {
              name: 'common',
              minChunks: 2,
              chunks: 'all',
              enforce: true,
            },
          },
        },
      }
    }

    // Enable source maps in development mode
    if (dev || process.env.NODE_ENV_API === 'development') {
      config.devtool = 'eval-source-map'
    }

    // 优化模块解析
    config.resolve.modules = [
      path.resolve(__dirname, 'node_modules'),
      'node_modules'
    ]

    return config
  },
  experimental: {
    scrollRestoration: true,
    // 性能优化实验性功能
    optimizePackageImports: ['@heroicons/react', 'lodash']
  },
  exportPathMap: function (
    defaultPathMap,
    { dev, dir, outDir, distDir, buildId }
  ) {
    // export 静态导出时 忽略/pages/sitemap.xml.js ， 否则和getServerSideProps这个动态文件冲突
    const pages = { ...defaultPathMap }
    delete pages['/sitemap.xml']
    delete pages['/auth']
    return pages
  },
  publicRuntimeConfig: {
    // 这里的配置既可以服务端获取到，也可以在浏览器端获取到
    THEMES: themes
  }
}

module.exports = process.env.ANALYZE
  ? withBundleAnalyzer(nextConfig)
  : nextConfig<|MERGE_RESOLUTION|>--- conflicted
+++ resolved
@@ -207,67 +207,17 @@
           {
             source: '/:path*{/}?',
             headers: [
-<<<<<<< HEAD
-              // 安全头部
-              { key: 'X-Frame-Options', value: 'DENY' },
-              { key: 'X-Content-Type-Options', value: 'nosniff' },
-              { key: 'X-XSS-Protection', value: '1; mode=block' },
-              { key: 'Referrer-Policy', value: 'strict-origin-when-cross-origin' },
-              { key: 'Permissions-Policy', value: 'camera=(), microphone=(), geolocation=()' },
-              {
-                key: 'Strict-Transport-Security',
-                value: 'max-age=31536000; includeSubDomains; preload'
-              },
-              {
-                key: 'Content-Security-Policy',
-                value: [
-                  "default-src 'self'",
-                  "script-src 'self' 'unsafe-inline' 'unsafe-eval' *.googleapis.com *.gstatic.com *.google-analytics.com *.googletagmanager.com",
-                  "style-src 'self' 'unsafe-inline' *.googleapis.com *.gstatic.com",
-                  "img-src 'self' data: blob: *.notion.so *.unsplash.com *.githubusercontent.com *.gravatar.com",
-                  "font-src 'self' *.googleapis.com *.gstatic.com",
-                  "connect-src 'self' *.google-analytics.com *.googletagmanager.com",
-                  "frame-src 'self' *.youtube.com *.vimeo.com",
-                  "object-src 'none'",
-                  "base-uri 'self'",
-                  "form-action 'self'"
-                ].join('; ')
-              },
-
-              // CORS 配置（更严格）
-              { key: 'Access-Control-Allow-Credentials', value: 'false' },
-              {
-                key: 'Access-Control-Allow-Origin',
-                value: process.env.NODE_ENV === 'production'
-                  ? siteConfig('LINK') || 'https://yourdomain.com'
-                  : '*'
-              },
-=======
               // 为了博客兼容性，不做过多安全限制
               { key: 'Access-Control-Allow-Credentials', value: 'true' },
               { key: 'Access-Control-Allow-Origin', value: '*' },
->>>>>>> ab86d733
               {
                 key: 'Access-Control-Allow-Methods',
-                value: 'GET,OPTIONS,HEAD'
+                value: 'GET,OPTIONS,PATCH,DELETE,POST,PUT'
               },
               {
                 key: 'Access-Control-Allow-Headers',
-                value: 'Accept, Accept-Version, Content-Length, Content-Type, Date'
-              },
-              { key: 'Access-Control-Max-Age', value: '86400' }
-            ]
-          },
-          {
-            source: '/api/:path*',
-            headers: [
-              // API 特定的安全头部
-              { key: 'X-Frame-Options', value: 'DENY' },
-              { key: 'X-Content-Type-Options', value: 'nosniff' },
-              { key: 'Cache-Control', value: 'no-store, max-age=0' },
-              {
-                key: 'Access-Control-Allow-Methods',
-                value: 'GET,POST,PUT,DELETE,OPTIONS'
+                value:
+                  'X-CSRF-Token, X-Requested-With, Accept, Accept-Version, Content-Length, Content-MD5, Content-Type, Date, X-Api-Version'
               }
               // 安全头部 相关配置，谨慎开启
             //   { key: 'X-Frame-Options', value: 'DENY' },
