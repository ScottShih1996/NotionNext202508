{
<<<<<<< HEAD
  "name": "notion-next",
  "version": "4.2.0",
  "homepage": "https://github.com/Phillweston/NotionNext.git",
  "license": "MIT",
  "repository": {
    "type": "git",
    "url": "https://github.com/Phillweston/NotionNext.git"
  },
  "author": {
    "name": "Phillweston",
    "email": "mail@phillweston.com",
    "url": "https://phillweston.com"
  },
  "scripts": {
    "dev": "next dev",
    "build": "next build",
    "start": "next start",
    "post-build": "next-sitemap --config next-sitemap.config.js",
    "export": "next build && next-sitemap --config next-sitemap.config.js && next export",
    "bundle-report": "ANALYZE=true yarn build"
  },
  "dependencies": {
    "@giscus/react": "^2.2.6",
    "@headlessui/react": "^1.7.15",
    "@next/bundle-analyzer": "^12.1.1",
    "@vercel/analytics": "^1.0.0",
    "algoliasearch": "^4.18.0",
    "animejs": "^3.2.1",
    "aos": "^3.0.0-beta.6",
    "axios": ">=0.21.1",
    "copy-to-clipboard": "^3.3.1",
    "eslint-plugin-react-hooks": "^4.6.0",
    "feed": "^4.2.2",
    "js-md5": "^0.7.3",
    "localStorage": "^1.0.4",
    "lodash.throttle": "^4.1.1",
    "memory-cache": "^0.2.0",
    "mongodb": "^4.6.0",
    "next": "13.3.1",
    "notion-client": "6.15.6",
    "notion-utils": "6.15.6",
    "nprogress": "^0.2.0",
    "preact": "^10.5.15",
    "prism-themes": "1.9.0",
    "react": "^18.2.0",
    "react-cookies": "^0.1.1",
    "react-dom": "^18.2.0",
    "react-facebook": "^8.1.4",
    "react-notion-x": "6.16.0",
    "react-share": "^4.4.1",
    "react-tweet-embed": "~2.0.0",
    "typed.js": "^2.0.12"
  },
  "devDependencies": {
    "@waline/client": "^2.5.1",
    "autoprefixer": "^10.4.13",
    "eslint": "^7.26.0",
    "eslint-config-next": "^13.1.1",
    "eslint-config-standard": "^16.0.2",
    "eslint-plugin-import": "^2.23.0",
    "eslint-plugin-node": "^11.1.0",
    "eslint-plugin-promise": "^5.1.0",
    "eslint-plugin-react": "^7.23.2",
    "next-sitemap": "^1.6.203",
    "postcss": "^8.4.20",
    "tailwindcss": "^3.3.2",
    "webpack-bundle-analyzer": "^4.5.0"
  },
  "resolutions": {
    "axios": ">=0.21.1"
  },
  "bugs": {
    "url": "https://github.com/tangly/NotionNext/issues",
    "email": "tlyong1992@hotmail.com"
  }
=======
    "name": "notion-next",
    "version": "4.2.4",
    "homepage": "https://github.com/tangly1024/NotionNext.git",
    "license": "MIT",
    "repository": {
        "type": "git",
        "url": "https://github.com/tangly1024/NotionNext.git"
    },
    "author": {
        "name": "tangly",
        "email": "mail@tangly1024.com",
        "url": "http://tangly1024.com"
    },
    "scripts": {
        "dev": "next dev",
        "build": "next build",
        "start": "next start",
        "post-build": "next-sitemap --config next-sitemap.config.js",
        "export": "next build && next-sitemap --config next-sitemap.config.js && next export",
        "bundle-report": "ANALYZE=true yarn build"
    },
    "dependencies": {
        "@giscus/react": "^2.2.6",
        "@headlessui/react": "^1.7.15",
        "@next/bundle-analyzer": "^12.1.1",
        "@vercel/analytics": "^1.0.0",
        "algoliasearch": "^4.18.0",
        "animejs": "^3.2.1",
        "aos": "^3.0.0-beta.6",
        "axios": ">=0.21.1",
        "copy-to-clipboard": "^3.3.1",
        "feed": "^4.2.2",
        "js-md5": "^0.7.3",
        "localStorage": "^1.0.4",
        "lodash.throttle": "^4.1.1",
        "memory-cache": "^0.2.0",
        "mongodb": "^4.6.0",
        "next": "13.3.1",
        "notion-client": "6.15.6",
        "notion-utils": "6.15.6",
        "nprogress": "^0.2.0",
        "preact": "^10.5.15",
        "prism-themes": "1.9.0",
        "react": "^18.2.0",
        "react-cookies": "^0.1.1",
        "react-dom": "^18.2.0",
        "react-facebook": "^8.1.4",
        "react-notion-x": "6.16.0",
        "react-share": "^4.4.1",
        "react-tweet-embed": "~2.0.0",
        "typed.js": "^2.0.12"
    },
    "devDependencies": {
        "@waline/client": "^2.5.1",
        "autoprefixer": "^10.4.13",
        "eslint": "^7.26.0",
        "eslint-config-next": "^13.1.1",
        "eslint-config-standard": "^16.0.2",
        "eslint-plugin-import": "^2.23.0",
        "eslint-plugin-node": "^11.1.0",
        "eslint-plugin-promise": "^5.1.0",
        "eslint-plugin-react": "^7.23.2",
        "eslint-plugin-react-hooks": "^4.6.0",
        "next-sitemap": "^1.6.203",
        "postcss": "^8.4.31",
        "prettier": "3.2.5",
        "tailwindcss": "^3.3.2",
        "webpack-bundle-analyzer": "^4.5.0"
    },
    "resolutions": {
        "axios": ">=0.21.1"
    },
    "bugs": {
        "url": "https://github.com/tangly/NotionNext/issues",
        "email": "tlyong1992@hotmail.com"
    }
>>>>>>> bfcca16a
}<|MERGE_RESOLUTION|>--- conflicted
+++ resolved
@@ -1,81 +1,4 @@
 {
-<<<<<<< HEAD
-  "name": "notion-next",
-  "version": "4.2.0",
-  "homepage": "https://github.com/Phillweston/NotionNext.git",
-  "license": "MIT",
-  "repository": {
-    "type": "git",
-    "url": "https://github.com/Phillweston/NotionNext.git"
-  },
-  "author": {
-    "name": "Phillweston",
-    "email": "mail@phillweston.com",
-    "url": "https://phillweston.com"
-  },
-  "scripts": {
-    "dev": "next dev",
-    "build": "next build",
-    "start": "next start",
-    "post-build": "next-sitemap --config next-sitemap.config.js",
-    "export": "next build && next-sitemap --config next-sitemap.config.js && next export",
-    "bundle-report": "ANALYZE=true yarn build"
-  },
-  "dependencies": {
-    "@giscus/react": "^2.2.6",
-    "@headlessui/react": "^1.7.15",
-    "@next/bundle-analyzer": "^12.1.1",
-    "@vercel/analytics": "^1.0.0",
-    "algoliasearch": "^4.18.0",
-    "animejs": "^3.2.1",
-    "aos": "^3.0.0-beta.6",
-    "axios": ">=0.21.1",
-    "copy-to-clipboard": "^3.3.1",
-    "eslint-plugin-react-hooks": "^4.6.0",
-    "feed": "^4.2.2",
-    "js-md5": "^0.7.3",
-    "localStorage": "^1.0.4",
-    "lodash.throttle": "^4.1.1",
-    "memory-cache": "^0.2.0",
-    "mongodb": "^4.6.0",
-    "next": "13.3.1",
-    "notion-client": "6.15.6",
-    "notion-utils": "6.15.6",
-    "nprogress": "^0.2.0",
-    "preact": "^10.5.15",
-    "prism-themes": "1.9.0",
-    "react": "^18.2.0",
-    "react-cookies": "^0.1.1",
-    "react-dom": "^18.2.0",
-    "react-facebook": "^8.1.4",
-    "react-notion-x": "6.16.0",
-    "react-share": "^4.4.1",
-    "react-tweet-embed": "~2.0.0",
-    "typed.js": "^2.0.12"
-  },
-  "devDependencies": {
-    "@waline/client": "^2.5.1",
-    "autoprefixer": "^10.4.13",
-    "eslint": "^7.26.0",
-    "eslint-config-next": "^13.1.1",
-    "eslint-config-standard": "^16.0.2",
-    "eslint-plugin-import": "^2.23.0",
-    "eslint-plugin-node": "^11.1.0",
-    "eslint-plugin-promise": "^5.1.0",
-    "eslint-plugin-react": "^7.23.2",
-    "next-sitemap": "^1.6.203",
-    "postcss": "^8.4.20",
-    "tailwindcss": "^3.3.2",
-    "webpack-bundle-analyzer": "^4.5.0"
-  },
-  "resolutions": {
-    "axios": ">=0.21.1"
-  },
-  "bugs": {
-    "url": "https://github.com/tangly/NotionNext/issues",
-    "email": "tlyong1992@hotmail.com"
-  }
-=======
     "name": "notion-next",
     "version": "4.2.4",
     "homepage": "https://github.com/tangly1024/NotionNext.git",
@@ -152,5 +75,4 @@
         "url": "https://github.com/tangly/NotionNext/issues",
         "email": "tlyong1992@hotmail.com"
     }
->>>>>>> bfcca16a
 }