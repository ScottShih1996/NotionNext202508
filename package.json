--- conflicted
+++ resolved
@@ -1,10 +1,6 @@
 {
   "name": "notion-next",
-<<<<<<< HEAD
-  "version": "4.8.6",
-=======
-  "version": "4.8.5",
->>>>>>> 09c2e511
+  "version": "4.9.0",
   "homepage": "https://github.com/tangly1024/NotionNext.git",
   "license": "MIT",
   "engines": {
@@ -65,16 +61,6 @@
     "js-md5": "^0.8.3",
     "lodash.throttle": "^4.1.1",
     "memory-cache": "^0.2.0",
-<<<<<<< HEAD
-    "next": "14.2.4",
-    "notion-client": "7.3.0",
-    "notion-utils": "7.3.0",
-    "react": "^18.2.0",
-    "react-dom": "^18.2.0",
-    "react-facebook": "^8.1.4",
-    "react-hotkeys-hook": "^4.5.0",
-    "react-notion-x": "7.3.0",
-=======
     "next": "^14.2.30",
     "notion-client": "7.4.2",
     "notion-utils": "7.4.2",
@@ -83,7 +69,6 @@
     "react-facebook": "^8.1.4",
     "react-hotkeys-hook": "^4.6.2",
     "react-notion-x": "7.4.2",
->>>>>>> 09c2e511
     "react-share": "^5.2.2",
     "react-tweet-embed": "~2.0.0"
   },
