--- conflicted
+++ resolved
@@ -6,8 +6,4 @@
 export * from './NEXT'
 // export * from './Fukasawa'
 // export * from './Hexo'
-<<<<<<< HEAD
-export * from './Medium'
-=======
-// export * from './Medium'
->>>>>>> 631dc0c8
+// export * from './Medium'