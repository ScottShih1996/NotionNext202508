--- conflicted
+++ resolved
@@ -367,23 +367,6 @@
   const { categoryOptions } = props
   const { locale } = useGlobal()
   return (
-<<<<<<< HEAD
-        <div className='mt-8'>
-            <Card className="w-full min-h-screen">
-                <div className="dark:text-gray-200 mb-5 mx-3">
-                    <i className="mr-4 fas fa-th" />  {locale.COMMON.CATEGORY}:
-                </div>
-                <div id="category-list" className="duration-200 flex flex-wrap mx-8">
-                    {categoryOptions?.map(category => {
-                      return (
-                            <Link key={category.name} href={`/category/${category.name}`} passHref legacyBehavior>
-                                <div className={' duration-300 dark:hover:text-white px-5 cursor-pointer py-2'}>
-                                    <i className="mr-4 fas fa-folder" />  {category.name}({category.count})
-                                </div>
-                            </Link>
-                      )
-                    })}
-=======
     <div className='mt-8'>
       <Card className='w-full min-h-screen'>
         <div className='dark:text-gray-200 mb-5 mx-3'>
@@ -403,7 +386,6 @@
                   }>
                   <i className='mr-4 fas fa-folder' /> {category.name}(
                   {category.count})
->>>>>>> 6f030281
                 </div>
               </Link>
             )
