--- conflicted
+++ resolved
@@ -31,11 +31,8 @@
 import { Transition } from '@headlessui/react'
 import { Style } from './style'
 import replaceSearchResult from '@/components/Mark'
-<<<<<<< HEAD
 import { AdSlot } from '@/components/GoogleAdsense'
-=======
 import { siteConfig } from '@/lib/config'
->>>>>>> 2ebd3fda
 
 /**
  * 基础布局 采用左右两侧布局，移动端使用顶部导航栏
