import Link from 'next/link'
import { useRouter } from 'next/router'

/**
 * 数字翻页插件
 * @param page 当前页码
 * @param showNext 是否有下一页
 * @returns {JSX.Element}
 * @constructor
 */
const PaginationNumber = ({ page, totalPage }) => {
  const router = useRouter()
  const currentPage = +page
  const showNext = page < totalPage
  const pagePrefix = router.asPath
    .split('?')[0]
    .replace(/\/page\/[1-9]\d*/, '')
    .replace(/\/$/, '')
    .replace('.html', '')
  const pages = generatePages(pagePrefix, page, currentPage, totalPage)

  return (
    <div className='mt-10 mb-5 flex justify-center items-end font-medium text-indigo-400 duration-500 py-3 space-x-2'>
      {/* 上一页 */}
      <Link
        href={{
          pathname:
            currentPage === 2
              ? `${pagePrefix}/`
              : `${pagePrefix}/page/${currentPage - 1}`,
<<<<<<< HEAD
            query: router.query.s ? { s: router.query.s } : {}
          }}
          rel="prev"
          className={`${currentPage === 1 ? 'invisible' : 'block'} pb-0.5 w-6 text-center cursor-pointer duration-200 theme-bg-font`}>
=======
          query: router.query.s ? { s: router.query.s } : {}
        }}
        rel='prev'
        className={`${currentPage === 1 ? 'invisible' : 'block'} pb-0.5 hover:bg-indigo-400 hover:text-white w-6 text-center cursor-pointer duration-200 hover:font-bold`}>
        <i className='fas fa-angle-left' />
      </Link>
>>>>>>> 61bdfef7

      {pages}

<<<<<<< HEAD
        </Link>

        {pages}

        {/* 下一页 */}
        <Link
          href={{
            pathname: `${pagePrefix}/page/${currentPage + 1}`,
            query: router.query.s ? { s: router.query.s } : {}
          }}
          rel="next"
          className={`${+showNext ? 'block' : 'invisible'} pb-0.5 w-6 text-center cursor-pointer duration-500 theme-bg-font`}>

          <i className="fas fa-angle-right" />

        </Link>
=======
      {/* 下一页 */}
      <Link
        href={{
          pathname: `${pagePrefix}/page/${currentPage + 1}`,
          query: router.query.s ? { s: router.query.s } : {}
        }}
        rel='next'
        className={`${+showNext ? 'block' : 'invisible'} pb-0.5 hover:bg-indigo-400 hover:text-white w-6 text-center cursor-pointer duration-200 hover:font-bold`}>
        <i className='fas fa-angle-right' />
      </Link>
>>>>>>> 61bdfef7
    </div>
  )
}

/**
 * 获取页码
 * @param {*} page
 * @param {*} currentPage
 * @param {*} pagePrefix
 * @returns
 */
function getPageElement(page, currentPage, pagePrefix) {
  const selected = page + '' === currentPage + ''
  return (
    <Link
      href={page === 1 ? `${pagePrefix}/` : `${pagePrefix}/page/${page}`}
      key={page}
      passHref
<<<<<<< HEAD
      className={
          (page + '' === currentPage + ''
            ? 'font-bold theme-bg-color dark:theme-bg-color text-white '
            : 'duration-500 ') +
          ' cursor-pointer pb-0.5 w-6 text-center font-light theme-bg-font'
      }>

=======
      className={`${
        selected
          ? 'font-bold bg-indigo-400 hover:bg-indigo-600 dark:bg-indigo-500 text-white'
          : 'border-b border-indigo-400 text-indigo-400 hover:border-indigo-400 hover:bg-indigo-400'
      }
      duration-500  hover:font-bold hover:text-white
      cursor-pointer pb-0.5 w-6 text-center
      `}>
>>>>>>> 61bdfef7
      {page}
    </Link>
  )
}

function generatePages(pagePrefix, page, currentPage, totalPage) {
  const pages = []
  const groupCount = 7 // 最多显示页签数
  if (totalPage <= groupCount) {
    for (let i = 1; i <= totalPage; i++) {
      pages.push(getPageElement(i, page, pagePrefix))
    }
  } else {
    pages.push(getPageElement(1, page, pagePrefix))
    const dynamicGroupCount = groupCount - 2
    let startPage = currentPage - 2
    if (startPage <= 1) {
      startPage = 2
    }
    if (startPage + dynamicGroupCount > totalPage) {
      startPage = totalPage - dynamicGroupCount
    }
    if (startPage > 2) {
      pages.push(<div key={-1}>... </div>)
    }

    for (let i = 0; i < dynamicGroupCount; i++) {
      if (startPage + i < totalPage) {
        pages.push(getPageElement(startPage + i, page, pagePrefix))
      }
    }

    if (startPage + dynamicGroupCount < totalPage) {
      pages.push(<div key={-2}>... </div>)
    }

    pages.push(getPageElement(totalPage, page, pagePrefix))
  }
  return pages
}
export default PaginationNumber<|MERGE_RESOLUTION|>--- conflicted
+++ resolved
@@ -28,40 +28,15 @@
             currentPage === 2
               ? `${pagePrefix}/`
               : `${pagePrefix}/page/${currentPage - 1}`,
-<<<<<<< HEAD
-            query: router.query.s ? { s: router.query.s } : {}
-          }}
-          rel="prev"
-          className={`${currentPage === 1 ? 'invisible' : 'block'} pb-0.5 w-6 text-center cursor-pointer duration-200 theme-bg-font`}>
-=======
           query: router.query.s ? { s: router.query.s } : {}
         }}
         rel='prev'
         className={`${currentPage === 1 ? 'invisible' : 'block'} pb-0.5 hover:bg-indigo-400 hover:text-white w-6 text-center cursor-pointer duration-200 hover:font-bold`}>
         <i className='fas fa-angle-left' />
       </Link>
->>>>>>> 61bdfef7
 
       {pages}
 
-<<<<<<< HEAD
-        </Link>
-
-        {pages}
-
-        {/* 下一页 */}
-        <Link
-          href={{
-            pathname: `${pagePrefix}/page/${currentPage + 1}`,
-            query: router.query.s ? { s: router.query.s } : {}
-          }}
-          rel="next"
-          className={`${+showNext ? 'block' : 'invisible'} pb-0.5 w-6 text-center cursor-pointer duration-500 theme-bg-font`}>
-
-          <i className="fas fa-angle-right" />
-
-        </Link>
-=======
       {/* 下一页 */}
       <Link
         href={{
@@ -72,7 +47,6 @@
         className={`${+showNext ? 'block' : 'invisible'} pb-0.5 hover:bg-indigo-400 hover:text-white w-6 text-center cursor-pointer duration-200 hover:font-bold`}>
         <i className='fas fa-angle-right' />
       </Link>
->>>>>>> 61bdfef7
     </div>
   )
 }
@@ -91,15 +65,6 @@
       href={page === 1 ? `${pagePrefix}/` : `${pagePrefix}/page/${page}`}
       key={page}
       passHref
-<<<<<<< HEAD
-      className={
-          (page + '' === currentPage + ''
-            ? 'font-bold theme-bg-color dark:theme-bg-color text-white '
-            : 'duration-500 ') +
-          ' cursor-pointer pb-0.5 w-6 text-center font-light theme-bg-font'
-      }>
-
-=======
       className={`${
         selected
           ? 'font-bold bg-indigo-400 hover:bg-indigo-600 dark:bg-indigo-500 text-white'
@@ -108,7 +73,6 @@
       duration-500  hover:font-bold hover:text-white
       cursor-pointer pb-0.5 w-6 text-center
       `}>
->>>>>>> 61bdfef7
       {page}
     </Link>
   )
