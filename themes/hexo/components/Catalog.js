import { useCallback, useEffect, useRef, useState } from 'react'
import throttle from 'lodash.throttle'
import { uuidToId } from 'notion-utils'
import Progress from './Progress'
import { useGlobal } from '@/lib/global'

/**
 * 目录导航组件
 * @param toc
 * @returns {JSX.Element}
 * @constructor
 */
const Catalog = ({ toc }) => {
  const { locale } = useGlobal()
  // 监听滚动事件
  useEffect(() => {
    window.addEventListener('scroll', actionSectionScrollSpy)
    actionSectionScrollSpy()
    return () => {
      window.removeEventListener('scroll', actionSectionScrollSpy)
    }
  }, [])

  // 目录自动滚动
  const tRef = useRef(null)
  const tocIds = []

  // 同步选中目录事件
  const [activeSection, setActiveSection] = useState(null)

  const throttleMs = 200
  const actionSectionScrollSpy = useCallback(throttle(() => {
    const sections = document.getElementsByClassName('notion-h')
    let prevBBox = null
    let currentSectionId = activeSection
    for (let i = 0; i < sections.length; ++i) {
      const section = sections[i]
      if (!section || !(section instanceof Element)) continue
      if (!currentSectionId) {
        currentSectionId = section.getAttribute('data-id')
      }
      const bbox = section.getBoundingClientRect()
      const prevHeight = prevBBox ? bbox.top - prevBBox.bottom : 0
      const offset = Math.max(150, prevHeight / 4)
      // GetBoundingClientRect returns values relative to viewport
      if (bbox.top - offset < 0) {
        currentSectionId = section.getAttribute('data-id')
        prevBBox = bbox
        continue
      }
      // No need to continue loop, if last element has been detected
      break
    }
    setActiveSection(currentSectionId)
    const index = tocIds.indexOf(currentSectionId) || 0
    tRef?.current?.scrollTo({ top: 28 * index, behavior: 'smooth' })
  }, throttleMs))

  // 无目录就直接返回空
  if (!toc || toc.length < 1) {
    return <></>
  }

  return <div className='px-3 py-1'>
    <div className='w-full'><i className='mr-1 fas fa-stream' />{locale.COMMON.TABLE_OF_CONTENTS}</div>
    <div className='w-full py-3'>
      <Progress />
    </div>
    <div className='overflow-y-auto max-h-36 lg:max-h-96 overscroll-none scroll-hidden' ref={tRef}>
      <nav className='h-full  text-black'>
        {toc.map((tocItem) => {
          const id = uuidToId(tocItem.id)
          tocIds.push(id)
          return (
            <a
              key={id}
              href={`#${id}`}
              className={`notion-table-of-contents-item duration-300 transform font-light dark:text-gray-200
            notion-table-of-contents-item-indent-level-${tocItem.indentLevel} `}
            >
              <span style={{ display: 'inline-block', marginLeft: tocItem.indentLevel * 16 }}
<<<<<<< HEAD
                className={`${activeSection === id && ' font-bold theme-color'}`}
=======
                className={`truncate ${activeSection === id ? 'font-bold text-indigo-600' : ''}`}
>>>>>>> 6f030281
              >
                {tocItem.text}
              </span>
            </a>
          )
        })}
      </nav>

    </div>
  </div>
}

export default Catalog<|MERGE_RESOLUTION|>--- conflicted
+++ resolved
@@ -79,11 +79,7 @@
             notion-table-of-contents-item-indent-level-${tocItem.indentLevel} `}
             >
               <span style={{ display: 'inline-block', marginLeft: tocItem.indentLevel * 16 }}
-<<<<<<< HEAD
-                className={`${activeSection === id && ' font-bold theme-color'}`}
-=======
                 className={`truncate ${activeSection === id ? 'font-bold text-indigo-600' : ''}`}
->>>>>>> 6f030281
               >
                 {tocItem.text}
               </span>
