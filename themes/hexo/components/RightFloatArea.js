--- conflicted
+++ resolved
@@ -33,15 +33,6 @@
   }, [])
 
   return (
-<<<<<<< HEAD
-        <div className={(showFloatButton ? 'opacity-100 ' : 'invisible opacity-0') + '  duration-300 transition-all bottom-12 right-1 fixed justify-end z-20  text-white theme-bg-color dark:bg-hexo-black-gray rounded-sm'}>
-                <div className={'justify-center  flex flex-col items-center cursor-pointer'}>
-                    {/* <FloatDarkModeButton /> */}
-                    {floatSlot}
-                    <JumpToTopButton />
-                </div>
-            </div>
-=======
     <div
       className={
         (showFloatButton ? 'opacity-100 ' : 'invisible opacity-0') +
@@ -54,6 +45,5 @@
         <ButtonJumpToTop />
       </div>
     </div>
->>>>>>> 61bdfef7
   )
 }