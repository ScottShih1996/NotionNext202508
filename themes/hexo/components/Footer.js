--- conflicted
+++ resolved
@@ -13,20 +13,6 @@
   return (
     <footer className='relative z-10 dark:bg-black flex-shrink-0 bg-hexo-light-gray justify-center text-center m-auto w-full leading-6  text-gray-600 dark:text-gray-100 text-sm p-6'>
       {/* <DarkModeButton/> */}
-<<<<<<< HEAD
-
-      <i className='fas fa-copyright' /> {`${copyrightDate}`} <span><i className='mx-1 animate-pulse fas fa-heart'/> <a href={siteConfig('LINK')} className='underline font-bold  dark:text-gray-300 '>{siteConfig('AUTHOR')}</a>.<br/>
-
-      {siteConfig('BEI_AN') && <><i className='fas fa-shield-alt' /> <a href='https://beian.miit.gov.cn/' className='mr-2'>{siteConfig('BEI_AN')}</a><br/></>}
-
-      <span className='hidden busuanzi_container_site_pv'>
-            <i className='fas fa-eye'/><span className='px-1 busuanzi_value_site_pv'> </span>  </span>
-      <span className='pl-2 hidden busuanzi_container_site_uv'>
-        <i className='fas fa-users'/> <span className='px-1 busuanzi_value_site_uv'> </span> </span>
-        <h1 className='text-xs pt-4 text-light-400 dark:text-gray-400'>{title} {siteConfig('BIO') && <>|</>} {siteConfig('BIO')}</h1>
-        <p className='text-xs pt-2 text-light-500 dark:text-gray-500'>Powered by Ayao.</p></span><br/>
-
-=======
       <i className='fas fa-copyright' /> {`${copyrightDate}`}
       <span>
         <i className='mx-1 animate-pulse fas fa-heart' />
@@ -52,7 +38,6 @@
         <PoweredBy />
       </span>
       <br />
->>>>>>> 129e670b
     </footer>
   )
 }
