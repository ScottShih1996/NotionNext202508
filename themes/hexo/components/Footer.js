import { siteConfig } from '@/lib/config'

const Footer = ({ title }) => {
  const d = new Date()
  const currentYear = d.getFullYear()
  const since = siteConfig('SINCE')
  const copyrightDate = parseInt(since) < currentYear ? since + '-' + currentYear : currentYear

  
// 'https://beian.miit.gov.cn/'

  
  return (
    <footer
      className='relative z-10 dark:bg-black flex-shrink-0 bg-hexo-light-gray justify-center text-center m-auto w-full leading-6  text-gray-600 dark:text-gray-100 text-sm p-6'
    >
      {/* <DarkModeButton/> */}

      <i className='fas fa-copyright' /> {`${copyrightDate}`} <span><i className='mx-1 animate-pulse fas fa-heart'/> <a href={siteConfig('LINK')} className='underline font-bold  dark:text-gray-300 '>{siteConfig('AUTHOR')}</a>.<br/>

<<<<<<< HEAD
      {BLOG.BEI_AN && <><i className='fas fa-shield-alt' /> <a href="https://icp.gov.moe/?keyword=20230968" target="_blank" className='mr-2'>{BLOG.BEI_AN}</a><br/></>}
  
=======
      {siteConfig('BEI_AN') && <><i className='fas fa-shield-alt' /> <a href='https://beian.miit.gov.cn/' className='mr-2'>{siteConfig('BEI_AN')}</a><br/></>}

>>>>>>> 86c2330f
      <span className='hidden busuanzi_container_site_pv'>
            <i className='fas fa-eye'/><span className='px-1 busuanzi_value_site_pv'> </span>  </span>
      <span className='pl-2 hidden busuanzi_container_site_uv'>
        <i className='fas fa-users'/> <span className='px-1 busuanzi_value_site_uv'> </span> </span>
        <h1 className='text-xs pt-4 text-light-400 dark:text-gray-400'>{title} {siteConfig('BIO') && <>|</>} {siteConfig('BIO')}</h1>
        <p className='text-xs pt-2 text-light-500 dark:text-gray-500'>Powered by <a href='https://github.com/tangly1024/NotionNext' className='dark:text-gray-300'>NotionNext {siteConfig('VERSION')}</a>.</p></span><br/>

    </footer>
  )
}

export default Footer<|MERGE_RESOLUTION|>--- conflicted
+++ resolved
@@ -18,13 +18,9 @@
 
       <i className='fas fa-copyright' /> {`${copyrightDate}`} <span><i className='mx-1 animate-pulse fas fa-heart'/> <a href={siteConfig('LINK')} className='underline font-bold  dark:text-gray-300 '>{siteConfig('AUTHOR')}</a>.<br/>
 
-<<<<<<< HEAD
-      {BLOG.BEI_AN && <><i className='fas fa-shield-alt' /> <a href="https://icp.gov.moe/?keyword=20230968" target="_blank" className='mr-2'>{BLOG.BEI_AN}</a><br/></>}
-  
-=======
-      {siteConfig('BEI_AN') && <><i className='fas fa-shield-alt' /> <a href='https://beian.miit.gov.cn/' className='mr-2'>{siteConfig('BEI_AN')}</a><br/></>}
 
->>>>>>> 86c2330f
+      {siteConfig('BEI_AN') && <><i className='fas fa-shield-alt' /> <a href='https://icp.gov.moe/?keyword=20230968' target="_blank"  className='mr-2'>{siteConfig('BEI_AN')}</a><br/></>}
+
       <span className='hidden busuanzi_container_site_pv'>
             <i className='fas fa-eye'/><span className='px-1 busuanzi_value_site_pv'> </span>  </span>
       <span className='pl-2 hidden busuanzi_container_site_uv'>
