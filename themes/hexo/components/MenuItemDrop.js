--- conflicted
+++ resolved
@@ -29,11 +29,7 @@
         {/* 子菜单 */}
         {hasSubMenu && <ul style={{ backdropFilter: 'blur(3px)' }} className={`${show ? 'visible opacity-100 top-12' : 'invisible opacity-0 top-20'} drop-shadow-md overflow-hidden rounded-md text-black dark:text-white bg-white dark:bg-black transition-all duration-300 z-20 absolute block  `}>
             {link.subMenus.map((sLink, index) => {
-<<<<<<< HEAD
               return <li key={index} className='cursor-pointer theme-bg text-gray-900 hover:text-black tracking-widest transition-all duration-200 dark:border-gray-800  py-1 pr-6 pl-3'>
-=======
-              return <li key={index} className='cursor-pointer hover:bg-indigo-300 hover:text-black tracking-widest transition-all duration-200 dark:border-gray-800  py-1 pr-6 pl-3'>
->>>>>>> fc478a9e
                     <Link href={sLink.to} target={link?.to?.indexOf('http') === 0 ? '_blank' : '_self'}>
                         <span className='text-sm text-nowrap font-extralight'>{link?.icon && <i className={sLink?.icon} > &nbsp; </i>}{sLink.title}</span>
                     </Link>
