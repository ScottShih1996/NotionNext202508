import Link from 'next/link'
import { useState } from 'react'
/**
 * 支持二级展开的菜单
 * @param {*} param0
 * @returns
 */
export const MenuItemDrop = ({ link }) => {
  const [show, changeShow] = useState(false)
  const hasSubMenu = link?.subMenus?.length > 0

  if (!link || !link.show) {
    return null
  }

<<<<<<< HEAD
  return <div onMouseOver={() => changeShow(true)} onMouseOut={() => changeShow(false)} >

        {!hasSubMenu &&
            <Link
                href={link?.to} target={link?.to?.indexOf('http') === 0 ? '_blank' : '_self'}
                className=" menu-link pl-2 pr-4 no-underline tracking-widest pb-1">
                {link?.icon && <i className={link?.icon}/>} {link?.name}
                {hasSubMenu && <i className='nav-angle fa fa-angle-down'></i>}
            </Link>}

        {hasSubMenu && <>
            <div className='cursor-pointer  menu-link pl-2 pr-4  no-underline tracking-widest pb-1'>
                {link?.icon && <i className={link?.icon}/>} {link?.name}
                <i className={`nav-angle fa fa-angle-down duration-300  ${show ? 'rotate-180' : 'rotate-0'}`}></i>
            </div>
        </>}

        {/* 子菜单 */}
        {hasSubMenu && <ul style={{ backdropFilter: 'blur(3px)' }} className={`${show ? 'visible opacity-100 top-12' : 'invisible opacity-0 top-20'} drop-shadow-md overflow-hidden rounded-md text-black dark:text-white bg-white dark:bg-black transition-all duration-300 z-20 absolute block  `}>
            {link.subMenus.map((sLink, index) => {
              return <li key={index} className='cursor-pointer theme-bg text-gray-900 hover:text-black tracking-widest transition-all duration-200 dark:border-gray-800  py-1 pr-6 pl-3'>
                    <Link href={sLink.to} target={link?.to?.indexOf('http') === 0 ? '_blank' : '_self'}>
                        <span className='text-sm text-nowrap font-extralight'>{link?.icon && <i className={sLink?.icon} > &nbsp; </i>}{sLink.title}</span>
                    </Link>
                </li>
            })}
        </ul>}
=======
  return (
    <div
      onMouseOver={() => changeShow(true)}
      onMouseOut={() => changeShow(false)}>
      {!hasSubMenu && (
        <Link
          href={link?.href}
          target={link?.target}
          className=' menu-link pl-2 pr-4 no-underline tracking-widest pb-1'>
          {link?.icon && <i className={link?.icon} />} {link?.name}
          {hasSubMenu && <i className='px-2 fa fa-angle-down'></i>}
        </Link>
      )}

      {hasSubMenu && (
        <>
          <div className='cursor-pointer menu-link pl-2 pr-4  no-underline tracking-widest pb-1'>
            {link?.icon && <i className={link?.icon} />} {link?.name}
            <i
              className={`px-2 fa fa-angle-down duration-300  ${show ? 'rotate-180' : 'rotate-0'}`}></i>
          </div>
        </>
      )}
>>>>>>> 6f030281

      {/* 子菜单 */}
      {hasSubMenu && (
        <ul
          style={{ backdropFilter: 'blur(3px)' }}
          className={`${show ? 'visible opacity-100 top-12' : 'invisible opacity-0 top-20'} drop-shadow-md overflow-hidden rounded-md text-black dark:text-white bg-white dark:bg-black transition-all duration-300 z-20 absolute block  `}>
          {link.subMenus.map((sLink, index) => {
            return (
              <li
                key={index}
                className='cursor-pointer hover:bg-indigo-500 hover:text-white tracking-widest transition-all duration-200 dark:border-gray-800  py-1 pr-6 pl-3'>
                <Link href={sLink.href} target={link?.target}>
                  <span className='text-sm text-nowrap font-extralight'>
                    {link?.icon && <i className={sLink?.icon}> &nbsp; </i>}
                    {sLink.title}
                  </span>
                </Link>
              </li>
            )
          })}
        </ul>
      )}
    </div>
  )
}<|MERGE_RESOLUTION|>--- conflicted
+++ resolved
@@ -13,35 +13,6 @@
     return null
   }
 
-<<<<<<< HEAD
-  return <div onMouseOver={() => changeShow(true)} onMouseOut={() => changeShow(false)} >
-
-        {!hasSubMenu &&
-            <Link
-                href={link?.to} target={link?.to?.indexOf('http') === 0 ? '_blank' : '_self'}
-                className=" menu-link pl-2 pr-4 no-underline tracking-widest pb-1">
-                {link?.icon && <i className={link?.icon}/>} {link?.name}
-                {hasSubMenu && <i className='nav-angle fa fa-angle-down'></i>}
-            </Link>}
-
-        {hasSubMenu && <>
-            <div className='cursor-pointer  menu-link pl-2 pr-4  no-underline tracking-widest pb-1'>
-                {link?.icon && <i className={link?.icon}/>} {link?.name}
-                <i className={`nav-angle fa fa-angle-down duration-300  ${show ? 'rotate-180' : 'rotate-0'}`}></i>
-            </div>
-        </>}
-
-        {/* 子菜单 */}
-        {hasSubMenu && <ul style={{ backdropFilter: 'blur(3px)' }} className={`${show ? 'visible opacity-100 top-12' : 'invisible opacity-0 top-20'} drop-shadow-md overflow-hidden rounded-md text-black dark:text-white bg-white dark:bg-black transition-all duration-300 z-20 absolute block  `}>
-            {link.subMenus.map((sLink, index) => {
-              return <li key={index} className='cursor-pointer theme-bg text-gray-900 hover:text-black tracking-widest transition-all duration-200 dark:border-gray-800  py-1 pr-6 pl-3'>
-                    <Link href={sLink.to} target={link?.to?.indexOf('http') === 0 ? '_blank' : '_self'}>
-                        <span className='text-sm text-nowrap font-extralight'>{link?.icon && <i className={sLink?.icon} > &nbsp; </i>}{sLink.title}</span>
-                    </Link>
-                </li>
-            })}
-        </ul>}
-=======
   return (
     <div
       onMouseOver={() => changeShow(true)}
@@ -65,7 +36,6 @@
           </div>
         </>
       )}
->>>>>>> 6f030281
 
       {/* 子菜单 */}
       {hasSubMenu && (
