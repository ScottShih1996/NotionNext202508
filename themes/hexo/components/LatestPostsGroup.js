--- conflicted
+++ resolved
@@ -26,43 +26,12 @@
           <i className='mr-2 fas fas fa-history' />
           {locale.COMMON.LATEST_POSTS}
         </div>
-<<<<<<< HEAD
-        {latestPosts.map(post => {
-          const headerImage = post?.pageCoverThumbnail ? post.pageCoverThumbnail : siteInfo?.pageCover
-          const url = checkContainHttp(post.slug) ? sliceUrlFromHttp(post.slug) : `${siteConfig('SUB_PATH', '')}/${post.slug}`
-          const selected = currentPath === url
-
-          return (
-            (<Link
-                    key={post.id}
-                    title={post.title}
-                    href={url}
-                    passHref
-                    className={'my-3 flex'}>
-
-                    <div className="w-20 h-14 overflow-hidden relative">
-                        <LazyImage src={`${headerImage}`} className='object-cover w-full h-full'/>
-                    </div>
-                    <div
-                        className={
-                            (selected ? ' theme-color ' : 'dark:text-gray-400 ') +
-                            ' text-sm overflow-x-hidden hover:theme-hexo-color px-2 duration-200 w-full rounded ' +
-                            ' cursor-pointer items-center flex'
-                        }
-                    >
-                        <div>
-                            <div className='line-clamp-2 menu-link'>{post.title}</div>
-                            <div className="text-gray-500">{post.lastEditedDay}</div>
-                        </div>
-                    </div>
-=======
       </div>
       {latestPosts.map(post => {
         const headerImage = post?.pageCoverThumbnail
           ? post.pageCoverThumbnail
           : siteInfo?.pageCover
         const selected = currentPath === post?.href
->>>>>>> 6f030281
 
         return (
           <Link
