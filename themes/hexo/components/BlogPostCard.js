import { siteConfig } from '@/lib/config'
import Link from 'next/link'
import TagItemMini from './TagItemMini'
import CONFIG from '../config'
import TwikooCommentCount from '@/components/TwikooCommentCount'
import LazyImage from '@/components/LazyImage'
import { formatDateFmt } from '@/lib/formatDate'
// import Image from 'next/image'

const BlogPostCard = ({ index, post, showSummary, siteInfo }) => {
<<<<<<< HEAD
  const showPreview = siteConfig('MATERY_POST_LIST_PREVIEW', null, CONFIG) && post.blockMap
  // matery 主题默认强制显示图片
  if (post && !post.pageCoverThumbnail) {
    post.pageCoverThumbnail = siteInfo?.pageCover
  }
  const showPageCover = siteConfig('MATERY_POST_LIST_COVER', null, CONFIG) && post?.pageCoverThumbnail
  const delay = (index % 3) * 300
=======
  const showPreview = siteConfig('HEXO_POST_LIST_PREVIEW', null, CONFIG) && post.blockMap
  if (post && !post.pageCoverThumbnail && siteConfig('HEXO_POST_LIST_COVER_DEFAULT', null, CONFIG)) {
    post.pageCoverThumbnail = siteInfo?.pageCover
  }
  const showPageCover = siteConfig('HEXO_POST_LIST_COVER', null, CONFIG) && post?.pageCoverThumbnail && !showPreview
  //   const delay = (index % 2) * 200

>>>>>>> 86c2330f
  return (
        <div
            data-aos="zoom-in"
            data-aos-duration="500"
            data-aos-delay={delay}
            data-aos-once="true"
            data-aos-anchor-placement="top-bottom"
            className="w-full mb-4 overflow-hidden shadow-md border dark:border-black rounded-xl bg-white dark:bg-hexo-black-gray">

            {/* 固定高度 ，空白用图片拉升填充 */}
            <div className="group flex flex-col h-80 justify-between">

<<<<<<< HEAD
                {/* 头部图片 填充卡片 */}
=======
        <div className={`${siteConfig('HEXO_POST_LIST_COVER_HOVER_ENLARGE', null, CONFIG) ? ' hover:scale-110 transition-all duration-150' : ''}`} >
            <div key={post.id}
                data-aos="fade-up"
                data-aos-easing="ease-in-out"
                data-aos-duration="800"
                data-aos-once="false"
                data-aos-anchor-placement="top-bottom"
                id='blog-post-card'
                className={`group md:h-56 w-full flex justify-between md:flex-row flex-col-reverse ${siteConfig('HEXO_POST_LIST_IMG_CROSSOVER', null, CONFIG) && index % 2 === 1 ? 'md:flex-row-reverse' : ''}
                    overflow-hidden border dark:border-black rounded-xl bg-white dark:bg-hexo-black-gray`}>

                {/* 文字内容 */}
                <BlogPostCardInfo index={index} post={post} showPageCover={showPageCover} showPreview={showPreview} showSummary={showSummary} />

                {/* 图片封面 */}
>>>>>>> 86c2330f
                {showPageCover && (
                    <Link href={`${siteConfig('SUB_PATH', '')}/${post.slug}`} passHref legacyBehavior>
                        <div className="flex flex-grow w-full relative duration-200 = rounded-t-md cursor-pointer transform overflow-hidden">
                            <LazyImage
                                src={post?.pageCoverThumbnail}
                                alt={post.title}
                                className="h-full w-full group-hover:scale-125 group-hover:brightness-50 brightness-90 rounded-t-md transform object-cover duration-500"
                            />
                            <div className='absolute bottom-0 left-0 text-white p-6 text-2xl replace break-words w-full shadow-text'>{post.title}</div>
                        </div>
                    </Link>
                )}

                {/* 文字描述 */}
                <div >
                    {/* 描述 */}
                    <div className="px-4 flex flex-col w-full  text-gray-700  dark:text-gray-300">

                        {(!showPreview || showSummary) && post.summary && (
                            <p style={{ overflow: 'hidden', textOverflow: 'ellipsis', display: '-webkit-box', WebkitLineClamp: '4', WebkitBoxOrient: 'vertical' }}
                                className="replace my-2 text-sm font-light leading-7">
                                {post.summary}
                            </p>
                        )}

                        <div className='text-gray-800 justify-between flex my-2  dark:text-gray-300'>
                            <div>
                                <Link
                                    href={`/archive#${formatDateFmt(post?.publishDate, 'yyyy-MM')}`}
                                    passHref
                                    className="font-light hover:underline cursor-pointer text-sm leading-4 mr-3">

                                    <i className="far fa-clock mr-1" />
                                    {post.date?.start_date || post.lastEditedDay}

                                </Link>
                                <TwikooCommentCount post={post} className='hover:underline cursor-pointer text-sm'/>
                            </div>
                            <Link
                                href={`/category/${post.category}`}
                                passHref
                                className="cursor-pointer font-light text-sm hover:underline hover:text-indigo-700 dark:hover:text-indigo-400 transform">

                                <i className="mr-1 far fa-folder" />
                                {post.category}

                            </Link>
                        </div>
                    </div>

                    {post?.tagItems && post?.tagItems.length > 0 && (<>
                        <hr />
                        <div className="text-gray-400 justify-between flex px-5 py-3">
                            <div className="md:flex-nowrap flex-wrap md:justify-start inline-block">
                                <div>
                                    {' '}
                                    {post.tagItems.map(tag => (
                                        <TagItemMini key={tag.name} tag={tag} />
                                    ))}
                                </div>
                            </div>
                        </div>
                    </>)}
                </div>
            </div>

        </div>
  )
}

export default BlogPostCard<|MERGE_RESOLUTION|>--- conflicted
+++ resolved
@@ -8,7 +8,7 @@
 // import Image from 'next/image'
 
 const BlogPostCard = ({ index, post, showSummary, siteInfo }) => {
-<<<<<<< HEAD
+
   const showPreview = siteConfig('MATERY_POST_LIST_PREVIEW', null, CONFIG) && post.blockMap
   // matery 主题默认强制显示图片
   if (post && !post.pageCoverThumbnail) {
@@ -16,15 +16,7 @@
   }
   const showPageCover = siteConfig('MATERY_POST_LIST_COVER', null, CONFIG) && post?.pageCoverThumbnail
   const delay = (index % 3) * 300
-=======
-  const showPreview = siteConfig('HEXO_POST_LIST_PREVIEW', null, CONFIG) && post.blockMap
-  if (post && !post.pageCoverThumbnail && siteConfig('HEXO_POST_LIST_COVER_DEFAULT', null, CONFIG)) {
-    post.pageCoverThumbnail = siteInfo?.pageCover
-  }
-  const showPageCover = siteConfig('HEXO_POST_LIST_COVER', null, CONFIG) && post?.pageCoverThumbnail && !showPreview
-  //   const delay = (index % 2) * 200
 
->>>>>>> 86c2330f
   return (
         <div
             data-aos="zoom-in"
@@ -37,25 +29,9 @@
             {/* 固定高度 ，空白用图片拉升填充 */}
             <div className="group flex flex-col h-80 justify-between">
 
-<<<<<<< HEAD
+
                 {/* 头部图片 填充卡片 */}
-=======
-        <div className={`${siteConfig('HEXO_POST_LIST_COVER_HOVER_ENLARGE', null, CONFIG) ? ' hover:scale-110 transition-all duration-150' : ''}`} >
-            <div key={post.id}
-                data-aos="fade-up"
-                data-aos-easing="ease-in-out"
-                data-aos-duration="800"
-                data-aos-once="false"
-                data-aos-anchor-placement="top-bottom"
-                id='blog-post-card'
-                className={`group md:h-56 w-full flex justify-between md:flex-row flex-col-reverse ${siteConfig('HEXO_POST_LIST_IMG_CROSSOVER', null, CONFIG) && index % 2 === 1 ? 'md:flex-row-reverse' : ''}
-                    overflow-hidden border dark:border-black rounded-xl bg-white dark:bg-hexo-black-gray`}>
 
-                {/* 文字内容 */}
-                <BlogPostCardInfo index={index} post={post} showPageCover={showPageCover} showPreview={showPreview} showSummary={showSummary} />
-
-                {/* 图片封面 */}
->>>>>>> 86c2330f
                 {showPageCover && (
                     <Link href={`${siteConfig('SUB_PATH', '')}/${post.slug}`} passHref legacyBehavior>
                         <div className="flex flex-grow w-full relative duration-200 = rounded-t-md cursor-pointer transform overflow-hidden">
