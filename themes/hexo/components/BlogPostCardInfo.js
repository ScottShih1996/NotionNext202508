--- conflicted
+++ resolved
@@ -32,11 +32,7 @@
             <Link
                 href={`/category/${post.category}`}
                 passHref
-<<<<<<< HEAD
                 className="cursor-pointer font-light text-sm hover:underline hover:text-indigo-700 dark:hover:text-indigo-400 transform">
-=======
-                className="font-light cursor-pointer text-sm leading-4 mr-3 hover:text-indigo-700 dark:hover:text-indigo-400">
->>>>>>> 1c0696a7
 
                 <i className="mr-1 far fa-folder" />
                 {post.category}
