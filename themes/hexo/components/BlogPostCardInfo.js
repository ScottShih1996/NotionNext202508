import NotionPage from '@/components/NotionPage'
import Link from 'next/link'
import TagItemMini from './TagItemMini'
import TwikooCommentCount from '@/components/TwikooCommentCount'
import { siteConfig } from '@/lib/config'
import { formatDateFmt } from '@/lib/formatDate'
import { checkContainHttp, sliceUrlFromHttp } from '@/lib/utils'
import NotionIcon from '@/components/NotionIcon'

/**
 * 博客列表的文字内容
 * @param {*} param0
 * @returns
 */
export const BlogPostCardInfo = ({ post, showPreview, showPageCover, showSummary }) => {
  const url = checkContainHttp(post.slug) ? sliceUrlFromHttp(post.slug) : `${siteConfig('SUB_PATH', '')}/${post.slug}`
  return <article className={`flex flex-col justify-between lg:p-6 p-4  ${showPageCover && !showPreview ? 'md:w-7/12 w-full md:max-h-60' : 'w-full'}`}>
       <div>
<<<<<<< HEAD
         {/* 标题 */}
         <Link
            href={`${siteConfig('SUB_PATH', '')}/${post.slug}`}
            passHref
            className={`line-clamp-2 replace cursor-pointer text-2xl ${showPreview ? 'text-center' : ''
                } leading-tight font-normal text-gray-600 dark:text-gray-100`}>
=======
            <header>
                <h2>
                    {/* 标题 */}
                    <Link
                        href={url}
                        passHref
                        className={`line-clamp-2 replace cursor-pointer text-2xl ${showPreview ? 'text-center' : ''
                            } leading-tight font-normal text-gray-600 dark:text-gray-100 hover:text-indigo-700 dark:hover:text-indigo-400`}>
>>>>>>> fc478a9e

                        <NotionIcon icon={post.pageIcon} /><span className='menu-link '>{post.title}</span>

                    </Link>
                </h2>

<<<<<<< HEAD
        {/* 分类 */}
        { post?.category && <div
            className={`flex mt-2 items-center ${showPreview ? 'justify-center' : 'justify-start'
                } flex-wrap dark:text-gray-500 text-gray-400 `}
        >
            <Link
                href={`/category/${post.category}`}
                passHref
                className="cursor-pointer font-light text-sm menu-link transform">
=======
                {/* 分类 */}
                { post?.category && <div
                    className={`flex mt-2 items-center ${showPreview ? 'justify-center' : 'justify-start'
                        } flex-wrap dark:text-gray-500 text-gray-400 `}
                >
                    <Link
                        href={`/category/${post.category}`}
                        passHref
                        className="cursor-pointer font-light text-sm menu-link hover:text-indigo-700 dark:hover:text-indigo-400 transform">
>>>>>>> fc478a9e

                        <i className="mr-1 far fa-folder" />
                        {post.category}

                    </Link>

<<<<<<< HEAD
            <TwikooCommentCount className='text-sm' post={post}/>
        </div>}
=======
                    <TwikooCommentCount className='text-sm hover:text-indigo-700 dark:hover:text-indigo-400' post={post}/>
                </div>}
            </header>
>>>>>>> fc478a9e

            {/* 摘要 */}
            {(!showPreview || showSummary) && !post.results && (
            <main className="line-clamp-2 replace my-3 text-gray-700  dark:text-gray-300 text-sm font-light leading-7">
                {post.summary}
            </main>
            )}

            {/* 搜索结果 */}
            {post.results && (
                <p className="line-clamp-2 mt-4 text-gray-700 dark:text-gray-300 text-sm font-light leading-7">
                        {post.results.map((r, index) => (
                            <span key={index}>{r}</span>
                        ))}
                </p>
            )}

            {/* 预览 */}
            {showPreview && (
                <div className="overflow-ellipsis truncate">
                    <NotionPage post={post} />
                </div>
            )}

       </div>

       <div>
         {/* 日期标签 */}
         <div className="text-gray-400 justify-between flex">
            {/* 日期 */}
            <Link
                href={`/archive#${formatDateFmt(post?.publishDate, 'yyyy-MM')}`}
                passHref
                className="font-light menu-link cursor-pointer text-sm leading-4 mr-3">

                <i className="far fa-calendar-alt mr-1" />
                {post?.publishDay || post.lastEditedDay}

            </Link>

            <div className="md:flex-nowrap flex-wrap md:justify-start inline-block">
                <div>
                    {' '}
                    {post.tagItems?.map(tag => (
                        <TagItemMini key={tag.name} tag={tag} />
                    ))}
                </div>
            </div>
        </div>
       </div>
    </article>
}<|MERGE_RESOLUTION|>--- conflicted
+++ resolved
@@ -16,14 +16,6 @@
   const url = checkContainHttp(post.slug) ? sliceUrlFromHttp(post.slug) : `${siteConfig('SUB_PATH', '')}/${post.slug}`
   return <article className={`flex flex-col justify-between lg:p-6 p-4  ${showPageCover && !showPreview ? 'md:w-7/12 w-full md:max-h-60' : 'w-full'}`}>
        <div>
-<<<<<<< HEAD
-         {/* 标题 */}
-         <Link
-            href={`${siteConfig('SUB_PATH', '')}/${post.slug}`}
-            passHref
-            className={`line-clamp-2 replace cursor-pointer text-2xl ${showPreview ? 'text-center' : ''
-                } leading-tight font-normal text-gray-600 dark:text-gray-100`}>
-=======
             <header>
                 <h2>
                     {/* 标题 */}
@@ -31,25 +23,13 @@
                         href={url}
                         passHref
                         className={`line-clamp-2 replace cursor-pointer text-2xl ${showPreview ? 'text-center' : ''
-                            } leading-tight font-normal text-gray-600 dark:text-gray-100 hover:text-indigo-700 dark:hover:text-indigo-400`}>
->>>>>>> fc478a9e
+                            } leading-tight font-normal text-gray-600 dark:text-gray-100`}>
 
                         <NotionIcon icon={post.pageIcon} /><span className='menu-link '>{post.title}</span>
 
                     </Link>
                 </h2>
 
-<<<<<<< HEAD
-        {/* 分类 */}
-        { post?.category && <div
-            className={`flex mt-2 items-center ${showPreview ? 'justify-center' : 'justify-start'
-                } flex-wrap dark:text-gray-500 text-gray-400 `}
-        >
-            <Link
-                href={`/category/${post.category}`}
-                passHref
-                className="cursor-pointer font-light text-sm menu-link transform">
-=======
                 {/* 分类 */}
                 { post?.category && <div
                     className={`flex mt-2 items-center ${showPreview ? 'justify-center' : 'justify-start'
@@ -58,22 +38,16 @@
                     <Link
                         href={`/category/${post.category}`}
                         passHref
-                        className="cursor-pointer font-light text-sm menu-link hover:text-indigo-700 dark:hover:text-indigo-400 transform">
->>>>>>> fc478a9e
+                        className="cursor-pointer font-light text-sm menu-link transform">
 
                         <i className="mr-1 far fa-folder" />
                         {post.category}
 
                     </Link>
 
-<<<<<<< HEAD
-            <TwikooCommentCount className='text-sm' post={post}/>
-        </div>}
-=======
-                    <TwikooCommentCount className='text-sm hover:text-indigo-700 dark:hover:text-indigo-400' post={post}/>
+                    <TwikooCommentCount className='text-sm' post={post}/>
                 </div>}
             </header>
->>>>>>> fc478a9e
 
             {/* 摘要 */}
             {(!showPreview || showSummary) && !post.results && (
