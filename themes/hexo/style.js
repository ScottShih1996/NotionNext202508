/* eslint-disable react/no-unknown-property */
/**
 * 这里的css样式只对当前主题生效
 * 主题客制化css
 * @returns
 */
const Style = () => {
  return (<style jsx global>{`
    // 底色
    body{
        background-color: #f5f5f5
    }
    .dark body{
        background-color: black;
    }
  
    /*  菜单下划线动画 */
    #theme-hexo .menu-link {
        text-decoration: none;
        background-image: linear-gradient(#928CEE, #928CEE);
        background-repeat: no-repeat;
        background-position: bottom center;
        background-size: 0 2px;
        transition: background-size 100ms ease-in-out;
    }
    
    #theme-hexo .menu-link:hover {
        background-size: 100% 2px;
        color: #928CEE;
    }

<<<<<<< HEAD
    /* 设置了从上到下的渐变黑色 */
    #theme-hexo .header-cover::before {
        content: "";
=======
      /* MenuGroup 悬浮颜色 */
      #theme-hexo #nav div[class*='hover:text-indigo-600']:hover {
        color: var(--theme-color) !important;
      }
      .dark #theme-hexo #nav div[class*='dark:hover:text-indigo-400']:hover {
        color: var(--theme-color) !important;
      }

      /* 最新发布文章悬浮颜色 */
      #theme-hexo div[class*='hover:text-indigo-600']:hover,
      #theme-hexo div[class*='hover:text-indigo-400']:hover {
        color: var(--theme-color) !important;
      }

      /* 分页组件颜色 */
      #theme-hexo .text-indigo-400 {
        color: var(--theme-color) !important;
      }
      #theme-hexo .border-indigo-400 {
        border-color: var(--theme-color) !important;
      }
      #theme-hexo a[class*='hover:bg-indigo-400']:hover {
        background-color: var(--theme-color) !important;
        color: white !important;
      }
      /* 移动设备下，搜索组件中选中分类的高亮背景色 */
      #theme-hexo div[class*='hover:bg-indigo-400']:hover {
        background-color: var(--theme-color) !important;
      }
      #theme-hexo .hover\:bg-indigo-400:hover {
        background-color: var(--theme-color) !important;
      }
      #theme-hexo .bg-indigo-400 {
        background-color: var(--theme-color) !important;
      }
      #theme-hexo a[class*='hover:bg-indigo-600']:hover {
        background-color: var(--theme-color) !important;
        color: white !important;
      }

      /* 右下角悬浮按钮背景色 */
      #theme-hexo .bg-indigo-500 {
        background-color: var(--theme-color) !important;
      }
      .dark #theme-hexo .dark\:bg-indigo-500 {
        background-color: var(--theme-color) !important;
      }

      // 移动设备菜单栏选中背景色
      #theme-hexo div[class*='hover:bg-indigo-500']:hover {
        background-color: var(--theme-color) !important;
      }

      /* 文章浏览进度条颜色 */
      #theme-hexo .bg-indigo-600 {
        background-color: var(--theme-color) !important;
      }
      /* 当前浏览位置标题高亮颜色 */
      #theme-hexo .border-indigo-800 {
        border-color: var(--theme-color) !important;
      }
      #theme-hexo .text-indigo-800 {
        color: var(--theme-color) !important;
      }
      .dark #theme-hexo .dark\:text-indigo-400 {
        color: var(--theme-color) !important;
      }
      .dark #theme-hexo .dark\:border-indigo-400 {
        border-color: var(--theme-color) !important;
      }
      .dark #theme-hexo .dark\:border-white {
        border-color: var(--theme-color) !important;
      }
      /* 目录项悬浮时的字体颜色 */
      #theme-hexo a[class*='hover:text-indigo-800']:hover {
        color: var(--theme-color) !important;
      }
      /* 深色模式下目录项的默认文字颜色和边框线颜色 */
      .dark #theme-hexo .catalog-item {
        color: white !important;
        border-color: white !important;
      }
      .dark #theme-hexo .catalog-item:hover {
        color: var(--theme-color) !important;
      }
      /* 深色模式下当前高亮标题的边框线颜色 */
      .dark #theme-hexo .catalog-item.font-bold {
        border-color: var(--theme-color) !important;
      }

      /* 文章底部版权声明组件左侧边框线颜色 */
      #theme-hexo .border-indigo-500 {
        border-color: var(--theme-color) !important;
      }

      /* 归档页面文章列表项悬浮时左侧边框线颜色 */
      #theme-hexo li[class*='hover:border-indigo-500']:hover {
        border-color: var(--theme-color) !important;
      }

      /* 自定义右键菜单悬浮高亮颜色 */
      #theme-hexo .hover\:bg-blue-600:hover {
        background-color: var(--theme-color) !important;
      }
      .dark #theme-hexo li[class*='dark:hover:border-indigo-300']:hover {
        border-color: var(--theme-color) !important;
      }
      /* 深色模式下，归档页面文章列表项默认状态左侧边框线颜色 */
      .dark #theme-hexo li[class*='dark:border-indigo-400'] {
        border-color: var(--theme-color) !important;
      }
      /* 深色模式下，归档页面文章标题悬浮时的文字颜色 */
      .dark #theme-hexo a[class*='dark:hover:text-indigo-300']:hover {
        color: var(--theme-color) !important;
      }

      /* 设置了从上到下的渐变黑色 */
      #theme-hexo .header-cover::before {
        content: '';
>>>>>>> 40b206b3
        position: absolute;
        top: 0;
        left: 0;
        width: 100%;
        height: 100%;
        background:  linear-gradient(to bottom, rgba(0,0,0,0.5) 0%, rgba(0,0,0,0.2) 10%, rgba(0,0,0,0) 25%, rgba(0,0,0,0.2) 75%, rgba(0,0,0,0.5) 100%);
    }

    /* Custem */
    .tk-footer{
        opacity: 0;
    }

    // 选中字体颜色
    ::selection {
        background: rgba(45, 170, 219, 0.3);
    }

    // 自定义滚动条
    ::-webkit-scrollbar {
        width: 5px;
        height: 5px;
    }

    ::-webkit-scrollbar-track {
        background: transparent;
    }

    ::-webkit-scrollbar-thumb {
        background-color: #49b1f5;
    }

    * {
        scrollbar-width:thin;
        scrollbar-color: #49b1f5 transparent
    }
    

  `}</style>)
}

export { Style }<|MERGE_RESOLUTION|>--- conflicted
+++ resolved
@@ -29,11 +29,6 @@
         color: #928CEE;
     }
 
-<<<<<<< HEAD
-    /* 设置了从上到下的渐变黑色 */
-    #theme-hexo .header-cover::before {
-        content: "";
-=======
       /* MenuGroup 悬浮颜色 */
       #theme-hexo #nav div[class*='hover:text-indigo-600']:hover {
         color: var(--theme-color) !important;
@@ -153,7 +148,6 @@
       /* 设置了从上到下的渐变黑色 */
       #theme-hexo .header-cover::before {
         content: '';
->>>>>>> 40b206b3
         position: absolute;
         top: 0;
         left: 0;
