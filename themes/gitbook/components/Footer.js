--- conflicted
+++ resolved
@@ -17,11 +17,7 @@
                 © {`${copyrightDate}`}
             </div>
 
-<<<<<<< HEAD
-            <div className='text-xs font-serif'>Powered By <a href='https://github.com/Phillweston/NotionNext' className='underline text-gray-500 dark:text-gray-300'>NotionNext</a></div>
-=======
-            <div className='text-xs font-serif'>Powered By <a href='https://github.com/tangly1024/NotionNext' className='underline text-gray-500 dark:text-gray-300'>NotionNext {siteConfig('VERSION')}</a></div>
->>>>>>> bfcca16a
+            <div className='text-xs font-serif'>Powered By <a href='https://github.com/Phillweston/NotionNext' className='underline text-gray-500 dark:text-gray-300'>NotionNext {siteConfig('VERSION')}</a></div>
 
             {siteConfig('BEI_AN') && <><i className='fas fa-shield-alt' /> <a href='https://beian.miit.gov.cn/' className='mr-2'>{siteConfig('BEI_AN')}</a><br /></>}
 
