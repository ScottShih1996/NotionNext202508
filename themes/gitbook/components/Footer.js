--- conflicted
+++ resolved
@@ -14,16 +14,6 @@
     parseInt(since) < currentYear ? since + '-' + currentYear : currentYear
 
   return (
-<<<<<<< HEAD
-    <footer
-      className="z-20 py-2 bg:white dark:bg-hexo-black-gray justify-center text-center w-full text-sm relative"
-    >
-      <hr className="pb-2" />
-
-      <div className="flex justify-center">
-        <div><i className="mx-1 animate-pulse fas fa-heart" /> <a href={siteConfig('LINK')}
-                                                                  className="underline font-bold text-gray-500 dark:text-gray-300 ">{siteConfig('AUTHOR')}</a>.<br />
-=======
     <footer className='z-20 border p-2 rounded-lg bg:white dark:border-black dark:bg-hexo-black-gray justify-center text-center w-full text-sm relative'>
       <SocialButton />
 
@@ -36,26 +26,10 @@
             {siteConfig('AUTHOR')}
           </a>
           .<br />
->>>>>>> 84934144
         </div>
         © {`${copyrightDate}`}
       </div>
 
-<<<<<<< HEAD
-      <div className="text-xs font-serif">Powered By <a href="https://github.com/dear7575"
-                                                        className="underline text-gray-500 dark:text-gray-300">©
-        非你莫属</a></div>
-
-      <div id="footer-bottom-right">
-        {siteConfig('GA_BEI_AN') && <><img width="17px" height="17px" src="./../beian.png" alt="" /> <a href="https://beian.mps.gov.cn/#/query/webSearch?code=44030002003110" className="mr-2">{siteConfig('GA_BEI_AN')}</a></>}
-        {siteConfig('BEI_AN') && <><i className="fas fa-shield-alt" /> <a href="https://beian.miit.gov.cn/" className="mr-2">{siteConfig('BEI_AN')}</a><br /></>}
-      </div>
-
-      <span className="hidden busuanzi_container_site_pv"> <i className="fas fa-eye" /><span className="px-1 busuanzi_value_site_pv"> </span>  </span>
-      <span className="pl-2 hidden busuanzi_container_site_uv"> <i className="fas fa-users" /> <span className="px-1 busuanzi_value_site_uv"> </span> </span>
-      <h1 className="pt-1">{siteConfig('TITLE')}</h1>
-
-=======
       {siteConfig('BEI_AN') && (
         <>
           <i className='fas fa-shield-alt' />{' '}
@@ -85,7 +59,6 @@
       </div>
       {/* SEO title */}
       <h1 className='pt-1 hidden'>{siteConfig('TITLE')}</h1>
->>>>>>> 84934144
     </footer>
   )
 }
