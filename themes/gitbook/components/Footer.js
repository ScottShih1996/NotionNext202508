import { siteConfig } from '@/lib/config'
import SocialButton from './SocialButton'
/**
 * 站点也叫
 * @param {*} param0
 * @returns
 */
const Footer = ({ siteInfo }) => {
  const d = new Date()
  const currentYear = d.getFullYear()
  const since = siteConfig('SINCE')
  const copyrightDate =
    parseInt(since) < currentYear ? since + '-' + currentYear : currentYear

  return (
    <footer className='z-20 bg:white dark:bg-hexo-black-gray justify-center text-center w-full text-sm relative'>
      <hr className='pb-2' />

      <SocialButton />

<<<<<<< HEAD
            <span className='hidden busuanzi_container_site_pv'>
                <i className='fas fa-eye' /><span className='px-1 busuanzi_value_site_pv'> </span>  </span>
            <span className='pl-2 hidden busuanzi_container_site_uv'>
                <i className='fas fa-users' /> <span className='px-1 busuanzi_value_site_uv'> </span> </span>
            <h1 className='pt-1'>{siteConfig('TITLE')}</h1>
=======
      <div className='flex justify-center pt-1'>
        <div>
          <i className='mx-1 animate-pulse fas fa-heart' />{' '}
          <a
            href={siteConfig('LINK')}
            className='underline font-bold text-gray-500 dark:text-gray-300 '>
            {siteConfig('AUTHOR')}
          </a>
          .<br />
        </div>
        © {`${copyrightDate}`}
      </div>

      <div className='text-xs font-serif'>
        Powered By{' '}
        <a
          href='https://github.com/tangly1024/NotionNext'
          className='underline text-gray-500 dark:text-gray-300'>
          NotionNext {siteConfig('VERSION')}
        </a>
      </div>

      {siteConfig('BEI_AN') && (
        <>
          <i className='fas fa-shield-alt' />{' '}
          <a href='https://beian.miit.gov.cn/' className='mr-2'>
            {siteConfig('BEI_AN')}
          </a>
          <br />
        </>
      )}
>>>>>>> 2c05ef07

      <span className='hidden busuanzi_container_site_pv'>
        <i className='fas fa-eye' />
        <span className='px-1 busuanzi_value_site_pv'> </span>{' '}
      </span>
      <span className='pl-2 hidden busuanzi_container_site_uv'>
        <i className='fas fa-users' />{' '}
        <span className='px-1 busuanzi_value_site_uv'> </span>{' '}
      </span>
      {/* SEO title */}
      <h1 className='pt-1 hidden'>{siteConfig('TITLE')}</h1>
    </footer>
  )
}

export default Footer<|MERGE_RESOLUTION|>--- conflicted
+++ resolved
@@ -18,13 +18,7 @@
 
       <SocialButton />
 
-<<<<<<< HEAD
-            <span className='hidden busuanzi_container_site_pv'>
-                <i className='fas fa-eye' /><span className='px-1 busuanzi_value_site_pv'> </span>  </span>
-            <span className='pl-2 hidden busuanzi_container_site_uv'>
-                <i className='fas fa-users' /> <span className='px-1 busuanzi_value_site_uv'> </span> </span>
-            <h1 className='pt-1'>{siteConfig('TITLE')}</h1>
-=======
+
       <div className='flex justify-center pt-1'>
         <div>
           <i className='mx-1 animate-pulse fas fa-heart' />{' '}
@@ -56,8 +50,6 @@
           <br />
         </>
       )}
->>>>>>> 2c05ef07
-
       <span className='hidden busuanzi_container_site_pv'>
         <i className='fas fa-eye' />
         <span className='px-1 busuanzi_value_site_pv'> </span>{' '}
