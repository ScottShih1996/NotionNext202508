import Comment from '@/components/Comment'
import Live2D from '@/components/Live2D'
import replaceSearchResult from '@/components/Mark'
import NotionPage from '@/components/NotionPage'
import ShareBar from '@/components/ShareBar'
import { siteConfig } from '@/lib/config'
import { useGlobal } from '@/lib/global'
import { deepClone, isBrowser } from '@/lib/utils'
import { Transition } from '@headlessui/react'
import dynamic from 'next/dynamic'
import Link from 'next/link'
import { useRouter } from 'next/router'
import { createContext, useContext, useEffect, useRef, useState } from 'react'
import Announcement from './components/Announcement'
import { ArticleFooter } from './components/ArticleFooter'
import { ArticleInfo } from './components/ArticleInfo'
import { ArticleLock } from './components/ArticleLock'
import BlogArchiveItem from './components/BlogArchiveItem'
import BlogListBar from './components/BlogListBar'
import { BlogListPage } from './components/BlogListPage'
import { BlogListScroll } from './components/BlogListScroll'
import Catalog from './components/Catalog'
import { Footer } from './components/Footer'
import JumpToTopButton from './components/JumpToTopButton'
import Nav from './components/Nav'
import SearchNavBar from './components/SearchNavBar'
import CONFIG from './config'
import { Style } from './style'

const AlgoliaSearchModal = dynamic(
  () => import('@/components/AlgoliaSearchModal'),
  { ssr: false }
)

// 主题全局状态
const ThemeGlobalNobelium = createContext()
export const useNobeliumGlobal = () => useContext(ThemeGlobalNobelium)

/**
 * 基础布局 采用左右两侧布局，移动端使用顶部导航栏

 * @returns {JSX.Element}
 * @constructor
 */
const LayoutBase = props => {
  const { children, post } = props
  const fullWidth = post?.fullWidth ?? false
  const { onLoading } = useGlobal()
  const searchModal = useRef(null)
  // 在列表中进行实时过滤
  const [filterKey, setFilterKey] = useState('')
  const topSlot = <BlogListBar {...props} />

  return (
    <ThemeGlobalNobelium.Provider
      value={{ searchModal, filterKey, setFilterKey }}>
      <div
        id='theme-nobelium'
        className={`${siteConfig('FONT_STYLE')} nobelium relative dark:text-gray-300  w-full  bg-white dark:bg-black min-h-screen flex flex-col scroll-smooth`}>
        <Style />

        {/* 顶部导航栏 */}
        <Nav {...props} />

        {/* 主区 */}
        <main
          id='out-wrapper'
          className={`relative m-auto flex-grow w-full transition-all ${!fullWidth ? 'max-w-2xl px-4' : 'px-4 md:px-24'}`}>
          <Transition
            show={!onLoading}
            appear={true}
            enter='transition ease-in-out duration-700 transform order-first'
            enterFrom='opacity-0 translate-y-16'
            enterTo='opacity-100'
            leave='transition ease-in-out duration-300 transform'
            leaveFrom='opacity-100 translate-y-0'
            leaveTo='opacity-0 -translate-y-16'
            unmount={false}>
            {/* 顶部插槽 */}
            {topSlot}
            {children}
            {post && <Catalog toc={post?.toc} />}
          </Transition>
        </main>

        {/* 页脚 */}
        <Footer {...props} />

        {/* 右下悬浮 */}
        <div className='fixed right-4 bottom-4'>
          <JumpToTopButton />
        </div>

        {/* 左下悬浮 */}
        <div className='bottom-4 -left-14 fixed justify-end z-40'>
          <Live2D />
        </div>

        {/* 搜索框 */}
        <AlgoliaSearchModal cRef={searchModal} {...props} />
      </div>
    </ThemeGlobalNobelium.Provider>
  )
}

/**
 * 首页
 * 首页是个博客列表，加上顶部嵌入一个公告
 * @param {*} props
 * @returns
 */
const LayoutIndex = props => {
  return <LayoutPostList {...props} topSlot={<Announcement {...props} />} />
}

/**
 * 博客列表
 * @param {*} props
 * @returns
 */
const LayoutPostList = props => {
  const { posts, topSlot, tag } = props
  const { filterKey } = useNobeliumGlobal()
  let filteredBlogPosts = []
  if (filterKey && posts) {
    filteredBlogPosts = posts.filter(post => {
      const tagContent = post?.tags ? post?.tags.join(' ') : ''
      const searchContent = post.title + post.summary + tagContent
      return searchContent.toLowerCase().includes(filterKey.toLowerCase())
    })
  } else {
    filteredBlogPosts = deepClone(posts)
  }

  return (
    <>
      {topSlot}
      {tag && <SearchNavBar {...props} />}
      {siteConfig('POST_LIST_STYLE') === 'page' ? (
        <BlogListPage {...props} posts={filteredBlogPosts} />
      ) : (
        <BlogListScroll {...props} posts={filteredBlogPosts} />
      )}
    </>
  )
}

/**
 * 搜索
 * 页面是博客列表，上方嵌入一个搜索引导条
 * @param {*} props
 * @returns
 */
const LayoutSearch = props => {
  const { keyword, posts } = props
  useEffect(() => {
    if (isBrowser) {
      replaceSearchResult({
        doms: document.getElementById('posts-wrapper'),
        search: keyword,
        target: {
          element: 'span',
          className: 'text-red-500 border-b border-dashed'
        }
      })
    }
  }, [])

  // 在列表中进行实时过滤
  const { filterKey } = useNobeliumGlobal()
  let filteredBlogPosts = []
  if (filterKey && posts) {
    filteredBlogPosts = posts.filter(post => {
      const tagContent = post?.tags ? post?.tags.join(' ') : ''
      const searchContent = post.title + post.summary + tagContent
      return searchContent.toLowerCase().includes(filterKey.toLowerCase())
    })
  } else {
    filteredBlogPosts = deepClone(posts)
  }

  return (
    <>
      <SearchNavBar {...props} />
      {siteConfig('POST_LIST_STYLE') === 'page' ? (
        <BlogListPage {...props} posts={filteredBlogPosts} />
      ) : (
        <BlogListScroll {...props} posts={filteredBlogPosts} />
      )}
    </>
  )
}

/**
 * 归档
 * @param {*} props
 * @returns
 */
const LayoutArchive = props => {
  const { archivePosts } = props
  return (
    <>
      <div className='mb-10 pb-20 md:py-12 p-3  min-h-screen w-full'>
        {Object.keys(archivePosts).map(archiveTitle => (
          <BlogArchiveItem
            key={archiveTitle}
            archiveTitle={archiveTitle}
            archivePosts={archivePosts}
          />
        ))}
      </div>
    </>
  )
}

/**
 * 文章详情
 * @param {*} props
 * @returns
 */
const LayoutSlug = props => {
  const { post, lock, validPassword } = props
  const router = useRouter()
  const waiting404 = siteConfig('POST_WAITING_TIME_FOR_404') * 1000
  useEffect(() => {
    // 404
    if (!post) {
      setTimeout(
        () => {
          if (isBrowser) {
            const article = document.querySelector('#article-wrapper #notion-article')
            if (!article) {
              router.push('/404').then(() => {
                console.warn('找不到页面', router.asPath)
              })
            }
          }
        },
        waiting404
      )
    }
  }, [post])
  return (
    <>
      {lock && <ArticleLock validPassword={validPassword} />}

      {!lock && post && (
        <div className='px-2'>
          <>
            <ArticleInfo post={post} />
            <div id='article-wrapper'>
              <NotionPage post={post} />
            </div>
            <ShareBar post={post} />
            <Comment frontMatter={post} />
            <ArticleFooter />
          </>
        </div>
      )}
    </>
  )
}

/**
 * 404 页面
 * @param {*} props
 * @returns
 */
const Layout404 = props => {
<<<<<<< HEAD
  const router = useRouter()
  useEffect(() => {
    // 延时3秒如果加载失败就返回首页
    setTimeout(() => {
      const article = isBrowser && document.getElementById('article-wrapper')
      if (!article) {
        router.push('/').then(() => {
          // console.log('找不到页面', router.asPath)
        })
      }
    }, 3000)
  }, [])

  return <>
        <div className='md:-mt-20 text-black w-full h-screen text-center justify-center content-center items-center flex flex-col'>
            <div className='dark:text-gray-200'>
                <h2 className='inline-block border-r-2 border-gray-600 mr-2 px-3 py-2 align-top'><i className='mr-2 fas fa-spinner animate-spin' />404</h2>
                <div className='inline-block text-left h-32 leading-10 items-center'>
                    <h2 className='m-0 p-0'>页面无法加载，即将返回首页</h2>
                </div>
            </div>
        </div>
    </>
=======
  return <>404 Not found.</>
>>>>>>> 707a686c
}

/**
 * 文章分类列表
 * @param {*} props
 * @returns
 */
const LayoutCategoryIndex = props => {
  const { categoryOptions } = props

  return (
    <>
      <div id='category-list' className='duration-200 flex flex-wrap'>
        {categoryOptions?.map(category => {
          return (
            <Link
              key={category.name}
              href={`/category/${category.name}`}
              passHref
              legacyBehavior>
              <div
                className={
                  'hover:text-black dark:hover:text-white dark:text-gray-300 dark:hover:bg-gray-600 px-5 cursor-pointer py-2 hover:bg-gray-100'
                }>
                <i className='mr-4 fas fa-folder' />
                {category.name}({category.count})
              </div>
            </Link>
          )
        })}
      </div>
    </>
  )
}

/**
 * 文章标签列表
 * @param {*} props
 * @returns
 */
const LayoutTagIndex = props => {
  const { tagOptions } = props
  return (
    <>
      <div>
        <div id='tags-list' className='duration-200 flex flex-wrap'>
          {tagOptions.map(tag => {
            return (
              <div key={tag.name} className='p-2'>
                <Link
                  key={tag}
                  href={`/tag/${encodeURIComponent(tag.name)}`}
                  passHref
                  className={`cursor-pointer inline-block rounded hover:bg-gray-500 hover:text-white duration-200 mr-2 py-1 px-2 text-xs whitespace-nowrap dark:hover:text-white text-gray-600 hover:shadow-xl dark:border-gray-400 notion-${tag.color}_background dark:bg-gray-800`}>
                  <div className='font-light dark:text-gray-400'>
                    <i className='mr-1 fas fa-tag' />{' '}
                    {tag.name + (tag.count ? `(${tag.count})` : '')}{' '}
                  </div>
                </Link>
              </div>
            )
          })}
        </div>
      </div>
    </>
  )
}

export {
  Layout404,
  LayoutArchive,
  LayoutBase,
  LayoutCategoryIndex,
  LayoutIndex,
  LayoutPostList,
  LayoutSearch,
  LayoutSlug,
  LayoutTagIndex,
  CONFIG as THEME_CONFIG
}<|MERGE_RESOLUTION|>--- conflicted
+++ resolved
@@ -267,7 +267,6 @@
  * @returns
  */
 const Layout404 = props => {
-<<<<<<< HEAD
   const router = useRouter()
   useEffect(() => {
     // 延时3秒如果加载失败就返回首页
@@ -291,9 +290,6 @@
             </div>
         </div>
     </>
-=======
-  return <>404 Not found.</>
->>>>>>> 707a686c
 }
 
 /**
