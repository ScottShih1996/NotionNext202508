--- conflicted
+++ resolved
@@ -20,11 +20,7 @@
   STARTER_HERO_BUTTON_2_ICON: '/images/starter/github.svg', // 英雄区按钮2的图标，不需要则留空
 
   // 英雄区配图，如需隐藏，改为空值即可 ''
-<<<<<<< HEAD
-  STARTER_HERO_BANNER_IMAGE: '', // hero区下方的全宽图
-=======
   STARTER_HERO_BANNER_IMAGE: '/images/starter/hero/警示带-ai (1).jpg', // hero区下方的全宽图
->>>>>>> a5c1ca13
   STARTER_HERO_PREVIEW_IMAGE: '/images/heo/4_upscayl_4x_ultrasharp.webp', // 产品预览图 ，默认读取public目录下图片
 
   // 顶部右侧导航暗流
