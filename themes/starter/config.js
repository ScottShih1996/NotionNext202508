--- conflicted
+++ resolved
@@ -14,19 +14,14 @@
   STARTER_HERO_TITLE_2: '为设计师和创意人士提供互动和学习的空间', // 英雄区文字
   // 英雄区两个按钮，如果TEXT留空则隐藏按钮
   STARTER_HERO_BUTTON_1_TEXT: 'STORE', // 英雄区按钮
-  STARTER_HERO_BUTTON_1_URL:
-    'https://github.com/U0hZiY', // 英雄区按钮
+  STARTER_HERO_BUTTON_1_URL: 'https://github.com/U0hZiY', // 英雄区按钮
   STARTER_HERO_BUTTON_2_TEXT: '在Github上关注', // 英雄区按钮
   STARTER_HERO_BUTTON_2_URL: 'https://github.com/U0hZiY/NotionNext', // 英雄区按钮
   STARTER_HERO_BUTTON_2_ICON: '/images/starter/github.svg', // 英雄区按钮2的图标，不需要则留空
 
-<<<<<<< HEAD
+  // 英雄区配图，如需隐藏，改为空值即可 ''
+  STARTER_HERO_BANNER_IMAGE: '/images/starter/hero/banner.webp', // hero区下方的全宽图
   STARTER_HERO_PREVIEW_IMAGE: '/images/heo/4_upscayl_4x_ultrasharp.webp', // 产品预览图 ，默认读取public目录下图片
-=======
-  // 英雄区配图，如需隐藏，改为空值即可 ''
-  STARTER_HERO_PREVIEW_IMAGE: '/images/starter/hero/hero-image.webp', // 产品预览图 ，默认读取public目录下图片
-  STARTER_HERO_BANNER_IMAGE: '/images/starter/hero/banner.webp', // hero区下方的全宽图
->>>>>>> aa85f6c9
 
   // 顶部右侧导航暗流
   STARTER_NAV_BUTTON_1_TEXT: 'Sign In',
@@ -50,8 +45,7 @@
   STARTER_FEATURE_2_TITLE_1: '量身定制搭建服务', // 特性2
   STARTER_FEATURE_2_TEXT_1: '方案适用于不同场景，总有一款服务适合你', // 特性2
   STARTER_FEATURE_2_BUTTON_TEXT: '了解更多', // 特性2
-  STARTER_FEATURE_2_BUTTON_URL:
-    'https://github.com/U0hZiY', // 特性2
+  STARTER_FEATURE_2_BUTTON_URL: 'https://github.com/U0hZiY', // 特性2
 
   STARTER_FEATURE_3_TITLE_1: '优秀的后端团队', // 特性3
   STARTER_FEATURE_3_TEXT_1: '基于自有全栈团队，更快的响应速度，更好的服务', // 特性3
@@ -90,8 +84,7 @@
   STARTER_PRICING_1_HEADER: '功能点',
   STARTER_PRICING_1_FEATURES: '所有的资源,免费更新', // 英文逗号隔开
   STARTER_PRICING_1_BUTTON_TEXT: '立即购买',
-  STARTER_PRICING_1_BUTTON_URL:
-    'https://gpol.top/@U0hZiY',
+  STARTER_PRICING_1_BUTTON_URL: 'https://gpol.top/@U0hZiY',
 
   STARTER_PRICING_2_TAG: '推荐',
   STARTER_PRICING_2_TITLE: '基础版',
@@ -101,8 +94,7 @@
   STARTER_PRICING_2_HEADER: '功能点',
   STARTER_PRICING_2_FEATURES: '包含入门版,项目模块,内部社群,技术支持', // 英文逗号隔开
   STARTER_PRICING_2_BUTTON_TEXT: '立即购买',
-  STARTER_PRICING_2_BUTTON_URL:
-    'https://gpol.top/@U0hZiY',
+  STARTER_PRICING_2_BUTTON_URL: 'https://gpol.top/@U0hZiY',
 
   STARTER_PRICING_3_TITLE: '高级版',
   STARTER_PRICING_3_PRICE: '59.9',
@@ -111,8 +103,7 @@
   STARTER_PRICING_3_HEADER: '功能点',
   STARTER_PRICING_3_FEATURES: '包含基础版,小程序功能定制开发', // 英文逗号隔开
   STARTER_PRICING_3_BUTTON_TEXT: '立即购买',
-  STARTER_PRICING_3_BUTTON_URL:
-    'https://gpol.top/@U0hZiY',
+  STARTER_PRICING_3_BUTTON_URL: 'https://gpol.top/@U0hZiY',
 
   // 首页用户测评区块
   STARTER_TESTIMONIALS_ENABLE: false, // 测评区块开关
@@ -194,12 +185,10 @@
     '您可以在订阅之后联系我们，详情参考<a className="underline" href="https://github.com/U0hZiY">《联系我们》</a>',
 
   STARTER_FAQ_3_QUESTION: '订阅后资源全部免费吗？',
-  STARTER_FAQ_3_ANSWER:
-    '是的，订阅成为会员，所有模块都将对您免费开放致',
+  STARTER_FAQ_3_ANSWER: '是的，订阅成为会员，所有模块都将对您免费开放致',
 
   STARTER_FAQ_4_QUESTION: '资源会实时同步吗？',
-  STARTER_FAQ_4_ANSWER:
-    '我们会定期更新资源，同步至前端为各位提供满意的服务',
+  STARTER_FAQ_4_ANSWER: '我们会定期更新资源，同步至前端为各位提供满意的服务',
 
   // 团队成员区块
   STARTER_TEAM_ENABLE: true, // 团队成员区块开关
@@ -219,7 +208,7 @@
       STARTER_TEAM_ITEM_AVATAR: '/images/starter/team/team-02.png',
       STARTER_TEAM_ITEM_NICKNAME: '@Keagan',
       STARTER_TEAM_ITEM_DESCRIPTION: '主要合伙人'
-    },
+    }
   ],
 
   // 博客文章区块
@@ -251,7 +240,7 @@
   //   STARTER_CONTACT_MSG_THANKS: '感谢您的留言',
 
   // 合作伙伴的图标
-  STARTER_BRANDS_ENABLE:false , // 合作伙伴开关
+  STARTER_BRANDS_ENABLE: false, // 合作伙伴开关
   STARTER_BRANDS: [
     {
       IMAGE: '/images/starter/brands/graygrids.svg',
@@ -340,13 +329,16 @@
   STARTER_FOOTER_BLOG_LATEST_TITLE: '最新文章',
 
   STARTER_FOOTER_PRIVACY_POLICY_TEXT: '隐私政策',
-  STARTER_FOOTER_PRIVACY_POLICY_URL: 'https://www.onlyonce.net/2024/10/10/Privacy_Policy',
+  STARTER_FOOTER_PRIVACY_POLICY_URL:
+    'https://www.onlyonce.net/2024/10/10/Privacy_Policy',
 
   STARTER_FOOTER_PRIVACY_LEGAL_NOTICE_TEXT: '法律声明',
-  STARTER_FOOTER_PRIVACY_LEGAL_NOTICE_URL: 'https://www.onlyonce.net/2024/10/10/Legal_Disclaimer',
+  STARTER_FOOTER_PRIVACY_LEGAL_NOTICE_URL:
+    'https://www.onlyonce.net/2024/10/10/Legal_Disclaimer',
 
   STARTER_FOOTER_PRIVACY_TERMS_OF_SERVICE_TEXT: '服务协议',
-  STARTER_FOOTER_PRIVACY_TERMS_OF_SERVICE_URL: 'https://www.onlyonce.net/2024/10/10/Terms_of_Service',
+  STARTER_FOOTER_PRIVACY_TERMS_OF_SERVICE_URL:
+    'https://www.onlyonce.net/2024/10/10/Terms_of_Service',
 
   // 404页面的提示语
   STARTER_404_TITLE: '我们似乎找不到您要找的页面。',
