--- conflicted
+++ resolved
@@ -5,25 +5,16 @@
 import LazyImage from '@/components/LazyImage'
 
 const BlogCard = ({ index, post, showSummary, siteInfo }) => {
-<<<<<<< HEAD
-    const showPreview = CONFIG_FUKA.POST_LIST_PREVIEW && post.blockMap
-    // fukasawa 强制显示图片
-    if (CONFIG_FUKA.POST_LIST_COVER_FORCE && post && !post.pageCover) {
-        //post.pageCoverThumbnail = siteInfo?.pageCover
-        post.pageCoverThumbnail = CONFIG_FUKA.RANDAM_THUMBNAIL()
-    }
-    const showPageCover = CONFIG_FUKA.POST_LIST_COVER && post?.pageCoverThumbnail
-=======
   const showPreview = siteConfig('FUKASAWA_POST_LIST_PREVIEW', null, CONFIG) && post.blockMap
   // fukasawa 强制显示图片
   if (siteConfig('FUKASAWA_POST_LIST_COVER_FORCE', null, CONFIG) && post && !post.pageCover) {
-    post.pageCoverThumbnail = siteInfo?.pageCover
+    //post.pageCoverThumbnail = siteInfo?.pageCover
+    post.pageCoverThumbnail = CONFIG.RANDAM_THUMBNAIL()
   }
   const showPageCover = siteConfig('FUKASAWA_POST_LIST_COVER', null, CONFIG) && post?.pageCoverThumbnail
   const SUB_PATH = siteConfig('SUB_PATH', '')
->>>>>>> a7442831
 
-    return (
+  return (
         <div
             data-aos="fade-up"
             data-aos-duration="600"
@@ -48,13 +39,8 @@
 
                 {/* 文字部分 */}
                 <div className="flex flex-col w-full">
-<<<<<<< HEAD
-                    <Link passHref href={`${BLOG.SUB_PATH}/${post.slug}`}
-                        className={`break-words cursor-pointer font-bold hover:underline text-xl ${showPreview ? 'justify-center' : 'justify-start'} leading-tight text-gray-700 dark:text-gray-100 hover:text-blue-500 dark:hover:text-blue-400`}
-=======
                     <Link passHref href={`${SUB_PATH}/${post.slug}`}
                          className={`break-words cursor-pointer font-bold hover:underline text-xl ${showPreview ? 'justify-center' : 'justify-start'} leading-tight text-gray-700 dark:text-gray-100 hover:text-blue-500 dark:hover:text-blue-400`}
->>>>>>> a7442831
                     >
                         {post.title}
                     </Link>
@@ -86,7 +72,7 @@
                 </div>
             </div>
         </div>
-    )
+  )
 }
 
 export default BlogCard