--- conflicted
+++ resolved
@@ -1,12 +1,8 @@
 const FUKA_CONFIG = {
 
   POST_LIST_COVER: true, // 文章列表显示图片封面
-<<<<<<< HEAD
   POST_LIST_COVER_FORCE: false, // 即使没有封面也将站点背景图设置为封面
-  POST_LIST_PREVIEW: false, // 显示文章预览
-=======
   POST_LIST_PREVIEW: true, // 显示文章预览
->>>>>>> 39467271
 
   // 菜单
   MENU_CATEGORY: true, // 显示分类
