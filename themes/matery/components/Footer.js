--- conflicted
+++ resolved
@@ -15,27 +15,6 @@
   })()
 
   return (
-<<<<<<< HEAD
-    <footer
-      className="relative z-10 dark:bg-black flex-shrink-0 bg-indigo-700 text-gray-300 justify-center text-center m-auto w-full leading-6  dark:text-gray-100 text-sm p-6"
-    >
-      {/* <DarkModeButton/> */}
-
-      <i className="fas fa-copyright" /> {`${copyrightDate}`} <span><i className="mx-1 animate-pulse fas fa-heart" /> <a
-      href={siteConfig('LINK')} className="underline font-bold  dark:text-gray-300 ">{siteConfig('AUTHOR')}</a>.<br />
-
-      <div id="footer-bottom-right">
-      {siteConfig('GA_BEI_AN') && <><img width="17px" height="17px" src="./beian.png" alt="" /> <a href="https://beian.mps.gov.cn/#/query/webSearch?code=44030002003110" className="mr-2">{siteConfig('GA_BEI_AN')}</a></>}
-        {siteConfig('BEI_AN') && <><i className="fas fa-shield-alt" /> <a href="https://beian.miit.gov.cn/" className="mr-2">{siteConfig('BEI_AN')}</a><br /></>}
-      </div>
-
-      <span className="hidden busuanzi_container_site_pv"> <i className="fas fa-eye" /><span className="px-1 busuanzi_value_site_pv"> </span>  </span>
-      <span className="pl-2 hidden busuanzi_container_site_uv"> <i className="fas fa-users" /> <span className="px-1 busuanzi_value_site_uv"> </span> </span>
-        <br />
-      {/* <h1>{title}</h1> */}
-      <span className="text-xs ">Powered by <a href="https://github.com/dear7575" className="underline dark:text-gray-300">© 非你莫属</a>.</span></span><br />
-
-=======
     <footer className='relative z-10 dark:bg-black flex-shrink-0 bg-indigo-700 text-gray-300 justify-center text-center m-auto w-full leading-6  dark:text-gray-100 text-sm p-6'>
       {/* <DarkModeButton/> */}
       <i className='fas fa-copyright' /> {`${copyrightDate}`}{' '}
@@ -80,7 +59,6 @@
         </span>
       </span>
       <br />
->>>>>>> 84934144
     </footer>
   )
 }
