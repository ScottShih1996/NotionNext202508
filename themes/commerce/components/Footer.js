--- conflicted
+++ resolved
@@ -181,37 +181,6 @@
           }
         </div>
 
-<<<<<<< HEAD
-            {/* 底部版权相关 */}
-            <div id='footer-copyright-wrapper' className='flex flex-col md:flex-row justify-between border-t border-gray-600 pt-8'>
-                <div className='text-start space-y-1'>
-
-                    {/* 网站所有者 */}
-                    <div> Copyright <i className='fas fa-copyright' /> {`${copyrightDate}`} <a href={siteConfig('LINK')} className='underline font-bold  dark:text-gray-300 '>{siteConfig('AUTHOR')}</a> All Rights Reserved.</div>
-
-                    {/* 技术支持 */}
-                    <div className='text-xs text-light-500 dark:text-gray-700'>Powered by <a href='https://github.com/dear7575' className='dark:text-gray-300'>© 非你莫属</a>.</div>
-
-                    {/* 站点统计 */}
-                    <div>
-                        <span className='hidden busuanzi_container_site_pv'>
-                            <i className='fas fa-eye' /><span className='px-1 busuanzi_value_site_pv'> </span>  </span>
-                        <span className='pl-2 hidden busuanzi_container_site_uv'>
-                            <i className='fas fa-users' /> <span className='px-1 busuanzi_value_site_uv'> </span> </span>
-                    </div>
-                </div>
-
-                {/* 右边公司名字 */}
-                <div className='md:text-right'>
-                    <h1 className='text-xs pt-4 text-light-400 dark:text-gray-400'>{siteConfig('TITLE')} {siteConfig('BIO')}</h1>
-                    <h2> {siteConfig('DESCRIPTION')}</h2>
-                    {/* 可选备案信息 */}
-                  <div id="footer-bottom-right">
-                    {siteConfig('GA_BEI_AN') && <><img width='17px' height='17px' src="./../beian.png" alt="" /> <a href="https://beian.mps.gov.cn/#/query/webSearch?code=44030002003110" className="mr-2">{siteConfig('GA_BEI_AN')}</a></>}
-                    {siteConfig('BEI_AN') && <><i className='fas fa-shield-alt' /> <a href='https://beian.miit.gov.cn/' className='mr-2'>{siteConfig('BEI_AN')}</a></>}
-                  </div>
-                </div>
-=======
         {/* 底部版权相关 */}
         <div
           id='footer-copyright-wrapper'
@@ -231,7 +200,6 @@
                 NotionNext {siteConfig('VERSION')}
               </a>
               .
->>>>>>> 84934144
             </div>
 
             {/* 站点统计 */}
