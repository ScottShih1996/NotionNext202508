--- conflicted
+++ resolved
@@ -19,21 +19,15 @@
 
   // 英雄区(首页顶部大卡)
   HEO_HERO_TITLE_1: '分享编程',
-<<<<<<< HEAD
+
   HEO_HERO_TITLE_2: '与摄影生活',
   HEO_HERO_TITLE_3: 'FELIXCHEN.TOP',
   HEO_HERO_TITLE_4: '愿你有个好心情',
   HEO_HERO_TITLE_5: '或许, 你也想看看我的猫 😄',
   HEO_HERO_TITLE_LINK: 'https://www.felixchen.top/kirby',
-=======
-  HEO_HERO_TITLE_2: '与思维认知',
-  HEO_HERO_TITLE_3: 'TANGLY1024.COM',
-  HEO_HERO_TITLE_4: '新版上线',
-  HEO_HERO_TITLE_5: 'NotionNext4.0 轻松定制主题',
-  HEO_HERO_TITLE_LINK: 'https://tangly1024.com',
   // 英雄区遮罩文字
   HEO_HERO_COVER_TITLE: '随便逛逛',
->>>>>>> a455fe54
+
 
   // 英雄区显示三个置顶分类
   HEO_HERO_CATEGORY_1: { title: '编程学习', url: '/tag/编程学习' },
