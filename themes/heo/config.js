--- conflicted
+++ resolved
@@ -42,10 +42,7 @@
     '🤖️ 户外活动爱好者',
     '🧱 团队小组发动机'
   ],
-<<<<<<< HEAD
   HEO_INFO_CARD_URL: 'https://shredxhub.com', // 个人资料底部按钮链接
-
-=======
 
   // 个人资料底部按钮
   HEO_INFO_CARD_URL1: '/about',
@@ -54,7 +51,6 @@
   HEO_INFO_CARD_ICON2: 'fab fa-github',
   HEO_INFO_CARD_URL3: 'https://www.tangly1024.com',
   HEO_INFO_CARD_TEXT3: '了解更多',
->>>>>>> 4535dec0
 
   // 用户技能图标
   HEO_GROUP_ICONS: [
