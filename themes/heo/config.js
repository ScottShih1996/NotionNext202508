const CONFIG = {
  HEO_HOME_BANNER_ENABLE: true,

  HEO_SITE_CREATE_TIME: '2021-09-21', // 建站日期，用于计算网站运行的第几天

  // 首页顶部通知条滚动内容，如不需要可以留空 []
  HEO_NOTICE_BAR: [
    { title: '欢迎来到我的博客', url: 'https://www.wmd001.top' },
    { title: '我的另一处空间', url: 'https://wmd001.top' }
  ],

  // 英雄区左右侧组件颠倒位置
  HEO_HERO_REVERSE: false,
  // 博客主体区左右侧组件颠倒位置
  HEO_HERO_BODY_REVERSE: false,

  // 英雄区(首页顶部大卡)
  HEO_HERO_TITLE_1: '分享编程',
  HEO_HERO_TITLE_2: '与思维认知',
  HEO_HERO_TITLE_3: 'TANGLY1024.COM',
  HEO_HERO_TITLE_4: '新版上线',
  HEO_HERO_TITLE_5: 'NotionNext4.0 轻松定制主题',
  HEO_HERO_TITLE_LINK: 'https://tangly1024.com',

  // 英雄区显示三个置顶分类
  HEO_HERO_CATEGORY_1: { title: '必看精选', url: '/tag/必看精选' },
  HEO_HERO_CATEGORY_2: { title: '热门文章', url: '/tag/热门文章' },
  HEO_HERO_CATEGORY_3: { title: '实用教程', url: '/tag/实用教程' },

  // 英雄区右侧推荐文章标签, 例如 [推荐] , 最多六篇文章; 若留空白''，则推荐最近更新文章
  HEO_HERO_RECOMMEND_POST_TAG: '推荐',
  HEO_HERO_RECOMMEND_POST_SORT_BY_UPDATE_TIME: false, // 推荐文章排序，为`true`时将强制按最后修改时间倒序
  //   HERO_RECOMMEND_COVER: 'https://cdn.pixabay.com/photo/2015/10/30/20/13/sunrise-1014712_1280.jpg', // 英雄区右侧图片

  // 右侧个人资料卡牌欢迎语，点击可自动切换
  HEO_INFOCARD_GREETINGS: [
    '你好！我是',
    '🔍 分享与热心帮助',
    '🤝 专修交互与设计',
    '🏃 脚踏实地行动派',
    '🏠 智能家居小能手',
    '🤖️ 数码科技爱好者',
    '🧱 团队小组发动机'
  ],
<<<<<<< HEAD
  HEO_INFO_CARD_URL: 'https://github.com/wmd001', // 个人资料底部按钮链接
=======

  // 个人资料底部按钮
  HEO_INFO_CARD_URL1: '/about',
  HEO_INFO_CARD_ICON1: 'fas fa-user',
  HEO_INFO_CARD_URL2: 'https://github.com/tangly1024',
  HEO_INFO_CARD_ICON2: 'fab fa-github',
  HEO_INFO_CARD_URL3: 'https://www.tangly1024.com',
  HEO_INFO_CARD_TEXT3: '了解更多',
>>>>>>> 2c05ef07

  // 用户技能图标
  HEO_GROUP_ICONS: [
    {
      title_1: 'Docker',
      img_1: '/images/heo/20231108a540b2862d26f8850172e4ea58ed075102.webp',
      color_1: '#57b6e6',
      title_2: 'Photoshop',
      img_2: '/images/heo/2023e4058a91608ea41751c4f102b131f267075902.webp',
      color_2: '#4082c3'
    },
    {
      title_1: 'illustrator',
      img_1: '/images/heo/20237359d71b45ab77829cee5972e36f8c30073902.webp',
      color_1: '#f29e39',
      title_2: 'CSS3',
      img_2: '/images/heo/20237c548846044a20dad68a13c0f0e1502f074602.webp',
      color_2: '#2c51db'
    },
    {
      title_1: 'JS',
      img_1: '/images/heo/2023786e7fc488f453d5fb2be760c96185c0075502.webp',
      color_1: '#f7cb4f',
      title_2: 'HTML',
      img_2: '/images/heo/202372b4d760fd8a497d442140c295655426070302.webp',
      color_2: '#e9572b'
    },
    {
      title_1: 'Git',
      img_1: '/images/heo/2023ffa5707c4e25b6beb3e6a3d286ede4c6071102.webp',
      color_1: '#df5b40',
      title_2: 'Rhino',
      img_2: '/images/heo/20231ca53fa0b09a3ff1df89acd7515e9516173302.webp',
      color_2: '#1f1f1f'
    }
  ],

  HEO_SOCIAL_CARD: false, // 是否显示右侧，点击加入社群按钮
  HEO_SOCIAL_CARD_TITLE_1: '交流频道',
  HEO_SOCIAL_CARD_TITLE_2: '加入我们的社群讨论分享',
  HEO_SOCIAL_CARD_TITLE_3: '点击加入社群',
  HEO_SOCIAL_CARD_URL: 'https://docs.tangly1024.com/article/how-to-question',

  // *****  以下配置无效，只是预留开发 ****
  // 菜单配置
  HEO_MENU_INDEX: true, // 显示首页
  HEO_MENU_CATEGORY: true, // 显示分类
  HEO_MENU_TAG: true, // 显示标签
  HEO_MENU_ARCHIVE: true, // 显示归档
  HEO_MENU_SEARCH: true, // 显示搜索

  HEO_POST_LIST_COVER: true, // 列表显示文章封面
  HEO_POST_LIST_COVER_HOVER_ENLARGE: false, // 列表鼠标悬停放大

  HEO_POST_LIST_COVER_DEFAULT: true, // 封面为空时用站点背景做默认封面
  HEO_POST_LIST_SUMMARY: true, // 文章摘要
  HEO_POST_LIST_PREVIEW: false, // 读取文章预览
  HEO_POST_LIST_IMG_CROSSOVER: true, // 博客列表图片左右交错

  HEO_ARTICLE_ADJACENT: true, // 显示上一篇下一篇文章推荐
  HEO_ARTICLE_COPYRIGHT: true, // 显示文章版权声明
  HEO_ARTICLE_RECOMMEND: true, // 文章关联推荐

  HEO_WIDGET_LATEST_POSTS: true, // 显示最新文章卡
  HEO_WIDGET_ANALYTICS: false, // 显示统计卡
  HEO_WIDGET_TO_TOP: true,
  HEO_WIDGET_TO_COMMENT: true, // 跳到评论区
  HEO_WIDGET_DARK_MODE: true, // 夜间模式
  HEO_WIDGET_TOC: true // 移动端悬浮目录
}
export default CONFIG<|MERGE_RESOLUTION|>--- conflicted
+++ resolved
@@ -42,18 +42,11 @@
     '🤖️ 数码科技爱好者',
     '🧱 团队小组发动机'
   ],
-<<<<<<< HEAD
-  HEO_INFO_CARD_URL: 'https://github.com/wmd001', // 个人资料底部按钮链接
-=======
 
-  // 个人资料底部按钮
-  HEO_INFO_CARD_URL1: '/about',
-  HEO_INFO_CARD_ICON1: 'fas fa-user',
-  HEO_INFO_CARD_URL2: 'https://github.com/tangly1024',
-  HEO_INFO_CARD_ICON2: 'fab fa-github',
-  HEO_INFO_CARD_URL3: 'https://www.tangly1024.com',
-  HEO_INFO_CARD_TEXT3: '了解更多',
->>>>>>> 2c05ef07
+  HEO_INFO_CARD_URL1: 'https://github.com/wmd001', // 个人资料底部按钮链接
+  HEO_INFO_CARD_ICON1: 'fab fa-github',
+
+
 
   // 用户技能图标
   HEO_GROUP_ICONS: [
