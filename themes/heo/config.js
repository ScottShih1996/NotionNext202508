const CONFIG = {
  HEO_HOME_POST_TWO_COLS: true, // 首页博客两列显示，若为false则只显示一列
  HEO_LOADING_COVER: true, // 页面加载的遮罩动画

  HEO_HOME_BANNER_ENABLE: true,

  HEO_SITE_CREATE_TIME: '2024-05-09', // 建站日期，用于计算网站运行的第几天

  // 首页顶部通知条滚动内容，如不需要可以留空 []
  HEO_NOTICE_BAR: [
    { title: '去知识星球提问和分享经验', url: 'https://wx.zsxq.com/dweb2/index/group/88855815582482' },
    { title: 'MATI的官方页面', url: 'https://www.polyu.edu.hk/cbs/study/taught-postgraduate-programmes/ma-scheme-in-chinese-linguistics-and-translation/translating-and-interpreting' },
    { title: '“与AI同行”研讨会', url: 'https://www.matiwiki.com/%E5%AD%A6%E6%9C%AF%E4%BC%9A%E8%AE%AE/2024/05/Symposium-ai-2024' },
    { title: '口笔译研究新图景研讨会', url: 'https://www.matiwiki.com/en/%E5%AD%A6%E6%9C%AF%E4%BC%9A%E8%AE%AE/2024/05/tech-translation-culture-seminar' }
  ],

  // 英雄区左右侧组件颠倒位置
  HEO_HERO_REVERSE: false,
  // 博客主体区左右侧组件颠倒位置
  HEO_HERO_BODY_REVERSE: false,

  // 英雄区(首页顶部大卡)
  HEO_HERO_TITLE_1: '随机打开',
  HEO_HERO_TITLE_2: '一篇文章',
  HEO_HERO_TITLE_3: 'MATIWIKI.COM',
  HEO_HERO_TITLE_4: '申请必读',
  HEO_HERO_TITLE_5: '答疑帖',
  HEO_HERO_TITLE_LINK: 'https://matiwiki.com',

  // 英雄区显示三个置顶分类
  HEO_HERO_CATEGORY_1: { title: '必看精选', url: '/tag/必看精选' },
  HEO_HERO_CATEGORY_2: { title: '面试经验', url: '/category/面试经验' },
  HEO_HERO_CATEGORY_3: { title: '校友分享', url: '/category/校友分享' },

  // 英雄区右侧推荐文章标签, 例如 [推荐] , 最多六篇文章; 若留空白''，则推荐最近更新文章
  HEO_HERO_RECOMMEND_POST_TAG: '推荐',
  HEO_HERO_RECOMMEND_POST_SORT_BY_UPDATE_TIME: false, // 推荐文章排序，为`true`时将强制按最后修改时间倒序
  //   HERO_RECOMMEND_COVER: 'https://cdn.pixabay.com/photo/2015/10/30/20/13/sunrise-1014712_1280.jpg', // 英雄区右侧图片

  // 右侧个人资料卡牌欢迎语，点击可自动切换
  HEO_INFOCARD_GREETINGS: [
    '你好！我是',
    '🔍 分享与热心帮助',
    '🤝 最懂港理工MATI',
    '🏃 脚踏实地行动派',
    '🏠 十级心理按摩师',
  ],
<<<<<<< HEAD

  // 个人资料底部按钮
  HEO_INFO_CARD_URL1: '/about',
  HEO_INFO_CARD_ICON1: 'fas fa-user',
  HEO_INFO_CARD_URL2: 'https://github.com/tangly1024',
  HEO_INFO_CARD_ICON2: 'fab fa-github',
  HEO_INFO_CARD_URL3: 'https://www.tangly1024.com',
  HEO_INFO_CARD_TEXT3: '了解更多',
=======
  // HEO_INFO_CARD_URL: 'https://matiwiki.com', // 个人资料底部按钮链接
>>>>>>> 9ae17cb0

  // 用户技能图标
  HEO_GROUP_ICONS: [
    {
      title_1: 'AfterEffect',
      img_1: '/images/heo/20239df3f66615b532ce571eac6d14ff21cf072602.webp',
      color_1: '#989bf8',
      title_2: 'Sketch',
      img_2: '/images/heo/2023e0ded7b724a39f12d59c3dc8fbdc7cbe074202.webp',
      color_2: '#ffffff'
    },
    {
      title_1: 'Docker',
      img_1: '/images/heo/20231108a540b2862d26f8850172e4ea58ed075102.webp',
      color_1: '#57b6e6',
      title_2: 'Photoshop',
      img_2: '/images/heo/2023e4058a91608ea41751c4f102b131f267075902.webp',
      color_2: '#4082c3'
    },
    {
      title_1: 'FinalCutPro',
      img_1: '/images/heo/20233e777652412247dd57fd9b48cf997c01070702.webp',
      color_1: '#ffffff',
      title_2: 'Python',
      img_2: '/images/heo/20235c0731cd4c0c95fc136a8db961fdf963071502.webp',
      color_2: '#ffffff'
    },
    {
      title_1: 'Swift',
      img_1: '/images/heo/202328bbee0b314297917b327df4a704db5c072402.webp',
      color_1: '#eb6840',
      title_2: 'Principle',
      img_2: '/images/heo/2023f76570d2770c8e84801f7e107cd911b5073202.webp',
      color_2: '#8f55ba'
    },
    {
      title_1: 'illustrator',
      img_1: '/images/heo/20237359d71b45ab77829cee5972e36f8c30073902.webp',
      color_1: '#f29e39',
      title_2: 'CSS3',
      img_2: '/images/heo/20237c548846044a20dad68a13c0f0e1502f074602.webp',
      color_2: '#2c51db'
    },
    {
      title_1: 'JS',
      img_1: '/images/heo/2023786e7fc488f453d5fb2be760c96185c0075502.webp',
      color_1: '#f7cb4f',
      title_2: 'HTML',
      img_2: '/images/heo/202372b4d760fd8a497d442140c295655426070302.webp',
      color_2: '#e9572b'
    },
    {
      title_1: 'Git',
      img_1: '/images/heo/2023ffa5707c4e25b6beb3e6a3d286ede4c6071102.webp',
      color_1: '#df5b40',
      title_2: 'Rhino',
      img_2: '/images/heo/20231ca53fa0b09a3ff1df89acd7515e9516173302.webp',
      color_2: '#1f1f1f'
    }
  ],

  HEO_SOCIAL_CARD: false, // 是否显示右侧，点击加入社群按钮
  HEO_SOCIAL_CARD_TITLE_1: '交流频道',
  HEO_SOCIAL_CARD_TITLE_2: '加入我们的社群讨论分享',
  HEO_SOCIAL_CARD_TITLE_3: '点击加入社群',
  HEO_SOCIAL_CARD_URL: 'https://docs.tangly1024.com/article/how-to-question',

  // *****  以下配置无效，只是预留开发 ****
  // 菜单配置
  HEO_MENU_INDEX: true, // 显示首页
  HEO_MENU_CATEGORY: true, // 显示分类
  HEO_MENU_TAG: true, // 显示标签
  HEO_MENU_ARCHIVE: true, // 显示归档
  HEO_MENU_SEARCH: true, // 显示搜索

  HEO_POST_LIST_COVER: true, // 列表显示文章封面
  HEO_POST_LIST_COVER_HOVER_ENLARGE: false, // 列表鼠标悬停放大

  HEO_POST_LIST_COVER_DEFAULT: true, // 封面为空时用站点背景做默认封面
  HEO_POST_LIST_SUMMARY: true, // 文章摘要
  HEO_POST_LIST_PREVIEW: false, // 读取文章预览
  HEO_POST_LIST_IMG_CROSSOVER: true, // 博客列表图片左右交错

  HEO_ARTICLE_ADJACENT: true, // 显示上一篇下一篇文章推荐
  HEO_ARTICLE_COPYRIGHT: true, // 显示文章版权声明
  HEO_ARTICLE_RECOMMEND: true, // 文章关联推荐

  HEO_WIDGET_LATEST_POSTS: true, // 显示最新文章卡
  HEO_WIDGET_ANALYTICS: false, // 显示统计卡
  HEO_WIDGET_TO_TOP: true,
  HEO_WIDGET_TO_COMMENT: true, // 跳到评论区
  HEO_WIDGET_DARK_MODE: true, // 夜间模式
  HEO_WIDGET_TOC: true // 移动端悬浮目录
}
export default CONFIG<|MERGE_RESOLUTION|>--- conflicted
+++ resolved
@@ -45,7 +45,7 @@
     '🏃 脚踏实地行动派',
     '🏠 十级心理按摩师',
   ],
-<<<<<<< HEAD
+
 
   // 个人资料底部按钮
   HEO_INFO_CARD_URL1: '/about',
@@ -54,9 +54,9 @@
   HEO_INFO_CARD_ICON2: 'fab fa-github',
   HEO_INFO_CARD_URL3: 'https://www.tangly1024.com',
   HEO_INFO_CARD_TEXT3: '了解更多',
-=======
+
   // HEO_INFO_CARD_URL: 'https://matiwiki.com', // 个人资料底部按钮链接
->>>>>>> 9ae17cb0
+
 
   // 用户技能图标
   HEO_GROUP_ICONS: [
