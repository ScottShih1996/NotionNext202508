const CONFIG = {
  HEO_HOME_BANNER_ENABLE: true,

  HEO_SITE_CREATE_TIME: '2023-06-06', // 建站日期，用于计算网站运行的第几天

  // 首页顶部通知条滚动内容，如不需要可以留空 []
  HEO_NOTICE_BAR: [
    { title: '欢迎来到我的博客', url: 'https://blog.tangly1024.com' },
    { title: '访问文档中心获取更多帮助', url: 'https://docs.tangly1024.com' }
  ],

  // 英雄区左右侧组件颠倒位置
  HEO_HERO_REVERSE: false,
  // 博客主体区左右侧组件颠倒位置
  HEO_HERO_BODY_REVERSE: false,

  // 英雄区(首页顶部大卡)
  HEO_HERO_TITLE_1: '分享音乐🎵',
  HEO_HERO_TITLE_2: '与思维认知',
  HEO_HERO_TITLE_3: 'ANYAE.TOP',
  HEO_HERO_TITLE_4: '',
  HEO_HERO_TITLE_5: '',
  HEO_HERO_TITLE_LINK: 'https://anyae.top',

  // 英雄区显示三个置顶分类
  HEO_HERO_CATEGORY_1: { title: '必看精选', url: '/tag/笔记' },
  HEO_HERO_CATEGORY_2: { title: '热门文章', url: '/tag/音乐' },
  HEO_HERO_CATEGORY_3: { title: '实用教程', url: '/tag/美化' },

  // 英雄区右侧推荐文章标签, 例如 [推荐] , 最多六篇文章; 若留空白''，则推荐最近更新文章
  HEO_HERO_RECOMMEND_POST_TAG: '音乐',
  HEO_HERO_RECOMMEND_POST_SORT_BY_UPDATE_TIME: false, // 推荐文章排序，为`true`时将强制按最后修改时间倒序
  //   HERO_RECOMMEND_COVER: 'https://cdn.pixabay.com/photo/2015/10/30/20/13/sunrise-1014712_1280.jpg', // 英雄区右侧图片

  // 右侧个人资料卡牌欢迎语，点击可自动切换
  HEO_INFOCARD_GREETINGS: [
    '你好！我是',
    '🔍 分享与热心帮助',
    '🤝 专修交互与设计',
    '🏃 脚踏实地行动派',
    '🏠 智能家居小能手',
    '🤖️ 数码科技爱好者',
    '🧱 团队小组发动机'
  ],
<<<<<<< HEAD
  HEO_INFO_CARD_URL: 'https://github.com/sucooer', // 个人资料底部按钮链接
=======

  // 个人资料底部按钮
  HEO_INFO_CARD_URL1: '/about',
  HEO_INFO_CARD_ICON1: 'fas fa-user',
  HEO_INFO_CARD_URL2: 'https://github.com/tangly1024',
  HEO_INFO_CARD_ICON2: 'fab fa-github',
  HEO_INFO_CARD_URL3: 'https://www.tangly1024.com',
  HEO_INFO_CARD_TEXT3: '了解更多',
>>>>>>> 06463fa7

  // 用户技能图标
  HEO_GROUP_ICONS: [
    {
      title_1: 'AfterEffect',
      img_1: '/images/heo/20239df3f66615b532ce571eac6d14ff21cf072602.webp',
      color_1: '#989bf8',
      title_2: 'Sketch',
      img_2: '/images/heo/2023e0ded7b724a39f12d59c3dc8fbdc7cbe074202.webp',
      color_2: '#ffffff'
    },
    {
      title_1: 'Docker',
      img_1: '/images/heo/20231108a540b2862d26f8850172e4ea58ed075102.webp',
      color_1: '#57b6e6',
      title_2: 'Photoshop',
      img_2: '/images/heo/2023e4058a91608ea41751c4f102b131f267075902.webp',
      color_2: '#4082c3'
    },
    {
      title_1: 'FinalCutPro',
      img_1: '/images/heo/20233e777652412247dd57fd9b48cf997c01070702.webp',
      color_1: '#ffffff',
      title_2: 'Python',
      img_2: '/images/heo/20235c0731cd4c0c95fc136a8db961fdf963071502.webp',
      color_2: '#ffffff'
    },
    {
      title_1: 'Swift',
      img_1: '/images/heo/202328bbee0b314297917b327df4a704db5c072402.webp',
      color_1: '#eb6840',
      title_2: 'Principle',
      img_2: '/images/heo/2023f76570d2770c8e84801f7e107cd911b5073202.webp',
      color_2: '#8f55ba'
    },
    {
      title_1: 'illustrator',
      img_1: '/images/heo/20237359d71b45ab77829cee5972e36f8c30073902.webp',
      color_1: '#f29e39',
      title_2: 'CSS3',
      img_2: '/images/heo/20237c548846044a20dad68a13c0f0e1502f074602.webp',
      color_2: '#2c51db'
    },
    {
      title_1: 'JS',
      img_1: '/images/heo/2023786e7fc488f453d5fb2be760c96185c0075502.webp',
      color_1: '#f7cb4f',
      title_2: 'HTML',
      img_2: '/images/heo/202372b4d760fd8a497d442140c295655426070302.webp',
      color_2: '#e9572b'
    },
    {
      title_1: 'Git',
      img_1: '/images/heo/2023ffa5707c4e25b6beb3e6a3d286ede4c6071102.webp',
      color_1: '#df5b40',
      title_2: 'Rhino',
      img_2: '/images/heo/20231ca53fa0b09a3ff1df89acd7515e9516173302.webp',
      color_2: '#1f1f1f'
    }
  ],

  HEO_SOCIAL_CARD: false, // 是否显示右侧，点击加入社群按钮
  HEO_SOCIAL_CARD_TITLE_1: '交流频道',
  HEO_SOCIAL_CARD_TITLE_2: '加入我们的社群讨论分享',
  HEO_SOCIAL_CARD_TITLE_3: '点击加入社群',
  HEO_SOCIAL_CARD_URL: 'https://docs.tangly1024.com/article/how-to-question',

  // *****  以下配置无效，只是预留开发 ****
  // 菜单配置
  HEO_MENU_INDEX: true, // 显示首页
  HEO_MENU_CATEGORY: true, // 显示分类
  HEO_MENU_TAG: true, // 显示标签
  HEO_MENU_ARCHIVE: true, // 显示归档
  HEO_MENU_SEARCH: true, // 显示搜索

  HEO_POST_LIST_COVER: true, // 列表显示文章封面
  HEO_POST_LIST_COVER_HOVER_ENLARGE: false, // 列表鼠标悬停放大

  HEO_POST_LIST_COVER_DEFAULT: true, // 封面为空时用站点背景做默认封面
  HEO_POST_LIST_SUMMARY: true, // 文章摘要
  HEO_POST_LIST_PREVIEW: false, // 读取文章预览
  HEO_POST_LIST_IMG_CROSSOVER: true, // 博客列表图片左右交错

  HEO_ARTICLE_ADJACENT: true, // 显示上一篇下一篇文章推荐
  HEO_ARTICLE_COPYRIGHT: true, // 显示文章版权声明
  HEO_ARTICLE_RECOMMEND: true, // 文章关联推荐

  HEO_WIDGET_LATEST_POSTS: true, // 显示最新文章卡
  HEO_WIDGET_ANALYTICS: false, // 显示统计卡
  HEO_WIDGET_TO_TOP: true,
  HEO_WIDGET_TO_COMMENT: true, // 跳到评论区
  HEO_WIDGET_DARK_MODE: true, // 夜间模式
  HEO_WIDGET_TOC: true // 移动端悬浮目录
}
export default CONFIG<|MERGE_RESOLUTION|>--- conflicted
+++ resolved
@@ -20,7 +20,7 @@
   HEO_HERO_TITLE_3: 'ANYAE.TOP',
   HEO_HERO_TITLE_4: '',
   HEO_HERO_TITLE_5: '',
-  HEO_HERO_TITLE_LINK: 'https://anyae.top',
+  HEO_HERO_TITLE_LINK: 'https://cool.520717.xyz',
 
   // 英雄区显示三个置顶分类
   HEO_HERO_CATEGORY_1: { title: '必看精选', url: '/tag/笔记' },
@@ -42,18 +42,14 @@
     '🤖️ 数码科技爱好者',
     '🧱 团队小组发动机'
   ],
-<<<<<<< HEAD
-  HEO_INFO_CARD_URL: 'https://github.com/sucooer', // 个人资料底部按钮链接
-=======
 
   // 个人资料底部按钮
   HEO_INFO_CARD_URL1: '/about',
   HEO_INFO_CARD_ICON1: 'fas fa-user',
-  HEO_INFO_CARD_URL2: 'https://github.com/tangly1024',
+  HEO_INFO_CARD_URL2: 'https://github.com/sucooer',
   HEO_INFO_CARD_ICON2: 'fab fa-github',
-  HEO_INFO_CARD_URL3: 'https://www.tangly1024.com',
+  HEO_INFO_CARD_URL3: 'https://cool.520717.xyz',
   HEO_INFO_CARD_TEXT3: '了解更多',
->>>>>>> 06463fa7
 
   // 用户技能图标
   HEO_GROUP_ICONS: [
