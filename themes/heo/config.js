const CONFIG = {
  HEO_HOME_BANNER_ENABLE: true,

<<<<<<< HEAD
  SITE_CREATE_TIME: '2023-08-21', // 建站日期，用于计算网站运行的第几天

  // 首页顶部通知条滚动内容，如不需要可以留空 []
  NOTICE_BAR: [
    { title: '欢迎来到我的博客', url: 'https://alphachat.fun' }
  ],

  // 英雄区(首页顶部大卡)
  HERO_TITLE_1: '研究、分享',
  HERO_TITLE_2: '思维、认知',
  HERO_TITLE_3: 'ALPHACHAT.FUN',
  HERO_TITLE_4: 'AIGC研究',
  HERO_TITLE_5: 'Midjourney & Stable Diffusion',
  HERO_TITLE_6: 'ChatGPT',
  HERO_TITLE_LINK: 'https://alphachat.fun',
=======
  HEO_SITE_CREATE_TIME: '2021-09-21', // 建站日期，用于计算网站运行的第几天

  // 首页顶部通知条滚动内容，如不需要可以留空 []
  HEO_NOTICE_BAR: [
    { title: '欢迎来到我的博客', url: 'https://blog.tangly1024.com' },
    { title: '访问文档中心获取更多帮助', url: 'https://docs.tangly1024.com' }
  ],

  // 英雄区(首页顶部大卡)
  HEO_HERO_TITLE_1: '分享编程',
  HEO_HERO_TITLE_2: '与思维认知',
  HEO_HERO_TITLE_3: 'TANGLY1024.COM',
  HEO_HERO_TITLE_4: '新版上线',
  HEO_HERO_TITLE_5: 'NotionNext4.0 轻松定制主题',
  HEO_HERO_TITLE_LINK: 'https://tangly1024.com',
>>>>>>> 4d04e7de

  // 英雄区显示三个置顶分类
  HEO_HERO_CATEGORY_1: { title: '必看精选', url: '/tag/必看精选' },
  HEO_HERO_CATEGORY_2: { title: '热门文章', url: '/tag/热门文章' },
  HEO_HERO_CATEGORY_3: { title: '实用教程', url: '/tag/实用教程' },

  // 英雄区右侧推荐文章标签, 例如 [推荐] , 最多六篇文章; 若留空白''，则推荐最近更新文章
  HEO_HERO_RECOMMEND_POST_TAG: '推荐',
  HEO_HERO_RECOMMEND_POST_SORT_BY_UPDATE_TIME: false, // 推荐文章排序，为`true`时将强制按最后修改时间倒序
  //   HERO_RECOMMEND_COVER: 'https://cdn.pixabay.com/photo/2015/10/30/20/13/sunrise-1014712_1280.jpg', // 英雄区右侧图片

  // 右侧个人资料卡牌欢迎语，点击可自动切换
  HEO_INFOCARD_GREETINGS: [
    '你好！我是',
    '🔍 分享与热心帮助',
    '🤝 专修交互与设计',
    '🏃 脚踏实地行动派',
    '🏠 智能家居小能手',
    '🤖️ 数码科技爱好者',
    '🧱 团队小组发动机'
  ],
<<<<<<< HEAD
  INFO_CARD_URL: 'https://alphachat.fun', // 个人资料底部按钮链接
=======
  HEO_INFO_CARD_URL: 'https://github.com/tangly1024/NotionNext', // 个人资料底部按钮链接
>>>>>>> 4d04e7de

  // 用户技能图标
  HEO_GROUP_ICONS: [
    {
      title_1: 'AfterEffect',
      img_1: '/images/heo/20239df3f66615b532ce571eac6d14ff21cf072602.webp',
      color_1: '#989bf8',
      title_2: 'Sketch',
      img_2: '/images/heo/2023e0ded7b724a39f12d59c3dc8fbdc7cbe074202.webp',
      color_2: '#ffffff'
    },
    {
      title_1: 'Docker',
      img_1: '/images/heo/20231108a540b2862d26f8850172e4ea58ed075102.webp',
      color_1: '#57b6e6',
      title_2: 'Photoshop',
      img_2: '/images/heo/2023e4058a91608ea41751c4f102b131f267075902.webp',
      color_2: '#4082c3'
    },
    {
      title_1: 'FinalCutPro',
      img_1: '/images/heo/20233e777652412247dd57fd9b48cf997c01070702.webp',
      color_1: '#ffffff',
      title_2: 'Python',
      img_2: '/images/heo/20235c0731cd4c0c95fc136a8db961fdf963071502.webp',
      color_2: '#ffffff'
    },
    {
      title_1: 'Swift',
      img_1: '/images/heo/202328bbee0b314297917b327df4a704db5c072402.webp',
      color_1: '#eb6840',
      title_2: 'Principle',
      img_2: '/images/heo/2023f76570d2770c8e84801f7e107cd911b5073202.webp',
      color_2: '#8f55ba'
    },
    {
      title_1: 'illustrator',
      img_1: '/images/heo/20237359d71b45ab77829cee5972e36f8c30073902.webp',
      color_1: '#f29e39',
      title_2: 'CSS3',
      img_2: '/images/heo/20237c548846044a20dad68a13c0f0e1502f074602.webp',
      color_2: '#2c51db'
    },
    {
      title_1: 'JS',
      img_1: '/images/heo/2023786e7fc488f453d5fb2be760c96185c0075502.webp',
      color_1: '#f7cb4f',
      title_2: 'HTML',
      img_2: '/images/heo/202372b4d760fd8a497d442140c295655426070302.webp',
      color_2: '#e9572b'
    },
    {
      title_1: 'Git',
      img_1: '/images/heo/2023ffa5707c4e25b6beb3e6a3d286ede4c6071102.webp',
      color_1: '#df5b40',
      title_2: 'Rhino',
      img_2: '/images/heo/20231ca53fa0b09a3ff1df89acd7515e9516173302.webp',
      color_2: '#1f1f1f'
    }
  ],

  HEO_SOCIAL_CARD: true, // 是否显示右侧，点击加入社群按钮
  HEO_SOCIAL_CARD_TITLE_1: '交流频道',
  HEO_SOCIAL_CARD_TITLE_2: '加入我们的社群讨论分享',
  HEO_SOCIAL_CARD_TITLE_3: '点击加入社群',
  HEO_SOCIAL_CARD_URL: 'https://docs.tangly1024.com/article/how-to-question',

  // *****  以下配置无效，只是预留开发 ****
  // 菜单配置
  HEO_MENU_INDEX: true, // 显示首页
  HEO_MENU_CATEGORY: true, // 显示分类
  HEO_MENU_TAG: true, // 显示标签
  HEO_MENU_ARCHIVE: true, // 显示归档
  HEO_MENU_SEARCH: true, // 显示搜索

  HEO_POST_LIST_COVER: true, // 列表显示文章封面
  HEO_POST_LIST_COVER_HOVER_ENLARGE: false, // 列表鼠标悬停放大

  HEO_POST_LIST_COVER_DEFAULT: true, // 封面为空时用站点背景做默认封面
  HEO_POST_LIST_SUMMARY: true, // 文章摘要
  HEO_POST_LIST_PREVIEW: false, // 读取文章预览
  HEO_POST_LIST_IMG_CROSSOVER: true, // 博客列表图片左右交错

  HEO_ARTICLE_ADJACENT: true, // 显示上一篇下一篇文章推荐
  HEO_ARTICLE_COPYRIGHT: true, // 显示文章版权声明
  HEO_ARTICLE_RECOMMEND: true, // 文章关联推荐

  HEO_WIDGET_LATEST_POSTS: true, // 显示最新文章卡
  HEO_WIDGET_ANALYTICS: false, // 显示统计卡
  HEO_WIDGET_TO_TOP: true,
  HEO_WIDGET_TO_COMMENT: true, // 跳到评论区
  HEO_WIDGET_DARK_MODE: true, // 夜间模式
  HEO_WIDGET_TOC: true // 移动端悬浮目录
}
export default CONFIG<|MERGE_RESOLUTION|>--- conflicted
+++ resolved
@@ -1,39 +1,21 @@
 const CONFIG = {
   HEO_HOME_BANNER_ENABLE: true,
 
-<<<<<<< HEAD
-  SITE_CREATE_TIME: '2023-08-21', // 建站日期，用于计算网站运行的第几天
+  HEO_SITE_CREATE_TIME: '2023-08-21', // 建站日期，用于计算网站运行的第几天
 
   // 首页顶部通知条滚动内容，如不需要可以留空 []
-  NOTICE_BAR: [
+  HEO_NOTICE_BAR: [
     { title: '欢迎来到我的博客', url: 'https://alphachat.fun' }
   ],
 
   // 英雄区(首页顶部大卡)
-  HERO_TITLE_1: '研究、分享',
-  HERO_TITLE_2: '思维、认知',
-  HERO_TITLE_3: 'ALPHACHAT.FUN',
-  HERO_TITLE_4: 'AIGC研究',
-  HERO_TITLE_5: 'Midjourney & Stable Diffusion',
-  HERO_TITLE_6: 'ChatGPT',
-  HERO_TITLE_LINK: 'https://alphachat.fun',
-=======
-  HEO_SITE_CREATE_TIME: '2021-09-21', // 建站日期，用于计算网站运行的第几天
-
-  // 首页顶部通知条滚动内容，如不需要可以留空 []
-  HEO_NOTICE_BAR: [
-    { title: '欢迎来到我的博客', url: 'https://blog.tangly1024.com' },
-    { title: '访问文档中心获取更多帮助', url: 'https://docs.tangly1024.com' }
-  ],
-
-  // 英雄区(首页顶部大卡)
-  HEO_HERO_TITLE_1: '分享编程',
-  HEO_HERO_TITLE_2: '与思维认知',
-  HEO_HERO_TITLE_3: 'TANGLY1024.COM',
-  HEO_HERO_TITLE_4: '新版上线',
-  HEO_HERO_TITLE_5: 'NotionNext4.0 轻松定制主题',
-  HEO_HERO_TITLE_LINK: 'https://tangly1024.com',
->>>>>>> 4d04e7de
+  HEO_HERO_TITLE_1: '研究、分享',
+  HEO_HERO_TITLE_2: '思维、认知',
+  HEO_HERO_TITLE_3: 'ALPHACHAT.FUN',
+  HEO_HERO_TITLE_4: 'AIGC研究',
+  HEO_HERO_TITLE_5: 'Midjourney & Stable Diffusion',
+  HEO_HERO_TITLE_6: 'ChatGPT',
+  HEO_HERO_TITLE_LINK: 'https://alphachat.fun',
 
   // 英雄区显示三个置顶分类
   HEO_HERO_CATEGORY_1: { title: '必看精选', url: '/tag/必看精选' },
@@ -55,12 +37,7 @@
     '🤖️ 数码科技爱好者',
     '🧱 团队小组发动机'
   ],
-<<<<<<< HEAD
-  INFO_CARD_URL: 'https://alphachat.fun', // 个人资料底部按钮链接
-=======
-  HEO_INFO_CARD_URL: 'https://github.com/tangly1024/NotionNext', // 个人资料底部按钮链接
->>>>>>> 4d04e7de
-
+  HEO_INFO_CARD_URL: 'https://alphachat.fun', // 个人资料底部按钮链接
   // 用户技能图标
   HEO_GROUP_ICONS: [
     {
