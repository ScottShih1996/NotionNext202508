// import Image from 'next/image'
import { ArrowSmallRight, PlusSmall } from '@/components/HeroIcons'
import LazyImage from '@/components/LazyImage'
import { siteConfig } from '@/lib/config'
import Link from 'next/link'
import { useRouter } from 'next/router'
import { useImperativeHandle, useRef, useState } from 'react'
import CONFIG from '../config'

/**
 * 顶部英雄区
 * 左右布局，
 * 左侧：banner组
 * 右侧：今日卡牌遮罩
 * @returns
 */
const Hero = props => {
  const HEO_HERO_REVERSE = siteConfig('HEO_HERO_REVERSE', false, CONFIG)
  return (
    <div
      id="hero-wrapper"
      className="recent-top-post-group w-full overflow-hidden select-none px-5 mb-4"
    >
      <div
        id="hero"
        style={{ zIndex: 1 }}
        className={
<<<<<<< HEAD
          'md:flex-row-reverse animate__animated animate__fadeIn animate__fast recent-post-top rounded-[12px] 2xl:px-5 recent-top-post-group max-w-[86rem] overflow-x-scroll w-full mx-auto flex-row flex-nowrap flex xl:space-x-3 relative'
=======
           `animate__animated animate__fadeIn animate__fast 
           ${HEO_HERO_REVERSE ? 'xl:flex-row-reverse' : ''}
           recent-post-top rounded-[12px] 2xl:px-5 recent-top-post-group max-w-[86rem] overflow-x-scroll w-full mx-auto flex-row flex-nowrap flex relative`
>>>>>>> 05ea1dc6
        }
      >
        {/* 左侧置顶文章组 */}
        <BannerGroup {...props} />

<<<<<<< HEAD
        {/* 右侧banner组 */}
        <TopGroup {...props} />  
=======
        {/* 中间留白 */}
        <div className='px-1.5 h-full'></div>

        {/* 右侧置顶文章组 */}
        <TopGroup {...props} />
>>>>>>> 05ea1dc6
      </div>
    </div>
  )
}

/**
 * 英雄区左侧banner组
 * @returns
 */
function BannerGroup(props) {
  return (
    // 左侧英雄区
    <div
      id="bannerGroup"
      className="flex flex-col justify-between flex-1 mr-2 max-w-[42rem]"
    >
      {/* 动图 */}
      <Banner {...props} />
      {/* 导航分类 */}
      <GroupMenu />
    </div>
  )
}

/**
 * 英雄区左上角banner动图
 * @returns
 */
function Banner(props) {
  const router = useRouter()
  const { latestPosts } = props
  /**
   * 随机跳转文章
   */
  function handleClickBanner() {
    const randomIndex = Math.floor(Math.random() * latestPosts.length)
    const randomPost = latestPosts[randomIndex]
    router.push(`${siteConfig('SUB_PATH', '')}/${randomPost?.slug}`)
  }

  return (
    <div
      id="banners"
      onClick={handleClickBanner}
      className="hidden xl:flex xl:flex-col group h-full bg-white dark:bg-[#1e1e1e] rounded-xl border dark:border-gray-700 mb-3 relative overflow-hidden"
    >
      <div id="banner-title" className="flex flex-col absolute top-10 left-10">
        <div className="text-4xl font-bold mb-3  dark:text-white">
          {siteConfig('HEO_HERO_TITLE_1', null, CONFIG)}
          <br />
          {siteConfig('HEO_HERO_TITLE_2', null, CONFIG)}
        </div>
        <div className="text-xs text-gray-600  dark:text-gray-200">
          {siteConfig('HEO_HERO_TITLE_3', null, CONFIG)}
        </div>
      </div>

      {/* 斜向滚动的图标 */}
      <TagsGroupBar />

      {/* 遮罩 */}
      <div
        id="banner-cover"
        style={{ backdropFilter: 'blur(15px)' }}
        className={
          'rounded-xl overflow-hidden opacity-0 group-hover:opacity-100 duration-300 transition-all bg-[#4259efdd] dark:bg-[#dca846] dark:text-white cursor-pointer absolute w-full h-full top-0 flex justify-start items-center'
        }
      >
        <div className="ml-12 -translate-x-32 group-hover:translate-x-0 duration-300 transition-all ease-in">
          <div className="text-7xl text-white font-extrabold">随便逛逛</div>
          <div className="-ml-3 text-gray-300">
            <ArrowSmallRight className={'w-24 h-24 stroke-2'} />
          </div>
        </div>
      </div>
    </div>
  )
}

/**
 * 图标滚动标签组
 * 英雄区左上角banner条中斜向滚动的图标
 */
function TagsGroupBar() {
  const groupIcons = siteConfig('HEO_GROUP_ICONS', null, CONFIG).concat(siteConfig('HEO_GROUP_ICONS', null, CONFIG))

  return (
    <div className="tags-group-all flex -rotate-[30deg] h-full">
      <div className="tags-group-wrapper flex flex-nowrap absolute top-16">
        {groupIcons?.map((g, index) => {
          return (
            <div key={index} className="tags-group-icon-pair ml-6 select-none">
              <div
                style={{ background: g.color_1 }}
                className={
                  'tags-group-icon w-28 h-28 rounded-3xl flex items-center justify-center text-white text-lg font-bold shadow-md'
                }
              >
                <LazyImage
                  priority={true}
                  src={g.img_1}
                  title={g.title_1}
                  className="w-2/3 hidden xl:block"
                />
              </div>
              <div
                style={{ background: g.color_2 }}
                className={
                  'tags-group-icon  mt-5 w-28 h-28 rounded-3xl flex items-center justify-center text-white text-lg font-bold shadow-md'
                }
              >
                <LazyImage
                  priority={true}
                  src={g.img_2}
                  title={g.title_2}
                  className="w-2/3 hidden xl:block"
                />
              </div>
            </div>
          )
        })}
      </div>
    </div>
  )
}

/**
 * 英雄区左下角3个指定分类按钮
 * @returns
 */
function GroupMenu() {
  return (
    <div className="h-[165px] select-none xl:h-20 flex flex-col justify-between xl:space-y-0 xl:flex-row w-28 lg:w-48 xl:w-full xl:flex-nowrap xl:space-x-3">
      <Link
        href={siteConfig('HEO_HERO_CATEGORY_1', null, CONFIG)?.url}
        className="group relative overflow-hidden bg-gradient-to-r from-blue-500 to-blue-400 flex h-20 justify-start items-center text-white rounded-xl xl:hover:w-1/2 xl:w-1/3 transition-all duration-500 ease-in"
      >
        <div className="font-bold lg:text-lg  pl-5 relative -mt-2">
          {siteConfig('HEO_HERO_CATEGORY_1', null, CONFIG)?.title}
          <span className="absolute -bottom-0.5 left-5 w-5 h-0.5 bg-white rounded-full"></span>
        </div>
        <div className="hidden lg:block absolute right-6  duration-700 ease-in-out transition-all scale-[2] translate-y-6 rotate-12 opacity-20 group-hover:opacity-80 group-hover:scale-100 group-hover:translate-y-0 group-hover:rotate-0">
          <i className="fa-solid fa-star text-4xl"></i>
        </div>
      </Link>
      <Link
        href={siteConfig('HEO_HERO_CATEGORY_2', null, CONFIG)?.url}
        className="group relative overflow-hidden bg-gradient-to-r from-red-500 to-yellow-500 flex h-20 justify-start items-center text-white rounded-xl xl:hover:w-1/2 xl:w-1/3 transition-all duration-500 ease-in"
      >
        <div className="font-bold lg:text-lg pl-5 relative -mt-2">
          {siteConfig('HEO_HERO_CATEGORY_2', null, CONFIG)?.title}
          <span className="absolute -bottom-0.5 left-5 w-5 h-0.5 bg-white rounded-full"></span>
        </div>
        <div className="hidden lg:block absolute right-6  duration-700 ease-in-out transition-all scale-[2] translate-y-6 rotate-12 opacity-20 group-hover:opacity-80 group-hover:scale-100 group-hover:translate-y-0 group-hover:rotate-0">
          <i className="fa-solid fa-fire-flame-curved text-4xl"></i>
        </div>
      </Link>
      {/* 第三个标签在小屏上不显示 */}
      <Link
        href={siteConfig('HEO_HERO_CATEGORY_3', null, CONFIG)?.url}
        className="group relative overflow-hidden bg-gradient-to-r from-teal-300 to-cyan-300 hidden h-20 xl:flex justify-start items-center text-white rounded-xl xl:hover:w-1/2 xl:w-1/3 transition-all duration-500 ease-in"
      >
        <div className="font-bold text-lg pl-5 relative -mt-2">
          {siteConfig('HEO_HERO_CATEGORY_3', null, CONFIG)?.title}
          <span className="absolute -bottom-0.5 left-5 w-5 h-0.5 bg-white rounded-full"></span>
        </div>
        <div className="absolute right-6 duration-700 ease-in-out transition-all scale-[2] translate-y-6 rotate-12 opacity-20 group-hover:opacity-80 group-hover:scale-100 group-hover:translate-y-0 group-hover:rotate-0">
          <i className="fa-solid fa-book-bookmark text-4xl "></i>
        </div>
      </Link>
    </div>
  )
}

/**
 * 置顶文章区域
 */
function TopGroup(props) {
  const { latestPosts, allNavPages, siteInfo } = props
  const todayCardRef = useRef()
  function handleMouseLeave() {
    todayCardRef.current.coverUp()
  }

  // 获取置顶推荐文章
  const topPosts = getTopPosts({ latestPosts, allNavPages })

  return (
    <div
      id="hero-right-wrapper"
      onMouseLeave={handleMouseLeave}
      className="flex-1 relative w-full"
    >
      {/* 置顶推荐文章 */}
      <div
        id="top-group"
        className="w-full flex space-x-3 xl:space-x-0 xl:grid xl:grid-cols-3 xl:gap-3 xl:h-[342px]"
      >
        {topPosts?.map((p, index) => {
          return (
            <Link href={`${siteConfig('SUB_PATH', '')}/${p?.slug}`} key={index}>
              <div className="cursor-pointer h-[164px] group relative flex flex-col w-52 xl:w-full overflow-hidden shadow bg-white dark:bg-black dark:text-white rounded-xl">
                <LazyImage
                  priority={index === 0}
                  className="h-24 object-cover"
                  alt={p?.title}
                  src={p?.pageCoverThumbnail || siteInfo?.pageCover}
                />
                <div className="group-hover:text-indigo-600 dark:group-hover:text-yellow-600 line-clamp-2 overflow-hidden m-2 font-semibold">
                  {p?.title}
                </div>
                {/* hover 悬浮的 ‘荐’ 字 */}
                <div className="opacity-0 group-hover:opacity-100 -translate-x-4 group-hover:translate-x-0 duration-200 transition-all absolute -top-2 -left-2 bg-indigo-600 dark:bg-yellow-600  text-white rounded-xl overflow-hidden pr-2 pb-2 pl-4 pt-4 text-xs">
                  荐
                </div>
              </div>
            </Link>
          )
        })}
      </div>
      <TodayCard cRef={todayCardRef} siteInfo={siteInfo}/>
    </div>
  )
}

/**
 * 获取推荐置顶文章
 */
function getTopPosts({ latestPosts, allNavPages }) {
  // 默认展示最近更新
  if (
    !siteConfig('HEO_HERO_RECOMMEND_POST_TAG', null, CONFIG) ||
    siteConfig('HEO_HERO_RECOMMEND_POST_TAG', null, CONFIG) === ''
  ) {
    return latestPosts
  }

  // 显示包含‘推荐’标签的文章
  let sortPosts = []

  // 排序方式
  if (JSON.parse(siteConfig('HEO_HERO_RECOMMEND_POST_SORT_BY_UPDATE_TIME', null, CONFIG))) {
    sortPosts = Object.create(allNavPages).sort((a, b) => {
      const dateA = new Date(a?.lastEditedDate)
      const dateB = new Date(b?.lastEditedDate)
      return dateB - dateA
    })
  } else {
    sortPosts = Object.create(allNavPages)
  }

  const topPosts = []
  for (const post of sortPosts) {
    if (topPosts.length === 6) {
      break
    }
    // 查找标签
    if (post?.tags?.indexOf(siteConfig('HEO_HERO_RECOMMEND_POST_TAG', null, CONFIG)) >= 0) {
      topPosts.push(post)
    }
  }
  return topPosts
}

/**
 * 英雄区右侧，今日卡牌
 * @returns
 */
function TodayCard({ cRef, siteInfo }) {
  const router = useRouter()
  // 卡牌是否盖住下层
  const [isCoverUp, setIsCoverUp] = useState(true)

  /**
   * 外部可以调用此方法
   */
  useImperativeHandle(cRef, () => {
    return {
      coverUp: () => {
        setIsCoverUp(true)
      }
    }
  })

  /**
   * 点击更多
   * @param {*} e
   */
  function handleClickMore(e) {
    e.stopPropagation()
    setIsCoverUp(false)
  }

  /**
   * 点击卡片跳转的链接
   * @param {*} e
   */
  function handleCardClick(e) {
    router.push(siteConfig('HEO_HERO_TITLE_LINK', null, CONFIG))
  }

  return (
    <div
      id="today-card"
      className={`${
        isCoverUp ? ' ' : 'pointer-events-none'
      } overflow-hidden absolute hidden xl:flex flex-1 flex-col h-full top-0 w-full`}
    >
      <div
        id="card-body"
        onClick={handleCardClick}
        className={`${
          isCoverUp
            ? 'opacity-100 cursor-pointer'
            : 'opacity-0 transform scale-110 pointer-events-none'
        } shadow transition-all duration-200 today-card h-full bg-[#0E57D5] rounded-xl relative overflow-hidden flex items-end`}
      >
        <div
          id="today-card-info"
          className="z-10 flex justify-between w-full relative text-white p-10 items-end"
        >
          <div className="flex flex-col">
            <div className="text-xs font-light">{siteConfig('HEO_HERO_TITLE_4', null, CONFIG)}</div>
            <div className="text-3xl font-bold">{siteConfig('HEO_HERO_TITLE_5', null, CONFIG)}</div>
          </div>
          <div
            onClick={handleClickMore}
            className={`'${
              isCoverUp ? '' : 'hidden pointer-events-none '
            } flex items-center px-3 h-10 justify-center bg-[#425aef] hover:bg-[#4259efcb] transition-colors duration-100 rounded-3xl`}
          >
            <PlusSmall
              className={'w-6 h-6 mr-2 bg-white rounded-full stroke-indigo-400'}
            />
            <div id="more" className="select-none">
              更多推荐
            </div>
          </div>
        </div>
        <div
          id="today-card-cover"
          className={`${
            isCoverUp ? '' : ' pointer-events-none'
          } cursor-pointer today-card-cover absolute w-full h-full top-0`}
          style={{
            background: `url('${siteInfo?.pageCover}') no-repeat center /cover`
          }}
        ></div>
      </div>
    </div>
  )
}

export default Hero<|MERGE_RESOLUTION|>--- conflicted
+++ resolved
@@ -25,28 +25,19 @@
         id="hero"
         style={{ zIndex: 1 }}
         className={
-<<<<<<< HEAD
-          'md:flex-row-reverse animate__animated animate__fadeIn animate__fast recent-post-top rounded-[12px] 2xl:px-5 recent-top-post-group max-w-[86rem] overflow-x-scroll w-full mx-auto flex-row flex-nowrap flex xl:space-x-3 relative'
-=======
            `animate__animated animate__fadeIn animate__fast 
            ${HEO_HERO_REVERSE ? 'xl:flex-row-reverse' : ''}
            recent-post-top rounded-[12px] 2xl:px-5 recent-top-post-group max-w-[86rem] overflow-x-scroll w-full mx-auto flex-row flex-nowrap flex relative`
->>>>>>> 05ea1dc6
         }
       >
         {/* 左侧置顶文章组 */}
         <BannerGroup {...props} />
 
-<<<<<<< HEAD
-        {/* 右侧banner组 */}
-        <TopGroup {...props} />  
-=======
         {/* 中间留白 */}
         <div className='px-1.5 h-full'></div>
 
         {/* 右侧置顶文章组 */}
         <TopGroup {...props} />
->>>>>>> 05ea1dc6
       </div>
     </div>
   )
