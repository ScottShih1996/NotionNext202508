// import Image from 'next/image'

import BLOG from '@/blog.config'
import { ArrowSmallRight, PlusSmall } from '@/components/HeroIcons'
import LazyImage from '@/components/LazyImage'
import Link from 'next/link'
import { useRouter } from 'next/router'
import { useImperativeHandle, useRef, useState } from 'react'
import CONFIG from '../config'

/**
 * 顶部英雄区
 * 左右布局，
 * 左侧：banner组
 * 右侧：今日卡牌遮罩
 * @returns
 */
const Hero = props => {
  return (
    <div
      id="hero-wrapper"
      className="recent-top-post-group w-full overflow-hidden select-none px-5 mb-4"
    >
      <div
        id="hero"
        style={{ zIndex: 1 }}
        className={
          'animate__animated animate__fadeIn animate__fast recent-post-top rounded-[12px] 2xl:px-5 recent-top-post-group max-w-[86rem] overflow-x-scroll w-full mx-auto flex-row flex-nowrap flex xl:space-x-3 relative'
        }
      >
        {/* 左侧banner组 */}
        <BannerGroup {...props} />

        {/* 右侧置顶文章组 */}
        <TopGroup {...props} />
      </div>
    </div>
  )
}

/**
 * 英雄区左侧banner组
 * @returns
 */
function BannerGroup(props) {
  return (
    // 左侧英雄区
    <div
      id="bannerGroup"
      className="flex flex-col justify-between flex-1 mr-2 max-w-[42rem]"
    >
      {/* 动图 */}
      <Banner {...props} />
      {/* 导航分类 */}
      <GroupMenu />
    </div>
  )
}

/**
 * 英雄区左上角banner动图
 * @returns
 */
function Banner(props) {
  const router = useRouter()
  const { latestPosts } = props
  /**
   * 随机跳转文章
   */
  function handleClickBanner() {
    const randomIndex = Math.floor(Math.random() * latestPosts.length)
    const randomPost = latestPosts[randomIndex]
    router.push(`${BLOG.SUB_PATH}/${randomPost?.slug}`)
  }

  return (
    <div
      id="banners"
      onClick={handleClickBanner}
      className="hidden xl:flex xl:flex-col group h-full bg-white dark:bg-[#1e1e1e] rounded-xl border dark:border-gray-700 mb-3 relative overflow-hidden"
    >
      <div id="banner-title" className="flex flex-col absolute top-10 left-10">
        <div className="text-4xl font-bold mb-3  dark:text-white">
          {CONFIG.HERO_TITLE_1}
          <br />
          {CONFIG.HERO_TITLE_2}
        </div>
        <div className="text-xs text-gray-600  dark:text-gray-200">
          {CONFIG.HERO_TITLE_3}
        </div>
      </div>

      {/* 斜向滚动的图标 */}
      <TagsGroupBar />

<<<<<<< HEAD
        {/* 遮罩 */}
        <div id='banner-cover' style={{ backdropFilter: 'blur(15px)' }} className={'rounded-xl overflow-hidden opacity-0 group-hover:opacity-100 duration-300 transition-all bg-[#4259efdd] dark:bg-[#dca846] dark:text-white cursor-pointer absolute w-full h-full top-0 flex justify-start items-center'}>
            <div className='ml-12 -translate-x-32 group-hover:translate-x-0 duration-300 transition-all ease-in'>
                <div className='text-4xl text-white font-extrabold'>Random Post</div>
                <div className='-ml-3 text-gray-300'><ArrowSmallRight className={'w-24 h-24 stroke-2'} /></div>
            </div>
=======
      {/* 遮罩 */}
      <div
        id="banner-cover"
        style={{ backdropFilter: 'blur(15px)' }}
        className={
          'rounded-xl overflow-hidden opacity-0 group-hover:opacity-100 duration-300 transition-all bg-[#4259efdd] dark:bg-[#dca846] dark:text-white cursor-pointer absolute w-full h-full top-0 flex justify-start items-center'
        }
      >
        <div className="ml-12 -translate-x-32 group-hover:translate-x-0 duration-300 transition-all ease-in">
          <div className="text-7xl text-white font-extrabold">随便逛逛</div>
          <div className="-ml-3 text-gray-300">
            <ArrowSmallRight className={'w-24 h-24 stroke-2'} />
          </div>
>>>>>>> 8e01d071
        </div>
      </div>
    </div>
  )
}

/**
 * 图标滚动标签组
 * 英雄区左上角banner条中斜向滚动的图标
 */
function TagsGroupBar() {
  const groupIcons = CONFIG.GROUP_ICONS.concat(CONFIG.GROUP_ICONS)

  return (
    <div className="tags-group-all flex -rotate-[30deg] h-full">
      <div className="tags-group-wrapper flex flex-nowrap absolute top-16">
        {groupIcons?.map((g, index) => {
          return (
            <div key={index} className="tags-group-icon-pair ml-6 select-none">
              <div
                style={{ background: g.color_1 }}
                className={
                  'tags-group-icon w-28 h-28 rounded-3xl flex items-center justify-center text-white text-lg font-bold shadow-md'
                }
              >
                <LazyImage
                  priority={true}
                  src={g.img_1}
                  title={g.title_1}
                  className="w-2/3 hidden xl:block"
                />
              </div>
              <div
                style={{ background: g.color_2 }}
                className={
                  'tags-group-icon  mt-5 w-28 h-28 rounded-3xl flex items-center justify-center text-white text-lg font-bold shadow-md'
                }
              >
                <LazyImage
                  priority={true}
                  src={g.img_2}
                  title={g.title_2}
                  className="w-2/3 hidden xl:block"
                />
              </div>
            </div>
          )
        })}
      </div>
    </div>
  )
}

/**
 * 英雄区左下角3个指定分类按钮
 * @returns
 */
function GroupMenu() {
  return (
    <div className="h-[165px] select-none xl:h-20 flex flex-col justify-between xl:space-y-0 xl:flex-row w-28 lg:w-48 xl:w-full xl:flex-nowrap xl:space-x-3">
      <Link
        href={CONFIG.HERO_CATEGORY_1?.url}
        className="group relative overflow-hidden bg-gradient-to-r from-blue-500 to-blue-400 flex h-20 justify-start items-center text-white rounded-xl xl:hover:w-1/2 xl:w-1/3 transition-all duration-500 ease-in"
      >
        <div className="font-bold lg:text-lg  pl-5 relative -mt-2">
          {CONFIG.HERO_CATEGORY_1?.title}
          <span className="absolute -bottom-0.5 left-5 w-5 h-0.5 bg-white rounded-full"></span>
        </div>
        <div className="hidden lg:block absolute right-6  duration-700 ease-in-out transition-all scale-[2] translate-y-6 rotate-12 opacity-20 group-hover:opacity-80 group-hover:scale-100 group-hover:translate-y-0 group-hover:rotate-0">
          <i className="fa-solid fa-star text-4xl"></i>
        </div>
      </Link>
      <Link
        href={CONFIG.HERO_CATEGORY_2?.url}
        className="group relative overflow-hidden bg-gradient-to-r from-red-500 to-yellow-500 flex h-20 justify-start items-center text-white rounded-xl xl:hover:w-1/2 xl:w-1/3 transition-all duration-500 ease-in"
      >
        <div className="font-bold lg:text-lg pl-5 relative -mt-2">
          {CONFIG.HERO_CATEGORY_2?.title}
          <span className="absolute -bottom-0.5 left-5 w-5 h-0.5 bg-white rounded-full"></span>
        </div>
        <div className="hidden lg:block absolute right-6  duration-700 ease-in-out transition-all scale-[2] translate-y-6 rotate-12 opacity-20 group-hover:opacity-80 group-hover:scale-100 group-hover:translate-y-0 group-hover:rotate-0">
          <i className="fa-solid fa-fire-flame-curved text-4xl"></i>
        </div>
      </Link>
      {/* 第三个标签在小屏上不显示 */}
      <Link
        href={CONFIG.HERO_CATEGORY_3?.url}
        className="group relative overflow-hidden bg-gradient-to-r from-teal-300 to-cyan-300 hidden h-20 xl:flex justify-start items-center text-white rounded-xl xl:hover:w-1/2 xl:w-1/3 transition-all duration-500 ease-in"
      >
        <div className="font-bold text-lg pl-5 relative -mt-2">
          {CONFIG.HERO_CATEGORY_3?.title}
          <span className="absolute -bottom-0.5 left-5 w-5 h-0.5 bg-white rounded-full"></span>
        </div>
        <div className="absolute right-6 duration-700 ease-in-out transition-all scale-[2] translate-y-6 rotate-12 opacity-20 group-hover:opacity-80 group-hover:scale-100 group-hover:translate-y-0 group-hover:rotate-0">
          <i className="fa-solid fa-book-bookmark text-4xl "></i>
        </div>
      </Link>
    </div>
  )
}

/**
 * 置顶文章区域
 */
function TopGroup(props) {
  const { latestPosts, allNavPages, siteInfo } = props
  const todayCardRef = useRef()
  function handleMouseLeave() {
    todayCardRef.current.coverUp()
  }

  // 获取置顶推荐文章
  const topPosts = getTopPosts({ latestPosts, allNavPages })

  return (
    <div
      id="hero-right-wrapper"
      onMouseLeave={handleMouseLeave}
      className="flex-1 relative w-full"
    >
      {/* 置顶推荐文章 */}
      <div
        id="top-group"
        className="w-full flex space-x-3 xl:space-x-0 xl:grid xl:grid-cols-3 xl:gap-3 xl:h-[342px]"
      >
        {topPosts?.map((p, index) => {
          return (
            <Link href={`${BLOG.SUB_PATH}/${p?.slug}`} key={index}>
              <div className="cursor-pointer h-[164px] group relative flex flex-col w-52 xl:w-full overflow-hidden shadow bg-white dark:bg-black dark:text-white rounded-xl">
                <LazyImage
                  priority={index === 0}
                  className="h-24 object-cover"
                  alt={p?.title}
                  src={p?.pageCoverThumbnail || siteInfo?.pageCover}
                />
                <div className="group-hover:text-indigo-600 dark:group-hover:text-yellow-600 line-clamp-2 overflow-hidden m-2 font-semibold">
                  {p?.title}
                </div>
                {/* hover 悬浮的 ‘荐’ 字 */}
                <div className="opacity-0 group-hover:opacity-100 -translate-x-4 group-hover:translate-x-0 duration-200 transition-all absolute -top-2 -left-2 bg-indigo-600 dark:bg-yellow-600  text-white rounded-xl overflow-hidden pr-2 pb-2 pl-4 pt-4 text-xs">
                  荐
                </div>
              </div>
            </Link>
          )
        })}
      </div>
      <TodayCard cRef={todayCardRef} />
    </div>
  )
}

/**
 * 获取推荐置顶文章
 */
function getTopPosts({ latestPosts, allNavPages }) {
  // 默认展示最近更新
  if (
    !CONFIG.HERO_RECOMMEND_POST_TAG ||
    CONFIG.HERO_RECOMMEND_POST_TAG === ''
  ) {
    return latestPosts
  }

  // 显示包含‘推荐’标签的文章
  let sortPosts = []

  // 排序方式
  if (JSON.parse(CONFIG.HERO_RECOMMEND_POST_SORT_BY_UPDATE_TIME)) {
    sortPosts = Object.create(allNavPages).sort((a, b) => {
      const dateA = new Date(a?.lastEditedDate)
      const dateB = new Date(b?.lastEditedDate)
      return dateB - dateA
    })
  } else {
    sortPosts = Object.create(allNavPages)
  }

  const topPosts = []
  for (const post of sortPosts) {
    if (topPosts.length === 6) {
      break
    }
    // 查找标签
    if (post?.tags?.indexOf(CONFIG.HERO_RECOMMEND_POST_TAG) >= 0) {
      topPosts.push(post)
    }
  }
  return topPosts
}

/**
 * 英雄区右侧，今日卡牌
 * @returns
 */
function TodayCard({ cRef }) {
  const router = useRouter()
  // 卡牌是否盖住下层
  const [isCoverUp, setIsCoverUp] = useState(true)

  /**
   * 外部可以调用此方法
   */
  useImperativeHandle(cRef, () => {
    return {
      coverUp: () => {
        setIsCoverUp(true)
      }
    }
  })

  /**
   * 点击更多
   * @param {*} e
   */
  function handleClickMore(e) {
    e.stopPropagation()
    setIsCoverUp(false)
  }

  /**
   * 点击卡片跳转的链接
   * @param {*} e
   */
  function handleCardClick(e) {
    router.push(CONFIG.HERO_TITLE_LINK)
  }

<<<<<<< HEAD
  return <div id='today-card' className={`${isCoverUp ? ' ' : 'pointer-events-none'} overflow-hidden absolute hidden xl:flex flex-1 flex-col h-full top-0 w-full`}>
        <div id='card-body' onClick={handleCardClick} className={`${isCoverUp ? 'opacity-100 cursor-pointer' : 'opacity-0 transform scale-110 pointer-events-none'} shadow transition-all duration-200 today-card h-full bg-[#0E57D5] rounded-xl relative overflow-hidden flex items-end`}>
            <div id='today-card-info' className='z-10 flex justify-between w-full relative text-white p-10 items-end'>
                <div className='flex flex-col'>
                    <div className='text-xs font-light'>{CONFIG.HERO_TITLE_4}</div>
                    <div className='text-3xl font-bold'>{CONFIG.HERO_TITLE_5}</div>
                </div>
                <div onClick={handleClickMore} className={`'${isCoverUp ? '' : 'hidden pointer-events-none '} flex items-center px-3 h-10 justify-center bg-[#425aef] hover:bg-[#4259efcb] transition-colors duration-100 rounded-3xl`}>
                    <PlusSmall className={'w-6 h-6 mr-2 bg-white rounded-full stroke-indigo-400'} />
                    <div id='more' className='select-none'>Recent Article</div>
                </div>
            </div>
            <div id='today-card-cover' className={`${isCoverUp ? '' : ' pointer-events-none'} cursor-pointer today-card-cover absolute w-full h-full top-0`} style={{ background: "url('https://images.unsplash.com/photo-1516035069371-29a1b244cc32?ixlib=rb-4.0.3&ixid=M3wxMjA3fDB8MHxwaG90by1wYWdlfHx8fGVufDB8fHx8fA%3D%3D&auto=format&fit=crop&w=764&q=80') no-repeat center /cover" }}></div>
=======
  return (
    <div
      id="today-card"
      className={`${
        isCoverUp ? ' ' : 'pointer-events-none'
      } overflow-hidden absolute hidden xl:flex flex-1 flex-col h-full top-0 w-full`}
    >
      <div
        id="card-body"
        onClick={handleCardClick}
        className={`${
          isCoverUp
            ? 'opacity-100 cursor-pointer'
            : 'opacity-0 transform scale-110 pointer-events-none'
        } shadow transition-all duration-200 today-card h-full bg-[#0E57D5] rounded-xl relative overflow-hidden flex items-end`}
      >
        <div
          id="today-card-info"
          className="z-10 flex justify-between w-full relative text-white p-10 items-end"
        >
          <div className="flex flex-col">
            <div className="text-xs font-light">{CONFIG.HERO_TITLE_4}</div>
            <div className="text-3xl font-bold">{CONFIG.HERO_TITLE_5}</div>
          </div>
          <div
            onClick={handleClickMore}
            className={`'${
              isCoverUp ? '' : 'hidden pointer-events-none '
            } flex items-center px-3 h-10 justify-center bg-[#425aef] hover:bg-[#4259efcb] transition-colors duration-100 rounded-3xl`}
          >
            <PlusSmall
              className={'w-6 h-6 mr-2 bg-white rounded-full stroke-indigo-400'}
            />
            <div id="more" className="select-none">
              更多推荐
            </div>
          </div>
>>>>>>> 8e01d071
        </div>
        <div
          id="today-card-cover"
          className={`${
            isCoverUp ? '' : ' pointer-events-none'
          } cursor-pointer today-card-cover absolute w-full h-full top-0`}
          style={{
            background:
              "url('https://bu.dusays.com/2023/03/12/640dcd3a1b146.png') no-repeat center /cover"
          }}
        ></div>
      </div>
    </div>
  )
}

export default Hero<|MERGE_RESOLUTION|>--- conflicted
+++ resolved
@@ -93,14 +93,6 @@
       {/* 斜向滚动的图标 */}
       <TagsGroupBar />
 
-<<<<<<< HEAD
-        {/* 遮罩 */}
-        <div id='banner-cover' style={{ backdropFilter: 'blur(15px)' }} className={'rounded-xl overflow-hidden opacity-0 group-hover:opacity-100 duration-300 transition-all bg-[#4259efdd] dark:bg-[#dca846] dark:text-white cursor-pointer absolute w-full h-full top-0 flex justify-start items-center'}>
-            <div className='ml-12 -translate-x-32 group-hover:translate-x-0 duration-300 transition-all ease-in'>
-                <div className='text-4xl text-white font-extrabold'>Random Post</div>
-                <div className='-ml-3 text-gray-300'><ArrowSmallRight className={'w-24 h-24 stroke-2'} /></div>
-            </div>
-=======
       {/* 遮罩 */}
       <div
         id="banner-cover"
@@ -114,7 +106,6 @@
           <div className="-ml-3 text-gray-300">
             <ArrowSmallRight className={'w-24 h-24 stroke-2'} />
           </div>
->>>>>>> 8e01d071
         </div>
       </div>
     </div>
@@ -342,22 +333,6 @@
   function handleCardClick(e) {
     router.push(CONFIG.HERO_TITLE_LINK)
   }
-
-<<<<<<< HEAD
-  return <div id='today-card' className={`${isCoverUp ? ' ' : 'pointer-events-none'} overflow-hidden absolute hidden xl:flex flex-1 flex-col h-full top-0 w-full`}>
-        <div id='card-body' onClick={handleCardClick} className={`${isCoverUp ? 'opacity-100 cursor-pointer' : 'opacity-0 transform scale-110 pointer-events-none'} shadow transition-all duration-200 today-card h-full bg-[#0E57D5] rounded-xl relative overflow-hidden flex items-end`}>
-            <div id='today-card-info' className='z-10 flex justify-between w-full relative text-white p-10 items-end'>
-                <div className='flex flex-col'>
-                    <div className='text-xs font-light'>{CONFIG.HERO_TITLE_4}</div>
-                    <div className='text-3xl font-bold'>{CONFIG.HERO_TITLE_5}</div>
-                </div>
-                <div onClick={handleClickMore} className={`'${isCoverUp ? '' : 'hidden pointer-events-none '} flex items-center px-3 h-10 justify-center bg-[#425aef] hover:bg-[#4259efcb] transition-colors duration-100 rounded-3xl`}>
-                    <PlusSmall className={'w-6 h-6 mr-2 bg-white rounded-full stroke-indigo-400'} />
-                    <div id='more' className='select-none'>Recent Article</div>
-                </div>
-            </div>
-            <div id='today-card-cover' className={`${isCoverUp ? '' : ' pointer-events-none'} cursor-pointer today-card-cover absolute w-full h-full top-0`} style={{ background: "url('https://images.unsplash.com/photo-1516035069371-29a1b244cc32?ixlib=rb-4.0.3&ixid=M3wxMjA3fDB8MHxwaG90by1wYWdlfHx8fGVufDB8fHx8fA%3D%3D&auto=format&fit=crop&w=764&q=80') no-repeat center /cover" }}></div>
-=======
   return (
     <div
       id="today-card"
@@ -395,7 +370,6 @@
               更多推荐
             </div>
           </div>
->>>>>>> 8e01d071
         </div>
         <div
           id="today-card-cover"
