--- conflicted
+++ resolved
@@ -23,32 +23,7 @@
 
       <br />
 
-<<<<<<< HEAD
-            {/* 底部页面信息 */}
-            <div id='footer-bottom' className='w-full h-20 flex flex-col p-3 lg:flex-row justify-between px-6 items-center bg-[#f1f3f7] dark:bg-[#30343f]'>
 
-                <div id='footer-bottom-left'>
-                   <i className='fas fa-copyright' /> {`${copyrightDate}`} <i className='mx-1 animate-pulse fas fa-heart' /> <a href={siteConfig('LINK')} className='underline font-bold  dark:text-gray-300 '>{siteConfig('AUTHOR')}</a>.
-                </div>
-
-            <div id='footer-bottom-right'>
-                {siteConfig('BEI_AN') && <><i className='fas fa-shield-alt' /> <a href='https://beian.miit.gov.cn/' className='mr-2'>{siteConfig('BEI_AN')}</a></>}
-=======
-      {/* 底部页面信息 */}
-      <div
-        id='footer-bottom'
-        className='w-full h-20 flex flex-col p-3 lg:flex-row justify-between px-6 items-center bg-[#f1f3f7] dark:bg-[#21232A] border-t dark:border-t-[#3D3D3F]'>
-        <div id='footer-bottom-left'>
-          NotionNext {siteConfig('VERSION')} <i className='fas fa-copyright' />{' '}
-          {`${copyrightDate}`} <i className='mx-1 animate-pulse fas fa-heart' />{' '}
-          <a
-            href={siteConfig('LINK')}
-            className='underline font-bold dark:text-gray-300 '>
-            {siteConfig('AUTHOR')}
-          </a>
-          .
-        </div>
->>>>>>> ca58e15f
 
         <div id='footer-bottom-right'>
           {siteConfig('BEI_AN') && (
