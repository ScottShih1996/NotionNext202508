import { BeiAnGongAn } from '@/components/BeiAnGongAn'
import CopyRightDate from '@/components/CopyRightDate'
import PoweredBy from '@/components/PoweredBy'
import { siteConfig } from '@/lib/config'
import SocialButton from './SocialButton'
/**
 * 页脚
 * @returns
 */
const Footer = () => {
  return (
<<<<<<< HEAD
        <footer
            className='relative flex-shrink-0 bg-white dark:bg-[#1a191d] justify-center text-center m-auto w-full leading-6  text-gray-600 dark:text-gray-100 text-sm'
        >

            {/* 颜色过度区 */}
            <div id='color-transition' className='h-32 bg-gradient-to-b from-[#f7f9fe] to-white  dark:bg-[#1a191d] dark:from-inherit dark:to-inherit'>

            </div>

            {/* 社交按钮 */}
            <div className='w-full h-24'>
                <SocialButton />
            </div>

            <br />

            {/* 底部页面信息 */}
            <div id='footer-bottom' className='w-full h-20 flex flex-col p-3 lg:flex-row justify-between px-6 items-center bg-[#f1f3f7] dark:bg-[#30343f]'>

                <div id='footer-bottom-left'>
                   非你莫属 <i className='fas fa-copyright' /> {`${copyrightDate}`} <i className='mx-1 animate-pulse fas fa-heart' /> <a href={siteConfig('LINK')} className='underline font-bold  dark:text-gray-300 '>{siteConfig('AUTHOR')}</a>.
                </div>

            <div id='footer-bottom-right'>
                {siteConfig('GA_BEI_AN') && <><img width='17px' height='17px' src="./../beian.png" alt="" /> <a href="https://beian.mps.gov.cn/#/query/webSearch?code=44030002003110" className="mr-2">{siteConfig('GA_BEI_AN')}</a></>}
                {siteConfig('BEI_AN') && <><i className='fas fa-shield-alt' /> <a href='https://beian.miit.gov.cn/' className='mr-2'>{siteConfig('BEI_AN')}</a></>}

                <span className='hidden busuanzi_container_site_pv'>
                    <i className='fas fa-eye' /><span className='px-1 busuanzi_value_site_pv'> </span>  </span>
                <span className='pl-2 hidden busuanzi_container_site_uv'>
                    <i className='fas fa-users' /> <span className='px-1 busuanzi_value_site_uv'> </span> </span>

                {/* <h1 className='text-xs pt-4 text-light-400 dark:text-gray-400'>{title} {siteConfig('BIO') && <>|</>} {siteConfig('BIO')}</h1> */}
=======
    <footer className='relative flex-shrink-0 bg-white dark:bg-[#1a191d] justify-center text-center m-auto w-full leading-6  text-gray-600 dark:text-gray-100 text-sm'>
      {/* 颜色过度区 */}
      <div
        id='color-transition'
        className='h-32 bg-gradient-to-b from-[#f7f9fe] to-white  dark:bg-[#1a191d] dark:from-inherit dark:to-inherit'
      />

      {/* 社交按钮 */}
      <div className='w-full h-24'>
        <SocialButton />
      </div>

      <br />

      {/* 底部页面信息 */}
      <div
        id='footer-bottom'
        className='w-full h-20 flex flex-col p-3 lg:flex-row justify-between px-6 items-center bg-[#f1f3f7] dark:bg-[#21232A] border-t dark:border-t-[#3D3D3F]'>
        <div id='footer-bottom-left'>
          <PoweredBy />
          <CopyRightDate />
        </div>
>>>>>>> 84934144

        <div id='footer-bottom-right'>
          {siteConfig('BEI_AN') && (
            <>
              <i className='fas fa-shield-alt' />{' '}
              <a href='https://beian.miit.gov.cn/' className='mr-2'>
                {siteConfig('BEI_AN')}
              </a>
            </>
          )}
          <BeiAnGongAn />

          <span className='hidden busuanzi_container_site_pv'>
            <i className='fas fa-eye' />
            <span className='px-1 busuanzi_value_site_pv'> </span>{' '}
          </span>
          <span className='pl-2 hidden busuanzi_container_site_uv'>
            <i className='fas fa-users' />{' '}
            <span className='px-1 busuanzi_value_site_uv'> </span>{' '}
          </span>

          {/* <h1 className='text-xs pt-4 text-light-400 dark:text-gray-400'>{title} {siteConfig('BIO') && <>|</>} {siteConfig('BIO')}</h1> */}
        </div>
      </div>
    </footer>
  )
}

export default Footer<|MERGE_RESOLUTION|>--- conflicted
+++ resolved
@@ -9,41 +9,6 @@
  */
 const Footer = () => {
   return (
-<<<<<<< HEAD
-        <footer
-            className='relative flex-shrink-0 bg-white dark:bg-[#1a191d] justify-center text-center m-auto w-full leading-6  text-gray-600 dark:text-gray-100 text-sm'
-        >
-
-            {/* 颜色过度区 */}
-            <div id='color-transition' className='h-32 bg-gradient-to-b from-[#f7f9fe] to-white  dark:bg-[#1a191d] dark:from-inherit dark:to-inherit'>
-
-            </div>
-
-            {/* 社交按钮 */}
-            <div className='w-full h-24'>
-                <SocialButton />
-            </div>
-
-            <br />
-
-            {/* 底部页面信息 */}
-            <div id='footer-bottom' className='w-full h-20 flex flex-col p-3 lg:flex-row justify-between px-6 items-center bg-[#f1f3f7] dark:bg-[#30343f]'>
-
-                <div id='footer-bottom-left'>
-                   非你莫属 <i className='fas fa-copyright' /> {`${copyrightDate}`} <i className='mx-1 animate-pulse fas fa-heart' /> <a href={siteConfig('LINK')} className='underline font-bold  dark:text-gray-300 '>{siteConfig('AUTHOR')}</a>.
-                </div>
-
-            <div id='footer-bottom-right'>
-                {siteConfig('GA_BEI_AN') && <><img width='17px' height='17px' src="./../beian.png" alt="" /> <a href="https://beian.mps.gov.cn/#/query/webSearch?code=44030002003110" className="mr-2">{siteConfig('GA_BEI_AN')}</a></>}
-                {siteConfig('BEI_AN') && <><i className='fas fa-shield-alt' /> <a href='https://beian.miit.gov.cn/' className='mr-2'>{siteConfig('BEI_AN')}</a></>}
-
-                <span className='hidden busuanzi_container_site_pv'>
-                    <i className='fas fa-eye' /><span className='px-1 busuanzi_value_site_pv'> </span>  </span>
-                <span className='pl-2 hidden busuanzi_container_site_uv'>
-                    <i className='fas fa-users' /> <span className='px-1 busuanzi_value_site_uv'> </span> </span>
-
-                {/* <h1 className='text-xs pt-4 text-light-400 dark:text-gray-400'>{title} {siteConfig('BIO') && <>|</>} {siteConfig('BIO')}</h1> */}
-=======
     <footer className='relative flex-shrink-0 bg-white dark:bg-[#1a191d] justify-center text-center m-auto w-full leading-6  text-gray-600 dark:text-gray-100 text-sm'>
       {/* 颜色过度区 */}
       <div
@@ -66,7 +31,6 @@
           <PoweredBy />
           <CopyRightDate />
         </div>
->>>>>>> 84934144
 
         <div id='footer-bottom-right'>
           {siteConfig('BEI_AN') && (
