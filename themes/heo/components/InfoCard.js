import { siteConfig } from '@/lib/config'
import { ArrowRightCircle, GlobeAlt } from '@/components/HeroIcons'
import LazyImage from '@/components/LazyImage'
import Link from 'next/link'
import { useRouter } from 'next/router'
import { useState } from 'react'
import CONFIG from '../config'
import Announcement from './Announcement'
import Card from './Card'

/**
 * 社交信息卡
 * @param {*} props
 * @returns
 */
export function InfoCard(props) {
  const { siteInfo, notice } = props
  const router = useRouter()
  // 在文章详情页特殊处理
  const isSlugPage = router.pathname.indexOf('/[prefix]') === 0
  return (
        <Card className='bg-[#4f65f0] dark:bg-yellow-600 text-white flex flex-col w-72 overflow-hidden relative'>
            {/* 信息卡牌第一行 */}
            <div className='flex justify-between'>
                {/* 问候语 */}
                <GreetingsWords />
                <div className={`${isSlugPage ? 'absolute right-0 -mt-8 -mr-6 hover:opacity-0 hover:scale-150 blur' : 'cursor-pointer'} justify-center items-center flex dark:text-gray-100 transform transitaion-all duration-200`}>
                    <LazyImage src={siteInfo?.icon} className='rounded-full' width={isSlugPage ? 100 : 28} alt={siteConfig('AUTHOR')} />
                </div>
            </div>

            <h2 className='text-3xl font-extrabold mt-3'>
                {siteConfig('AUTHOR')}
            </h2>

            {/* 公告栏 */}
            <div>
                <Announcement post={notice} style={{ color: 'white !important' }} />
            </div>

            <div className='flex justify-between'>
                <div className='flex space-x-3  hover:text-black dark:hover:text-white'>
                    {/* 两个社交按钮 */}
                    <div className='bg-indigo-400 p-2 rounded-full  transition-colors duration-200 dark:bg-yellow-500 dark:hover:bg-black hover:bg-white'>
                        <Link href='/' a target='_blank'><i className='fa-solid fa-yin-yang text-xl'/>
            
                        </Link>  
                    </div>
                    <div className='bg-indigo-400 p-2 rounded-full w-10 items-center flex justify-center transition-colors duration-200 dark:bg-yellow-500 dark:hover:bg-black hover:bg-white'>
<<<<<<< HEAD
                        <Link href={siteConfig('HEO_INFO_CARD_URL', null, CONFIG)} a target='_blank'><i className='fas fa-book text-xl' />
=======
                        {siteConfig('HEO_INFO_CARD_URL', null, CONFIG) && <Link href={siteConfig('HEO_INFO_CARD_URL', null, CONFIG)}>
                            <i className='fab fa-github text-xl' />
>>>>>>> f8a7f491
                        </Link>
                        }
                    </div>
                </div>
                <MoreButton />
            </div>
        </Card>
  )
}

/**
 * 欢迎语
 */
function GreetingsWords() {
  const greetings = siteConfig('HEO_INFOCARD_GREETINGS', null, CONFIG)
  const [greeting, setGreeting] = useState(greetings[0])
  // 每次点击，随机获取greetings中的一个
  const handleChangeGreeting = () => {
    const randomIndex = Math.floor(Math.random() * greetings.length)
    setGreeting(greetings[randomIndex])
  }

  return <div onClick={handleChangeGreeting} className=' select-none cursor-pointer py-1 px-2 bg-indigo-400 hover:bg-indigo-50  hover:text-indigo-950 dark:bg-yellow-500 dark:hover:text-white dark:hover:bg-black text-sm rounded-lg  duration-200 transition-colors'>
        {greeting}
    </div>
}

/**
 * 了解更多按鈕
 * @returns
 */
function MoreButton() {
  return <Link href='/about' a target='_blank'>
        <div className={'group bg-indigo-400 dark:bg-yellow-500 hover:bg-white dark:hover:bg-black hover:text-black dark:hover:text-white flex items-center transition-colors duration-200 py-2 px-3 rounded-full space-x-1'}>
            <ArrowRightCircle className={'group-hover:stroke-black dark:group-hover:stroke-white w-6 h-6 transition-all duration-100'} />
            <div className='font-bold'>了解更多</div>
        </div>
    </Link>
}<|MERGE_RESOLUTION|>--- conflicted
+++ resolved
@@ -42,17 +42,11 @@
                 <div className='flex space-x-3  hover:text-black dark:hover:text-white'>
                     {/* 两个社交按钮 */}
                     <div className='bg-indigo-400 p-2 rounded-full  transition-colors duration-200 dark:bg-yellow-500 dark:hover:bg-black hover:bg-white'>
-                        <Link href='/' a target='_blank'><i className='fa-solid fa-yin-yang text-xl'/>
-            
-                        </Link>  
+                        <Link href='/about'><GlobeAlt className={'w-6 h-6'} /></Link>
                     </div>
                     <div className='bg-indigo-400 p-2 rounded-full w-10 items-center flex justify-center transition-colors duration-200 dark:bg-yellow-500 dark:hover:bg-black hover:bg-white'>
-<<<<<<< HEAD
-                        <Link href={siteConfig('HEO_INFO_CARD_URL', null, CONFIG)} a target='_blank'><i className='fas fa-book text-xl' />
-=======
                         {siteConfig('HEO_INFO_CARD_URL', null, CONFIG) && <Link href={siteConfig('HEO_INFO_CARD_URL', null, CONFIG)}>
                             <i className='fab fa-github text-xl' />
->>>>>>> f8a7f491
                         </Link>
                         }
                     </div>
@@ -85,7 +79,7 @@
  * @returns
  */
 function MoreButton() {
-  return <Link href='/about' a target='_blank'>
+  return <Link href='/about'>
         <div className={'group bg-indigo-400 dark:bg-yellow-500 hover:bg-white dark:hover:bg-black hover:text-black dark:hover:text-white flex items-center transition-colors duration-200 py-2 px-3 rounded-full space-x-1'}>
             <ArrowRightCircle className={'group-hover:stroke-black dark:group-hover:stroke-white w-6 h-6 transition-all duration-100'} />
             <div className='font-bold'>了解更多</div>
