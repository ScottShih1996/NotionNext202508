--- conflicted
+++ resolved
@@ -44,29 +44,11 @@
 
       {/* 公告栏 */}
       <Announcement post={notice} style={{ color: 'white !important' }} />
-
-<<<<<<< HEAD
-      <div className='flex justify-between'>
-        <div className='flex space-x-3  hover:text-black dark:hover:text-white'>
-          {/* 两个社交按钮 */}
-          {url1 && (
-            <div className='w-10 text-center bg-indigo-400 p-2 rounded-full  transition-colors duration-200 dark:bg-yellow-500 dark:hover:bg-black hover:bg-white'>
-              <Link href={url1}>
-                <i className={icon1} />
-              </Link>
-            </div>
-          )}
-          {url2 && (
-            <div className='bg-indigo-400 p-2 rounded-full w-10 items-center flex justify-center transition-colors duration-200 dark:bg-yellow-500 dark:hover:bg-black hover:bg-white'>
-              <Link href={url2}>
-                <i className={icon2} />
-              </Link>
-=======
             <div className='flex justify-between'>
                 
                 <MoreButton />
  
->>>>>>> 9ae17cb0
+
             </div>
           )}
         </div>
