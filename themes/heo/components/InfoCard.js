import { ArrowRightCircle } from '@/components/HeroIcons'
import LazyImage from '@/components/LazyImage'
import { siteConfig } from '@/lib/config'
import Link from 'next/link'
import { useRouter } from 'next/router'
import { useState } from 'react'
import CONFIG from '../config'
import Announcement from './Announcement'
import Card from './Card'

/**
 * 社交信息卡
 * @param {*} props
 * @returns
 */
export function InfoCard(props) {
  const { siteInfo, notice } = props
  const router = useRouter()
  // 在文章详情页特殊处理
  const isSlugPage = router.pathname.indexOf('/[prefix]') === 0
  const url1 = siteConfig('HEO_INFO_CARD_URL1', null, CONFIG)
  const icon1 = siteConfig('HEO_INFO_CARD_ICON1', null, CONFIG)
  const url2 = siteConfig('HEO_INFO_CARD_URL2', null, CONFIG)
  const icon2 = siteConfig('HEO_INFO_CARD_ICON2', null, CONFIG)
  return (
    <Card className='wow fadeInUp bg-[#4f65f0] dark:bg-yellow-600 text-white flex flex-col w-72 overflow-hidden relative'>
      {/* 信息卡牌第一行 */}
      <div className='flex justify-between'>
        {/* 问候语 */}
        <GreetingsWords />
        {/* 头像 */}
        <div
          className={`${isSlugPage ? 'absolute right-0 -mt-8 -mr-6 hover:opacity-0 hover:scale-150 blur' : 'cursor-pointer'} justify-center items-center flex dark:text-gray-100 transform transitaion-all duration-200`}>
          <LazyImage
            src={siteInfo?.icon}
            className='rounded-full'
            width={isSlugPage ? 100 : 28}
            alt={siteConfig('AUTHOR')}
          />
        </div>
      </div>

      <h2 className='text-3xl font-extrabold mt-3'>{siteConfig('AUTHOR')}</h2>

      {/* 公告栏 */}
      <Announcement post={notice} style={{ color: 'white !important' }} />

<<<<<<< HEAD
            <div className='flex justify-between'>
                <div className='flex space-x-3  hover:text-black dark:hover:text-white'>
                    {/* 两个社交按钮 */}
                    <div className='bg-indigo-400 p-2 rounded-full  transition-colors duration-200 dark:bg-yellow-500 dark:hover:bg-black hover:bg-white'>
                        <Link href='/links'><GlobeAlt className={'w-6 h-6'} /></Link>
                    </div>
                    <div className='bg-indigo-400 p-2 rounded-full w-10 items-center flex justify-center transition-colors duration-200 dark:bg-yellow-500 dark:hover:bg-black hover:bg-white'>
                        <Link href={siteConfig('HEO_INFO_CARD_URL', null, CONFIG)}><i className='fab fa-github text-xl' />
                        </Link>
                    </div>
                </div>
                <MoreButton />
=======
      <div className='flex justify-between'>
        <div className='flex space-x-3  hover:text-black dark:hover:text-white'>
          {/* 两个社交按钮 */}
          {url1 && (
            <div className='w-10 text-center bg-indigo-400 p-2 rounded-full  transition-colors duration-200 dark:bg-yellow-500 dark:hover:bg-black hover:bg-white'>
              <Link href={url1}>
                <i className={icon1} />
              </Link>
            </div>
          )}
          {url2 && (
            <div className='bg-indigo-400 p-2 rounded-full w-10 items-center flex justify-center transition-colors duration-200 dark:bg-yellow-500 dark:hover:bg-black hover:bg-white'>
              <Link href={url2}>
                <i className={icon2} />
              </Link>
>>>>>>> 19cce988
            </div>
          )}
        </div>
        {/* 第三个按钮 */}
        <MoreButton />
      </div>
    </Card>
  )
}

/**
 * 了解更多按鈕
 * @returns
 */
function MoreButton() {
  const url3 = siteConfig('HEO_INFO_CARD_URL3', null, CONFIG)
  const text3 = siteConfig('HEO_INFO_CARD_TEXT3', null, CONFIG)
  if (!url3) {
    return <></>
  }
  return (
    <Link href={url3}>
      <div
        className={
          'group bg-indigo-400 dark:bg-yellow-500 hover:bg-white dark:hover:bg-black hover:text-black dark:hover:text-white flex items-center transition-colors duration-200 py-2 px-3 rounded-full space-x-1'
        }>
        <ArrowRightCircle
          className={
            'group-hover:stroke-black dark:group-hover:stroke-white w-6 h-6 transition-all duration-100'
          }
        />
        <div className='font-bold'>{text3}</div>
      </div>
    </Link>
  )
}

/**
 * 欢迎语
 */
function GreetingsWords() {
  const greetings = siteConfig('HEO_INFOCARD_GREETINGS', null, CONFIG)
  const [greeting, setGreeting] = useState(greetings[0])
  // 每次点击，随机获取greetings中的一个
  const handleChangeGreeting = () => {
    const randomIndex = Math.floor(Math.random() * greetings.length)
    setGreeting(greetings[randomIndex])
  }

  return (
    <div
      onClick={handleChangeGreeting}
      className=' select-none cursor-pointer py-1 px-2 bg-indigo-400 hover:bg-indigo-50  hover:text-indigo-950 dark:bg-yellow-500 dark:hover:text-white dark:hover:bg-black text-sm rounded-lg  duration-200 transition-colors'>
      {greeting}
    </div>
  )
}<|MERGE_RESOLUTION|>--- conflicted
+++ resolved
@@ -45,20 +45,6 @@
       {/* 公告栏 */}
       <Announcement post={notice} style={{ color: 'white !important' }} />
 
-<<<<<<< HEAD
-            <div className='flex justify-between'>
-                <div className='flex space-x-3  hover:text-black dark:hover:text-white'>
-                    {/* 两个社交按钮 */}
-                    <div className='bg-indigo-400 p-2 rounded-full  transition-colors duration-200 dark:bg-yellow-500 dark:hover:bg-black hover:bg-white'>
-                        <Link href='/links'><GlobeAlt className={'w-6 h-6'} /></Link>
-                    </div>
-                    <div className='bg-indigo-400 p-2 rounded-full w-10 items-center flex justify-center transition-colors duration-200 dark:bg-yellow-500 dark:hover:bg-black hover:bg-white'>
-                        <Link href={siteConfig('HEO_INFO_CARD_URL', null, CONFIG)}><i className='fab fa-github text-xl' />
-                        </Link>
-                    </div>
-                </div>
-                <MoreButton />
-=======
       <div className='flex justify-between'>
         <div className='flex space-x-3  hover:text-black dark:hover:text-white'>
           {/* 两个社交按钮 */}
@@ -74,7 +60,6 @@
               <Link href={url2}>
                 <i className={icon2} />
               </Link>
->>>>>>> 19cce988
             </div>
           )}
         </div>
