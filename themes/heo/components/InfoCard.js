--- conflicted
+++ resolved
@@ -50,22 +50,14 @@
           {/* 两个社交按钮 */}
           {url1 && (
             <div className='w-10 text-center bg-indigo-400 p-2 rounded-full  transition-colors duration-200 dark:bg-yellow-500 dark:hover:bg-black hover:bg-white'>
-<<<<<<< HEAD
               <Link href={url1} target="_blank">
-=======
-              <SmartLink href={url1}>
->>>>>>> a668dc82
                 <i className={icon1} />
               </SmartLink>
             </div>
           )}
           {url2 && (
             <div className='bg-indigo-400 p-2 rounded-full w-10 items-center flex justify-center transition-colors duration-200 dark:bg-yellow-500 dark:hover:bg-black hover:bg-white'>
-<<<<<<< HEAD
               <Link href={url2} target="_blank">
-=======
-              <SmartLink href={url2}>
->>>>>>> a668dc82
                 <i className={icon2} />
               </SmartLink>
             </div>
@@ -89,11 +81,7 @@
     return <></>
   }
   return (
-<<<<<<< HEAD
     <Link href={url3} target="_blank">
-=======
-    <SmartLink href={url3}>
->>>>>>> a668dc82
       <div
         className={
           'group bg-indigo-400 dark:bg-yellow-500 hover:bg-white dark:hover:bg-black hover:text-black dark:hover:text-white flex items-center transition-colors duration-200 py-2 px-3 rounded-full space-x-1'
