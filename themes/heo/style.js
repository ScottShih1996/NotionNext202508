<<<<<<< HEAD
/* eslint-disable react/no-unknown-property */
/**
 * 此处样式只对当前主题生效
 * 此处不支持tailwindCSS的 @apply 语法
 * @returns
 */
const Style = () => {
  return (
    <style jsx global>{`
      body {
        background-color: #f7f9fe;
        overflow-x: hidden;
      }

      // 公告栏中的字体固定白色
      #theme-heo #announcement-content .notion {
        color: white;
      }

      ::-webkit-scrollbar-thumb {
        background: rgba(60, 60, 67, 0.4);
        border-radius: 8px;
        cursor: pointer;
      }

      ::-webkit-scrollbar {
        width: 8px;
        height: 8px;
      }

      #more {
        white-space: nowrap;
      }

      .today-card-cover {
        -webkit-mask-image: linear-gradient(to top, transparent 5%, black 70%);
        mask-image: linear-gradient(to top, transparent 5%, black 70%);
      }

      .recent-top-post-group::-webkit-scrollbar {
        display: none;
      }

      .scroll-hidden::-webkit-scrollbar {
        display: none;
      }

      * {
        box-sizing: border-box;
      }

      // 标签滚动动画
      .tags-group-wrapper {
        animation: rowup 60s linear infinite;
      }

      @keyframes rowup {
        0% {
          transform: translateX(0%);
        }
        100% {
          transform: translateX(-50%);
        }
      }
    `}</style>
  )
}

export { Style }
=======
/* eslint-disable react/no-unknown-property */
/**
 * 此处样式只对当前主题生效
 * 此处不支持tailwindCSS的 @apply 语法
 * @returns
 */
const Style = () => {
  return (
    <style jsx global>{`
      body {
        background-color: #f7f9fe;
      }

      // 公告栏中的字体固定白色
      #theme-heo #announcement-content .notion {
        color: white;
      }

      ::-webkit-scrollbar-thumb {
        background: rgba(60, 60, 67, 0.4);
        border-radius: 8px;
        cursor: pointer;
      }

      ::-webkit-scrollbar {
        width: 8px;
        height: 8px;
      }

      #more {
        white-space: nowrap;
      }

      .today-card-cover {
        -webkit-mask-image: linear-gradient(to top, transparent 5%, black 70%);
        mask-image: linear-gradient(to top, transparent 5%, black 70%);
      }

      .recent-top-post-group::-webkit-scrollbar {
        display: none;
      }

      .scroll-hidden::-webkit-scrollbar {
        display: none;
      }

      * {
        box-sizing: border-box;
      }

      // 标签滚动动画
      .tags-group-wrapper {
        animation: rowup 60s linear infinite;
      }

      @keyframes rowup {
        0% {
          transform: translateX(0%);
        }
        100% {
          transform: translateX(-50%);
        }
      }
    `}</style>
  )
}

export { Style }
>>>>>>> 5eee80ce
<|MERGE_RESOLUTION|>--- conflicted
+++ resolved
@@ -1,140 +1,69 @@
-<<<<<<< HEAD
-/* eslint-disable react/no-unknown-property */
-/**
- * 此处样式只对当前主题生效
- * 此处不支持tailwindCSS的 @apply 语法
- * @returns
- */
-const Style = () => {
-  return (
-    <style jsx global>{`
-      body {
-        background-color: #f7f9fe;
-        overflow-x: hidden;
-      }
-
-      // 公告栏中的字体固定白色
-      #theme-heo #announcement-content .notion {
-        color: white;
-      }
-
-      ::-webkit-scrollbar-thumb {
-        background: rgba(60, 60, 67, 0.4);
-        border-radius: 8px;
-        cursor: pointer;
-      }
-
-      ::-webkit-scrollbar {
-        width: 8px;
-        height: 8px;
-      }
-
-      #more {
-        white-space: nowrap;
-      }
-
-      .today-card-cover {
-        -webkit-mask-image: linear-gradient(to top, transparent 5%, black 70%);
-        mask-image: linear-gradient(to top, transparent 5%, black 70%);
-      }
-
-      .recent-top-post-group::-webkit-scrollbar {
-        display: none;
-      }
-
-      .scroll-hidden::-webkit-scrollbar {
-        display: none;
-      }
-
-      * {
-        box-sizing: border-box;
-      }
-
-      // 标签滚动动画
-      .tags-group-wrapper {
-        animation: rowup 60s linear infinite;
-      }
-
-      @keyframes rowup {
-        0% {
-          transform: translateX(0%);
-        }
-        100% {
-          transform: translateX(-50%);
-        }
-      }
-    `}</style>
-  )
-}
-
-export { Style }
-=======
-/* eslint-disable react/no-unknown-property */
-/**
- * 此处样式只对当前主题生效
- * 此处不支持tailwindCSS的 @apply 语法
- * @returns
- */
-const Style = () => {
-  return (
-    <style jsx global>{`
-      body {
-        background-color: #f7f9fe;
-      }
-
-      // 公告栏中的字体固定白色
-      #theme-heo #announcement-content .notion {
-        color: white;
-      }
-
-      ::-webkit-scrollbar-thumb {
-        background: rgba(60, 60, 67, 0.4);
-        border-radius: 8px;
-        cursor: pointer;
-      }
-
-      ::-webkit-scrollbar {
-        width: 8px;
-        height: 8px;
-      }
-
-      #more {
-        white-space: nowrap;
-      }
-
-      .today-card-cover {
-        -webkit-mask-image: linear-gradient(to top, transparent 5%, black 70%);
-        mask-image: linear-gradient(to top, transparent 5%, black 70%);
-      }
-
-      .recent-top-post-group::-webkit-scrollbar {
-        display: none;
-      }
-
-      .scroll-hidden::-webkit-scrollbar {
-        display: none;
-      }
-
-      * {
-        box-sizing: border-box;
-      }
-
-      // 标签滚动动画
-      .tags-group-wrapper {
-        animation: rowup 60s linear infinite;
-      }
-
-      @keyframes rowup {
-        0% {
-          transform: translateX(0%);
-        }
-        100% {
-          transform: translateX(-50%);
-        }
-      }
-    `}</style>
-  )
-}
-
-export { Style }
->>>>>>> 5eee80ce
+/* eslint-disable react/no-unknown-property */
+/**
+ * 此处样式只对当前主题生效
+ * 此处不支持tailwindCSS的 @apply 语法
+ * @returns
+ */
+const Style = () => {
+  return (
+    <style jsx global>{`
+      body {
+        background-color: #f7f9fe;
+      }
+
+      // 公告栏中的字体固定白色
+      #theme-heo #announcement-content .notion {
+        color: white;
+      }
+
+      ::-webkit-scrollbar-thumb {
+        background: rgba(60, 60, 67, 0.4);
+        border-radius: 8px;
+        cursor: pointer;
+      }
+
+      ::-webkit-scrollbar {
+        width: 8px;
+        height: 8px;
+      }
+
+      #more {
+        white-space: nowrap;
+      }
+
+      .today-card-cover {
+        -webkit-mask-image: linear-gradient(to top, transparent 5%, black 70%);
+        mask-image: linear-gradient(to top, transparent 5%, black 70%);
+      }
+
+      .recent-top-post-group::-webkit-scrollbar {
+        display: none;
+      }
+
+      .scroll-hidden::-webkit-scrollbar {
+        display: none;
+      }
+
+      * {
+        box-sizing: border-box;
+      }
+
+      // 标签滚动动画
+      .tags-group-wrapper {
+        animation: rowup 60s linear infinite;
+      }
+
+      @keyframes rowup {
+        0% {
+          transform: translateX(0%);
+        }
+        100% {
+          transform: translateX(-50%);
+        }
+      }
+    `}</style>
+  )
+}
+
+export { Style }
+