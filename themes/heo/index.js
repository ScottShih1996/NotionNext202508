--- conflicted
+++ resolved
@@ -1,1025 +1,512 @@
-<<<<<<< HEAD
-/**
- *   HEO 主题说明
- *  > 主题设计者 [张洪](https://zhheo.com/)
- *  > 主题开发者 [tangly1024](https://github.com/tangly1024)
- *  1. 开启方式 在blog.config.js 将主题配置为 `HEO`
- *  2. 更多说明参考此[文档](https://docs.tangly1024.com/article/notionnext-heo)
- */
-
-import Comment from '@/components/Comment'
-import { AdSlot } from '@/components/GoogleAdsense'
-import { HashTag } from '@/components/HeroIcons'
-import LazyImage from '@/components/LazyImage'
-import LoadingCover from '@/components/LoadingCover'
-import replaceSearchResult from '@/components/Mark'
-import NotionPage from '@/components/NotionPage'
-import ShareBar from '@/components/ShareBar'
-import WWAds from '@/components/WWAds'
-import { siteConfig } from '@/lib/config'
-import { useGlobal } from '@/lib/global'
-import { loadWowJS } from '@/lib/plugins/wow'
-import { isBrowser } from '@/lib/utils'
-import { Transition } from '@headlessui/react'
-import Link from 'next/link'
-import { useRouter } from 'next/router'
-import { useEffect, useState } from 'react'
-import BlogPostArchive from './components/BlogPostArchive'
-import BlogPostListPage from './components/BlogPostListPage'
-import BlogPostListScroll from './components/BlogPostListScroll'
-import CategoryBar from './components/CategoryBar'
-import FloatTocButton from './components/FloatTocButton'
-import Footer from './components/Footer'
-import Header from './components/Header'
-import Hero from './components/Hero'
-import LatestPostsGroup from './components/LatestPostsGroup'
-import { NoticeBar } from './components/NoticeBar'
-import PostAdjacent from './components/PostAdjacent'
-import PostCopyright from './components/PostCopyright'
-import PostHeader from './components/PostHeader'
-import { PostLock } from './components/PostLock'
-import PostRecommend from './components/PostRecommend'
-import SearchNav from './components/SearchNav'
-import SideRight from './components/SideRight'
-import CONFIG from './config'
-import { Style } from './style'
-
-/**
- * 基础布局 采用上中下布局，移动端使用顶部侧边导航栏
- * @param props
- * @returns {JSX.Element}
- * @constructor
- */
-const LayoutBase = props => {
-  const { children, slotTop, className } = props
-
-  // 全屏模式下的最大宽度
-  const { fullWidth, isDarkMode } = useGlobal()
-  const router = useRouter()
-
-  const headerSlot = (
-    <header>
-      {/* 顶部导航 */}
-      <Header {...props} />
-
-      {/* 通知横幅 */}
-      {router.route === '/' ? (
-        <>
-          <NoticeBar />
-          <Hero {...props} />
-        </>
-      ) : null}
-      {fullWidth ? null : <PostHeader {...props} isDarkMode={isDarkMode} />}
-    </header>
-  )
-
-  // 右侧栏 用户信息+标签列表
-  const slotRight =
-    router.route === '/404' || fullWidth ? null : <SideRight {...props} />
-
-  const maxWidth = fullWidth ? 'max-w-[96rem] mx-auto' : 'max-w-[86rem]' // 普通最大宽度是86rem和顶部菜单栏对齐，留空则与窗口对齐
-
-  const HEO_HERO_BODY_REVERSE = siteConfig(
-    'HEO_HERO_BODY_REVERSE',
-    false,
-    CONFIG
-  )
-  const HEO_LOADING_COVER = siteConfig('HEO_LOADING_COVER', true, CONFIG)
-
-  // 加载wow动画
-  useEffect(() => {
-    loadWowJS()
-  }, [])
-
-  return (
-    <div
-      id='theme-heo'
-      className={`${siteConfig('FONT_STYLE')} bg-[#f7f9fe] dark:bg-[#18171d] h-full min-h-screen flex flex-col scroll-smooth`}>
-      <Style />
-
-      {/* 顶部嵌入 导航栏，首页放hero，文章页放文章详情 */}
-      {headerSlot}
-
-      {/* 主区块 */}
-      <main
-        id='wrapper-outer'
-        className={`flex-grow w-full ${maxWidth} mx-auto relative md:px-5`}>
-        <div
-          id='container-inner'
-          className={`${HEO_HERO_BODY_REVERSE ? 'flex-row-reverse' : ''} w-full mx-auto lg:flex justify-center relative z-10`}>
-          <div className={`w-full h-auto ${className || ''}`}>
-            {/* 主区上部嵌入 */}
-            {slotTop}
-            {children}
-          </div>
-
-          <div className='lg:px-2'></div>
-
-          <div className='hidden xl:block'>
-            {/* 主区快右侧 */}
-            {slotRight}
-          </div>
-        </div>
-      </main>
-
-      {/* 页脚 */}
-      <Footer />
-
-      {HEO_LOADING_COVER && <LoadingCover />}
-    </div>
-  )
-}
-
-/**
- * 首页
- * 是一个博客列表，嵌入一个Hero大图
- * @param {*} props
- * @returns
- */
-const LayoutIndex = props => {
-  return (
-    <div id='post-outer-wrapper' className='px-5 md:px-0'>
-      {/* 文章分类条 */}
-      <CategoryBar {...props} />
-      {siteConfig('POST_LIST_STYLE') === 'page' ? (
-        <BlogPostListPage {...props} />
-      ) : (
-        <BlogPostListScroll {...props} />
-      )}
-    </div>
-  )
-}
-
-/**
- * 博客列表
- * @param {*} props
- * @returns
- */
-const LayoutPostList = props => {
-  return (
-    <div id='post-outer-wrapper' className='px-5  md:px-0'>
-      {/* 文章分类条 */}
-      <CategoryBar {...props} />
-      {siteConfig('POST_LIST_STYLE') === 'page' ? (
-        <BlogPostListPage {...props} />
-      ) : (
-        <BlogPostListScroll {...props} />
-      )}
-    </div>
-  )
-}
-
-/**
- * 搜索
- * @param {*} props
- * @returns
- */
-const LayoutSearch = props => {
-  const { keyword } = props
-  const router = useRouter()
-  const currentSearch = keyword || router?.query?.s
-
-  useEffect(() => {
-    // 高亮搜索结果
-    if (currentSearch) {
-      setTimeout(() => {
-        replaceSearchResult({
-          doms: document.getElementsByClassName('replace'),
-          search: currentSearch,
-          target: {
-            element: 'span',
-            className: 'text-red-500 border-b border-dashed'
-          }
-        })
-      }, 100)
-    }
-  }, [])
-  return (
-    <div currentSearch={currentSearch}>
-      <div id='post-outer-wrapper' className='px-5  md:px-0'>
-        {!currentSearch ? (
-          <SearchNav {...props} />
-        ) : (
-          <div id='posts-wrapper'>
-            {siteConfig('POST_LIST_STYLE') === 'page' ? (
-              <BlogPostListPage {...props} />
-            ) : (
-              <BlogPostListScroll {...props} />
-            )}
-          </div>
-        )}
-      </div>
-    </div>
-  )
-}
-
-/**
- * 归档
- * @param {*} props
- * @returns
- */
-const LayoutArchive = props => {
-  const { archivePosts } = props
-
-  // 归档页顶部显示条，如果是默认归档则不显示。分类详情页显示分类列表，标签详情页显示当前标签
-
-  return (
-    <div className='p-5 rounded-xl border dark:border-gray-600 max-w-6xl w-full bg-white dark:bg-[#1e1e1e]'>
-      {/* 文章分类条 */}
-      <CategoryBar {...props} border={false} />
-
-      <div className='px-3'>
-        {Object.keys(archivePosts).map(archiveTitle => (
-          <BlogPostArchive
-            key={archiveTitle}
-            posts={archivePosts[archiveTitle]}
-            archiveTitle={archiveTitle}
-          />
-        ))}
-      </div>
-    </div>
-  )
-}
-
-/**
- * 文章详情
- * @param {*} props
- * @returns
- */
-const LayoutSlug = props => {
-  const { post, lock, validPassword } = props
-  const { locale, fullWidth } = useGlobal()
-
-  const [hasCode, setHasCode] = useState(false)
-
-  useEffect(() => {
-    const hasCode = document.querySelectorAll('[class^="language-"]').length > 0
-    setHasCode(hasCode)
-  }, [])
-
-  const commentEnable =
-    siteConfig('COMMENT_TWIKOO_ENV_ID') ||
-    siteConfig('COMMENT_WALINE_SERVER_URL') ||
-    siteConfig('COMMENT_VALINE_APP_ID') ||
-    siteConfig('COMMENT_GISCUS_REPO') ||
-    siteConfig('COMMENT_CUSDIS_APP_ID') ||
-    siteConfig('COMMENT_UTTERRANCES_REPO') ||
-    siteConfig('COMMENT_GITALK_CLIENT_ID') ||
-    siteConfig('COMMENT_WEBMENTION_ENABLE')
-
-  const router = useRouter()
-  const waiting404 = siteConfig('POST_WAITING_TIME_FOR_404') * 1000
-  useEffect(() => {
-    // 404
-    if (!post) {
-      setTimeout(
-        () => {
-          if (isBrowser) {
-            const article = document.querySelector(
-              '#article-wrapper #notion-article'
-            )
-            if (!article) {
-              router.push('/404').then(() => {
-                console.warn('找不到页面', router.asPath)
-              })
-            }
-          }
-        },
-        waiting404
-      )
-    }
-  }, [post])
-  return (
-    <>
-      <div
-        className={`article h-full w-full ${fullWidth ? '' : 'xl:max-w-5xl'} ${hasCode ? 'xl:w-[73.15vw]' : ''}  bg-white dark:bg-[#18171d] dark:border-gray-600 lg:hover:shadow lg:border rounded-2xl lg:px-2 lg:py-4 `}>
-        {/* 文章锁 */}
-        {lock && <PostLock validPassword={validPassword} />}
-
-        {!lock && post && (
-          <div className='mx-auto md:w-full md:px-5'>
-            {/* 文章主体 */}
-            <article
-              id='article-wrapper'
-              itemScope
-              itemType='https://schema.org/Movie'>
-              {/* Notion文章主体 */}
-              <section
-                className='wow fadeInUp p-5 justify-center mx-auto'
-                data-wow-delay='.2s'>
-                <WWAds orientation='horizontal' className='w-full' />
-                {post && <NotionPage post={post} />}
-                <WWAds orientation='horizontal' className='w-full' />
-              </section>
-
-              {/* 上一篇\下一篇文章 */}
-              <PostAdjacent {...props} />
-
-              {/* 分享 */}
-              <ShareBar post={post} />
-              {post?.type === 'Post' && (
-                <div className='px-5'>
-                  {/* 版权 */}
-                  <PostCopyright {...props} />
-                  {/* 文章推荐 */}
-                  <PostRecommend {...props} />
-                </div>
-              )}
-            </article>
-
-            {/* 评论区 */}
-            {fullWidth ? null : (
-              <div className={`${commentEnable && post ? '' : 'hidden'}`}>
-                <hr className='my-4 border-dashed' />
-                {/* 评论区上方广告 */}
-                <div className='py-2'>
-                  <AdSlot />
-                </div>
-                {/* 评论互动 */}
-                <div className='duration-200 overflow-x-auto px-5'>
-                  <div className='text-2xl dark:text-white'>
-                    <i className='fas fa-comment mr-1' />
-                    {locale.COMMON.COMMENTS}
-                  </div>
-                  <Comment frontMatter={post} className='' />
-                </div>
-              </div>
-            )}
-          </div>
-        )}
-      </div>
-
-      <FloatTocButton {...props} />
-    </>
-  )
-}
-
-/**
- * 404
- * @param {*} props
- * @returns
- */
-const Layout404 = props => {
-  // const { meta, siteInfo } = props
-  const { onLoading, fullWidth } = useGlobal()
-  return (
-    <>
-      {/* 主区块 */}
-      <main
-        id='wrapper-outer'
-        className={`flex-grow ${fullWidth ? '' : 'max-w-4xl'} w-screen mx-auto px-5`}>
-        <div id='error-wrapper' className={'w-full mx-auto justify-center'}>
-          <Transition
-            show={!onLoading}
-            appear={true}
-            enter='transition ease-in-out duration-700 transform order-first'
-            enterFrom='opacity-0 translate-y-16'
-            enterTo='opacity-100'
-            leave='transition ease-in-out duration-300 transform'
-            leaveFrom='opacity-100 translate-y-0'
-            leaveTo='opacity-0 -translate-y-16'
-            unmount={false}>
-            {/* 404卡牌 */}
-            <div className='error-content flex flex-col md:flex-row w-full mt-12 h-[30rem] md:h-96 justify-center items-center bg-white dark:bg-[#1B1C20] border dark:border-gray-800 rounded-3xl'>
-              {/* 左侧动图 */}
-              <LazyImage
-                className='error-img h-60 md:h-full p-4'
-                src={
-                  'https://www.minecraft.net/content/dam/minecraft/creeper.png'
-                }></LazyImage>
-
-              {/* 右侧文字 */}
-              <div className='error-info flex-1 flex flex-col justify-center items-center space-y-4'>
-                <h1 className='error-title font-extrabold md:text-9xl text-7xl dark:text-white'>
-                  404
-                </h1>
-                <div className='dark:text-white'>请尝试站内搜索寻找文章</div>
-                <Link href='/'>
-                  <button className='bg-blue-500 py-2 px-4 text-white shadow rounded-lg hover:bg-blue-600 hover:shadow-md duration-200 transition-all'>
-                    回到主页
-                  </button>
-                </Link>
-              </div>
-            </div>
-
-            {/* 404页面底部显示最新文章 */}
-            <div className='mt-12'>
-              <LatestPostsGroup {...props} />
-            </div>
-          </Transition>
-        </div>
-      </main>
-    </>
-  )
-}
-
-/**
- * 分类列表
- * @param {*} props
- * @returns
- */
-const LayoutCategoryIndex = props => {
-  const { categoryOptions } = props
-  const { locale } = useGlobal()
-
-  return (
-    <div id='category-outer-wrapper' className='mt-8 px-5 md:px-0'>
-      <div className='text-4xl font-extrabold dark:text-gray-200 mb-5'>
-        {locale.COMMON.CATEGORY}
-      </div>
-      <div
-        id='category-list'
-        className='duration-200 flex flex-wrap m-10 justify-center'>
-        {categoryOptions?.map(category => {
-          return (
-            <Link
-              key={category.name}
-              href={`/category/${category.name}`}
-              passHref
-              legacyBehavior>
-              <div
-                className={
-                  'group mr-5 mb-5 flex flex-nowrap items-center border bg-white text-2xl rounded-xl dark:hover:text-white px-4 cursor-pointer py-3 hover:text-white hover:bg-indigo-600 transition-all hover:scale-110 duration-150'
-                }>
-                <HashTag className={'w-5 h-5 stroke-gray-500 stroke-2'} />
-                {category.name}
-                <div className='bg-[#f1f3f8] ml-1 px-2 rounded-lg group-hover:text-indigo-600 '>
-                  {category.count}
-                </div>
-              </div>
-            </Link>
-          )
-        })}
-      </div>
-    </div>
-  )
-}
-
-/**
- * 标签列表
- * @param {*} props
- * @returns
- */
-const LayoutTagIndex = props => {
-  const { tagOptions } = props
-  const { locale } = useGlobal()
-
-  return (
-    <div id='tag-outer-wrapper' className='px-5 mt-8 md:px-0'>
-      <div className='text-4xl font-extrabold dark:text-gray-200 mb-5'>
-        {locale.COMMON.TAGS}
-      </div>
-      <div
-        id='tag-list'
-        className='duration-200 flex flex-wrap space-x-5 space-y-5 m-10 justify-center'>
-        {tagOptions.map(tag => {
-          return (
-            <Link
-              key={tag.name}
-              href={`/tag/${tag.name}`}
-              passHref
-              legacyBehavior>
-              <div
-                className={
-                  'group flex flex-nowrap items-center border bg-white text-2xl rounded-xl dark:hover:text-white px-4 cursor-pointer py-3 hover:text-white hover:bg-indigo-600 transition-all hover:scale-110 duration-150'
-                }>
-                <HashTag className={'w-5 h-5 stroke-gray-500 stroke-2'} />
-                {tag.name}
-                <div className='bg-[#f1f3f8] ml-1 px-2 rounded-lg group-hover:text-indigo-600 '>
-                  {tag.count}
-                </div>
-              </div>
-            </Link>
-          )
-        })}
-      </div>
-    </div>
-  )
-}
-
-export {
-  Layout404,
-  LayoutArchive,
-  LayoutBase,
-  LayoutCategoryIndex,
-  LayoutIndex,
-  LayoutPostList,
-  LayoutSearch,
-  LayoutSlug,
-  LayoutTagIndex,
-  CONFIG as THEME_CONFIG
-}
-=======
-/**
- *   HEO 主题说明
- *  > 主题设计者 [张洪](https://zhheo.com/)
- *  > 主题开发者 [tangly1024](https://github.com/tangly1024)
- *  1. 开启方式 在blog.config.js 将主题配置为 `HEO`
- *  2. 更多说明参考此[文档](https://docs.tangly1024.com/article/notionnext-heo)
- */
-
-import Comment from '@/components/Comment'
-import { AdSlot } from '@/components/GoogleAdsense'
-import { HashTag } from '@/components/HeroIcons'
-import LazyImage from '@/components/LazyImage'
-import LoadingCover from '@/components/LoadingCover'
-import replaceSearchResult from '@/components/Mark'
-import NotionPage from '@/components/NotionPage'
-import ShareBar from '@/components/ShareBar'
-import WWAds from '@/components/WWAds'
-import { siteConfig } from '@/lib/config'
-import { useGlobal } from '@/lib/global'
-import { loadWowJS } from '@/lib/plugins/wow'
-import { isBrowser } from '@/lib/utils'
-import { Transition } from '@headlessui/react'
-import Link from 'next/link'
-import { useRouter } from 'next/router'
-import { useEffect, useState } from 'react'
-import BlogPostArchive from './components/BlogPostArchive'
-import BlogPostListPage from './components/BlogPostListPage'
-import BlogPostListScroll from './components/BlogPostListScroll'
-import CategoryBar from './components/CategoryBar'
-import FloatTocButton from './components/FloatTocButton'
-import Footer from './components/Footer'
-import Header from './components/Header'
-import Hero from './components/Hero'
-import LatestPostsGroup from './components/LatestPostsGroup'
-import { NoticeBar } from './components/NoticeBar'
-import PostAdjacent from './components/PostAdjacent'
-import PostCopyright from './components/PostCopyright'
-import PostHeader from './components/PostHeader'
-import { PostLock } from './components/PostLock'
-import PostRecommend from './components/PostRecommend'
-import SearchNav from './components/SearchNav'
-import SideRight from './components/SideRight'
-import CONFIG from './config'
-import { Style } from './style'
-import AISummary from '@/components/AISummary'
-
-/**
- * 基础布局 采用上中下布局，移动端使用顶部侧边导航栏
- * @param props
- * @returns {JSX.Element}
- * @constructor
- */
-const LayoutBase = props => {
-  const { children, slotTop, className } = props
-
-  // 全屏模式下的最大宽度
-  const { fullWidth, isDarkMode } = useGlobal()
-  const router = useRouter()
-
-  const headerSlot = (
-    <header>
-      {/* 顶部导航 */}
-      <Header {...props} />
-
-      {/* 通知横幅 */}
-      {router.route === '/' ? (
-        <>
-          <NoticeBar />
-          <Hero {...props} />
-        </>
-      ) : null}
-      {fullWidth ? null : <PostHeader {...props} isDarkMode={isDarkMode} />}
-    </header>
-  )
-
-  // 右侧栏 用户信息+标签列表
-  const slotRight =
-    router.route === '/404' || fullWidth ? null : <SideRight {...props} />
-
-  const maxWidth = fullWidth ? 'max-w-[96rem] mx-auto' : 'max-w-[86rem]' // 普通最大宽度是86rem和顶部菜单栏对齐，留空则与窗口对齐
-
-  const HEO_HERO_BODY_REVERSE = siteConfig(
-    'HEO_HERO_BODY_REVERSE',
-    false,
-    CONFIG
-  )
-  const HEO_LOADING_COVER = siteConfig('HEO_LOADING_COVER', true, CONFIG)
-
-  // 加载wow动画
-  useEffect(() => {
-    loadWowJS()
-  }, [])
-
-  return (
-    <div
-      id='theme-heo'
-      className={`${siteConfig('FONT_STYLE')} bg-[#f7f9fe] dark:bg-[#18171d] h-full min-h-screen flex flex-col scroll-smooth`}>
-      <Style />
-
-      {/* 顶部嵌入 导航栏，首页放hero，文章页放文章详情 */}
-      {headerSlot}
-
-      {/* 主区块 */}
-      <main
-        id='wrapper-outer'
-        className={`flex-grow w-full ${maxWidth} mx-auto relative md:px-5`}>
-        <div
-          id='container-inner'
-          className={`${HEO_HERO_BODY_REVERSE ? 'flex-row-reverse' : ''} w-full mx-auto lg:flex justify-center relative z-10`}>
-          <div className={`w-full h-auto ${className || ''}`}>
-            {/* 主区上部嵌入 */}
-            {slotTop}
-            {children}
-          </div>
-
-          <div className='lg:px-2'></div>
-
-          <div className='hidden xl:block'>
-            {/* 主区快右侧 */}
-            {slotRight}
-          </div>
-        </div>
-      </main>
-
-      {/* 页脚 */}
-      <Footer />
-
-      {HEO_LOADING_COVER && <LoadingCover />}
-    </div>
-  )
-}
-
-/**
- * 首页
- * 是一个博客列表，嵌入一个Hero大图
- * @param {*} props
- * @returns
- */
-const LayoutIndex = props => {
-  return (
-    <div id='post-outer-wrapper' className='px-5 md:px-0'>
-      {/* 文章分类条 */}
-      <CategoryBar {...props} />
-      {siteConfig('POST_LIST_STYLE') === 'page' ? (
-        <BlogPostListPage {...props} />
-      ) : (
-        <BlogPostListScroll {...props} />
-      )}
-    </div>
-  )
-}
-
-/**
- * 博客列表
- * @param {*} props
- * @returns
- */
-const LayoutPostList = props => {
-  return (
-    <div id='post-outer-wrapper' className='px-5  md:px-0'>
-      {/* 文章分类条 */}
-      <CategoryBar {...props} />
-      {siteConfig('POST_LIST_STYLE') === 'page' ? (
-        <BlogPostListPage {...props} />
-      ) : (
-        <BlogPostListScroll {...props} />
-      )}
-    </div>
-  )
-}
-
-/**
- * 搜索
- * @param {*} props
- * @returns
- */
-const LayoutSearch = props => {
-  const { keyword } = props
-  const router = useRouter()
-  const currentSearch = keyword || router?.query?.s
-
-  useEffect(() => {
-    // 高亮搜索结果
-    if (currentSearch) {
-      setTimeout(() => {
-        replaceSearchResult({
-          doms: document.getElementsByClassName('replace'),
-          search: currentSearch,
-          target: {
-            element: 'span',
-            className: 'text-red-500 border-b border-dashed'
-          }
-        })
-      }, 100)
-    }
-  }, [])
-  return (
-    <div currentSearch={currentSearch}>
-      <div id='post-outer-wrapper' className='px-5  md:px-0'>
-        {!currentSearch ? (
-          <SearchNav {...props} />
-        ) : (
-          <div id='posts-wrapper'>
-            {siteConfig('POST_LIST_STYLE') === 'page' ? (
-              <BlogPostListPage {...props} />
-            ) : (
-              <BlogPostListScroll {...props} />
-            )}
-          </div>
-        )}
-      </div>
-    </div>
-  )
-}
-
-/**
- * 归档
- * @param {*} props
- * @returns
- */
-const LayoutArchive = props => {
-  const { archivePosts } = props
-
-  // 归档页顶部显示条，如果是默认归档则不显示。分类详情页显示分类列表，标签详情页显示当前标签
-
-  return (
-    <div className='p-5 rounded-xl border dark:border-gray-600 max-w-6xl w-full bg-white dark:bg-[#1e1e1e]'>
-      {/* 文章分类条 */}
-      <CategoryBar {...props} border={false} />
-
-      <div className='px-3'>
-        {Object.keys(archivePosts).map(archiveTitle => (
-          <BlogPostArchive
-            key={archiveTitle}
-            posts={archivePosts[archiveTitle]}
-            archiveTitle={archiveTitle}
-          />
-        ))}
-      </div>
-    </div>
-  )
-}
-
-/**
- * 文章详情
- * @param {*} props
- * @returns
- */
-const LayoutSlug = props => {
-  const { post, lock, validPassword } = props
-  const { locale, fullWidth } = useGlobal()
-
-  const [hasCode, setHasCode] = useState(false)
-
-  useEffect(() => {
-    const hasCode = document.querySelectorAll('[class^="language-"]').length > 0
-    setHasCode(hasCode)
-  }, [])
-
-  const commentEnable =
-    siteConfig('COMMENT_TWIKOO_ENV_ID') ||
-    siteConfig('COMMENT_WALINE_SERVER_URL') ||
-    siteConfig('COMMENT_VALINE_APP_ID') ||
-    siteConfig('COMMENT_GISCUS_REPO') ||
-    siteConfig('COMMENT_CUSDIS_APP_ID') ||
-    siteConfig('COMMENT_UTTERRANCES_REPO') ||
-    siteConfig('COMMENT_GITALK_CLIENT_ID') ||
-    siteConfig('COMMENT_WEBMENTION_ENABLE')
-
-  const router = useRouter()
-  const waiting404 = siteConfig('POST_WAITING_TIME_FOR_404') * 1000
-  useEffect(() => {
-    // 404
-    if (!post) {
-      setTimeout(
-        () => {
-          if (isBrowser) {
-            const article = document.querySelector(
-              '#article-wrapper #notion-article'
-            )
-            if (!article) {
-              router.push('/404').then(() => {
-                console.warn('找不到页面', router.asPath)
-              })
-            }
-          }
-        },
-        waiting404
-      )
-    }
-  }, [post])
-  return (
-    <>
-      <div
-        className={`article h-full w-full ${fullWidth ? '' : 'xl:max-w-5xl'} ${hasCode ? 'xl:w-[73.15vw]' : ''}  bg-white dark:bg-[#18171d] dark:border-gray-600 lg:hover:shadow lg:border rounded-2xl lg:px-2 lg:py-4 `}>
-        {/* 文章锁 */}
-        {lock && <PostLock validPassword={validPassword} />}
-
-        {!lock && post && (
-          <div className='mx-auto md:w-full md:px-5'>
-            {/* 文章主体 */}
-            <article
-              id='article-wrapper'
-              itemScope
-              itemType='https://schema.org/Movie'>
-              {/* Notion文章主体 */}
-              <section
-                className='wow fadeInUp p-5 justify-center mx-auto'
-                data-wow-delay='.2s'>
-                <AISummary aiSummary={post.aiSummary}/>
-                <WWAds orientation='horizontal' className='w-full' />
-                {post && <NotionPage post={post} />}
-                <WWAds orientation='horizontal' className='w-full' />
-              </section>
-
-              {/* 上一篇\下一篇文章 */}
-              <PostAdjacent {...props} />
-
-              {/* 分享 */}
-              <ShareBar post={post} />
-              {post?.type === 'Post' && (
-                <div className='px-5'>
-                  {/* 版权 */}
-                  <PostCopyright {...props} />
-                  {/* 文章推荐 */}
-                  <PostRecommend {...props} />
-                </div>
-              )}
-            </article>
-
-            {/* 评论区 */}
-            {fullWidth ? null : (
-              <div className={`${commentEnable && post ? '' : 'hidden'}`}>
-                <hr className='my-4 border-dashed' />
-                {/* 评论区上方广告 */}
-                <div className='py-2'>
-                  <AdSlot />
-                </div>
-                {/* 评论互动 */}
-                <div className='duration-200 overflow-x-auto px-5'>
-                  <div className='text-2xl dark:text-white'>
-                    <i className='fas fa-comment mr-1' />
-                    {locale.COMMON.COMMENTS}
-                  </div>
-                  <Comment frontMatter={post} className='' />
-                </div>
-              </div>
-            )}
-          </div>
-        )}
-      </div>
-
-      <FloatTocButton {...props} />
-    </>
-  )
-}
-
-/**
- * 404
- * @param {*} props
- * @returns
- */
-const Layout404 = props => {
-  // const { meta, siteInfo } = props
-  const { onLoading, fullWidth } = useGlobal()
-  return (
-    <>
-      {/* 主区块 */}
-      <main
-        id='wrapper-outer'
-        className={`flex-grow ${fullWidth ? '' : 'max-w-4xl'} w-screen mx-auto px-5`}>
-        <div id='error-wrapper' className={'w-full mx-auto justify-center'}>
-          <Transition
-            show={!onLoading}
-            appear={true}
-            enter='transition ease-in-out duration-700 transform order-first'
-            enterFrom='opacity-0 translate-y-16'
-            enterTo='opacity-100'
-            leave='transition ease-in-out duration-300 transform'
-            leaveFrom='opacity-100 translate-y-0'
-            leaveTo='opacity-0 -translate-y-16'
-            unmount={false}>
-            {/* 404卡牌 */}
-            <div className='error-content flex flex-col md:flex-row w-full mt-12 h-[30rem] md:h-96 justify-center items-center bg-white dark:bg-[#1B1C20] border dark:border-gray-800 rounded-3xl'>
-              {/* 左侧动图 */}
-              <LazyImage
-                className='error-img h-60 md:h-full p-4'
-                src={
-                  'https://bu.dusays.com/2023/03/03/6401a7906aa4a.gif'
-                }></LazyImage>
-
-              {/* 右侧文字 */}
-              <div className='error-info flex-1 flex flex-col justify-center items-center space-y-4'>
-                <h1 className='error-title font-extrabold md:text-9xl text-7xl dark:text-white'>
-                  404
-                </h1>
-                <div className='dark:text-white'>请尝试站内搜索寻找文章</div>
-                <Link href='/'>
-                  <button className='bg-blue-500 py-2 px-4 text-white shadow rounded-lg hover:bg-blue-600 hover:shadow-md duration-200 transition-all'>
-                    回到主页
-                  </button>
-                </Link>
-              </div>
-            </div>
-
-            {/* 404页面底部显示最新文章 */}
-            <div className='mt-12'>
-              <LatestPostsGroup {...props} />
-            </div>
-          </Transition>
-        </div>
-      </main>
-    </>
-  )
-}
-
-/**
- * 分类列表
- * @param {*} props
- * @returns
- */
-const LayoutCategoryIndex = props => {
-  const { categoryOptions } = props
-  const { locale } = useGlobal()
-
-  return (
-    <div id='category-outer-wrapper' className='mt-8 px-5 md:px-0'>
-      <div className='text-4xl font-extrabold dark:text-gray-200 mb-5'>
-        {locale.COMMON.CATEGORY}
-      </div>
-      <div
-        id='category-list'
-        className='duration-200 flex flex-wrap m-10 justify-center'>
-        {categoryOptions?.map(category => {
-          return (
-            <Link
-              key={category.name}
-              href={`/category/${category.name}`}
-              passHref
-              legacyBehavior>
-              <div
-                className={
-                  'group mr-5 mb-5 flex flex-nowrap items-center border bg-white text-2xl rounded-xl dark:hover:text-white px-4 cursor-pointer py-3 hover:text-white hover:bg-indigo-600 transition-all hover:scale-110 duration-150'
-                }>
-                <HashTag className={'w-5 h-5 stroke-gray-500 stroke-2'} />
-                {category.name}
-                <div className='bg-[#f1f3f8] ml-1 px-2 rounded-lg group-hover:text-indigo-600 '>
-                  {category.count}
-                </div>
-              </div>
-            </Link>
-          )
-        })}
-      </div>
-    </div>
-  )
-}
-
-/**
- * 标签列表
- * @param {*} props
- * @returns
- */
-const LayoutTagIndex = props => {
-  const { tagOptions } = props
-  const { locale } = useGlobal()
-
-  return (
-    <div id='tag-outer-wrapper' className='px-5 mt-8 md:px-0'>
-      <div className='text-4xl font-extrabold dark:text-gray-200 mb-5'>
-        {locale.COMMON.TAGS}
-      </div>
-      <div
-        id='tag-list'
-        className='duration-200 flex flex-wrap space-x-5 space-y-5 m-10 justify-center'>
-        {tagOptions.map(tag => {
-          return (
-            <Link
-              key={tag.name}
-              href={`/tag/${tag.name}`}
-              passHref
-              legacyBehavior>
-              <div
-                className={
-                  'group flex flex-nowrap items-center border bg-white text-2xl rounded-xl dark:hover:text-white px-4 cursor-pointer py-3 hover:text-white hover:bg-indigo-600 transition-all hover:scale-110 duration-150'
-                }>
-                <HashTag className={'w-5 h-5 stroke-gray-500 stroke-2'} />
-                {tag.name}
-                <div className='bg-[#f1f3f8] ml-1 px-2 rounded-lg group-hover:text-indigo-600 '>
-                  {tag.count}
-                </div>
-              </div>
-            </Link>
-          )
-        })}
-      </div>
-    </div>
-  )
-}
-
-export {
-  Layout404,
-  LayoutArchive,
-  LayoutBase,
-  LayoutCategoryIndex,
-  LayoutIndex,
-  LayoutPostList,
-  LayoutSearch,
-  LayoutSlug,
-  LayoutTagIndex,
-  CONFIG as THEME_CONFIG
-}
->>>>>>> 2831d2fb
+/**
+ *   HEO 主题说明
+ *  > 主题设计者 [张洪](https://zhheo.com/)
+ *  > 主题开发者 [tangly1024](https://github.com/tangly1024)
+ *  1. 开启方式 在blog.config.js 将主题配置为 `HEO`
+ *  2. 更多说明参考此[文档](https://docs.tangly1024.com/article/notionnext-heo)
+ */
+
+import Comment from '@/components/Comment'
+import { AdSlot } from '@/components/GoogleAdsense'
+import { HashTag } from '@/components/HeroIcons'
+import LazyImage from '@/components/LazyImage'
+import LoadingCover from '@/components/LoadingCover'
+import replaceSearchResult from '@/components/Mark'
+import NotionPage from '@/components/NotionPage'
+import ShareBar from '@/components/ShareBar'
+import WWAds from '@/components/WWAds'
+import { siteConfig } from '@/lib/config'
+import { useGlobal } from '@/lib/global'
+import { loadWowJS } from '@/lib/plugins/wow'
+import { isBrowser } from '@/lib/utils'
+import { Transition } from '@headlessui/react'
+import Link from 'next/link'
+import { useRouter } from 'next/router'
+import { useEffect, useState } from 'react'
+import BlogPostArchive from './components/BlogPostArchive'
+import BlogPostListPage from './components/BlogPostListPage'
+import BlogPostListScroll from './components/BlogPostListScroll'
+import CategoryBar from './components/CategoryBar'
+import FloatTocButton from './components/FloatTocButton'
+import Footer from './components/Footer'
+import Header from './components/Header'
+import Hero from './components/Hero'
+import LatestPostsGroup from './components/LatestPostsGroup'
+import { NoticeBar } from './components/NoticeBar'
+import PostAdjacent from './components/PostAdjacent'
+import PostCopyright from './components/PostCopyright'
+import PostHeader from './components/PostHeader'
+import { PostLock } from './components/PostLock'
+import PostRecommend from './components/PostRecommend'
+import SearchNav from './components/SearchNav'
+import SideRight from './components/SideRight'
+import CONFIG from './config'
+import { Style } from './style'
+import AISummary from '@/components/AISummary'
+
+/**
+ * 基础布局 采用上中下布局，移动端使用顶部侧边导航栏
+ * @param props
+ * @returns {JSX.Element}
+ * @constructor
+ */
+const LayoutBase = props => {
+  const { children, slotTop, className } = props
+
+  // 全屏模式下的最大宽度
+  const { fullWidth, isDarkMode } = useGlobal()
+  const router = useRouter()
+
+  const headerSlot = (
+    <header>
+      {/* 顶部导航 */}
+      <Header {...props} />
+
+      {/* 通知横幅 */}
+      {router.route === '/' ? (
+        <>
+          <NoticeBar />
+          <Hero {...props} />
+        </>
+      ) : null}
+      {fullWidth ? null : <PostHeader {...props} isDarkMode={isDarkMode} />}
+    </header>
+  )
+
+  // 右侧栏 用户信息+标签列表
+  const slotRight =
+    router.route === '/404' || fullWidth ? null : <SideRight {...props} />
+
+  const maxWidth = fullWidth ? 'max-w-[96rem] mx-auto' : 'max-w-[86rem]' // 普通最大宽度是86rem和顶部菜单栏对齐，留空则与窗口对齐
+
+  const HEO_HERO_BODY_REVERSE = siteConfig(
+    'HEO_HERO_BODY_REVERSE',
+    false,
+    CONFIG
+  )
+  const HEO_LOADING_COVER = siteConfig('HEO_LOADING_COVER', true, CONFIG)
+
+  // 加载wow动画
+  useEffect(() => {
+    loadWowJS()
+  }, [])
+
+  return (
+    <div
+      id='theme-heo'
+      className={`${siteConfig('FONT_STYLE')} bg-[#f7f9fe] dark:bg-[#18171d] h-full min-h-screen flex flex-col scroll-smooth`}>
+      <Style />
+
+      {/* 顶部嵌入 导航栏，首页放hero，文章页放文章详情 */}
+      {headerSlot}
+
+      {/* 主区块 */}
+      <main
+        id='wrapper-outer'
+        className={`flex-grow w-full ${maxWidth} mx-auto relative md:px-5`}>
+        <div
+          id='container-inner'
+          className={`${HEO_HERO_BODY_REVERSE ? 'flex-row-reverse' : ''} w-full mx-auto lg:flex justify-center relative z-10`}>
+          <div className={`w-full h-auto ${className || ''}`}>
+            {/* 主区上部嵌入 */}
+            {slotTop}
+            {children}
+          </div>
+
+          <div className='lg:px-2'></div>
+
+          <div className='hidden xl:block'>
+            {/* 主区快右侧 */}
+            {slotRight}
+          </div>
+        </div>
+      </main>
+
+      {/* 页脚 */}
+      <Footer />
+
+      {HEO_LOADING_COVER && <LoadingCover />}
+    </div>
+  )
+}
+
+/**
+ * 首页
+ * 是一个博客列表，嵌入一个Hero大图
+ * @param {*} props
+ * @returns
+ */
+const LayoutIndex = props => {
+  return (
+    <div id='post-outer-wrapper' className='px-5 md:px-0'>
+      {/* 文章分类条 */}
+      <CategoryBar {...props} />
+      {siteConfig('POST_LIST_STYLE') === 'page' ? (
+        <BlogPostListPage {...props} />
+      ) : (
+        <BlogPostListScroll {...props} />
+      )}
+    </div>
+  )
+}
+
+/**
+ * 博客列表
+ * @param {*} props
+ * @returns
+ */
+const LayoutPostList = props => {
+  return (
+    <div id='post-outer-wrapper' className='px-5  md:px-0'>
+      {/* 文章分类条 */}
+      <CategoryBar {...props} />
+      {siteConfig('POST_LIST_STYLE') === 'page' ? (
+        <BlogPostListPage {...props} />
+      ) : (
+        <BlogPostListScroll {...props} />
+      )}
+    </div>
+  )
+}
+
+/**
+ * 搜索
+ * @param {*} props
+ * @returns
+ */
+const LayoutSearch = props => {
+  const { keyword } = props
+  const router = useRouter()
+  const currentSearch = keyword || router?.query?.s
+
+  useEffect(() => {
+    // 高亮搜索结果
+    if (currentSearch) {
+      setTimeout(() => {
+        replaceSearchResult({
+          doms: document.getElementsByClassName('replace'),
+          search: currentSearch,
+          target: {
+            element: 'span',
+            className: 'text-red-500 border-b border-dashed'
+          }
+        })
+      }, 100)
+    }
+  }, [])
+  return (
+    <div currentSearch={currentSearch}>
+      <div id='post-outer-wrapper' className='px-5  md:px-0'>
+        {!currentSearch ? (
+          <SearchNav {...props} />
+        ) : (
+          <div id='posts-wrapper'>
+            {siteConfig('POST_LIST_STYLE') === 'page' ? (
+              <BlogPostListPage {...props} />
+            ) : (
+              <BlogPostListScroll {...props} />
+            )}
+          </div>
+        )}
+      </div>
+    </div>
+  )
+}
+
+/**
+ * 归档
+ * @param {*} props
+ * @returns
+ */
+const LayoutArchive = props => {
+  const { archivePosts } = props
+
+  // 归档页顶部显示条，如果是默认归档则不显示。分类详情页显示分类列表，标签详情页显示当前标签
+
+  return (
+    <div className='p-5 rounded-xl border dark:border-gray-600 max-w-6xl w-full bg-white dark:bg-[#1e1e1e]'>
+      {/* 文章分类条 */}
+      <CategoryBar {...props} border={false} />
+
+      <div className='px-3'>
+        {Object.keys(archivePosts).map(archiveTitle => (
+          <BlogPostArchive
+            key={archiveTitle}
+            posts={archivePosts[archiveTitle]}
+            archiveTitle={archiveTitle}
+          />
+        ))}
+      </div>
+    </div>
+  )
+}
+
+/**
+ * 文章详情
+ * @param {*} props
+ * @returns
+ */
+const LayoutSlug = props => {
+  const { post, lock, validPassword } = props
+  const { locale, fullWidth } = useGlobal()
+
+  const [hasCode, setHasCode] = useState(false)
+
+  useEffect(() => {
+    const hasCode = document.querySelectorAll('[class^="language-"]').length > 0
+    setHasCode(hasCode)
+  }, [])
+
+  const commentEnable =
+    siteConfig('COMMENT_TWIKOO_ENV_ID') ||
+    siteConfig('COMMENT_WALINE_SERVER_URL') ||
+    siteConfig('COMMENT_VALINE_APP_ID') ||
+    siteConfig('COMMENT_GISCUS_REPO') ||
+    siteConfig('COMMENT_CUSDIS_APP_ID') ||
+    siteConfig('COMMENT_UTTERRANCES_REPO') ||
+    siteConfig('COMMENT_GITALK_CLIENT_ID') ||
+    siteConfig('COMMENT_WEBMENTION_ENABLE')
+
+  const router = useRouter()
+  const waiting404 = siteConfig('POST_WAITING_TIME_FOR_404') * 1000
+  useEffect(() => {
+    // 404
+    if (!post) {
+      setTimeout(
+        () => {
+          if (isBrowser) {
+            const article = document.querySelector(
+              '#article-wrapper #notion-article'
+            )
+            if (!article) {
+              router.push('/404').then(() => {
+                console.warn('找不到页面', router.asPath)
+              })
+            }
+          }
+        },
+        waiting404
+      )
+    }
+  }, [post])
+  return (
+    <>
+      <div
+        className={`article h-full w-full ${fullWidth ? '' : 'xl:max-w-5xl'} ${hasCode ? 'xl:w-[73.15vw]' : ''}  bg-white dark:bg-[#18171d] dark:border-gray-600 lg:hover:shadow lg:border rounded-2xl lg:px-2 lg:py-4 `}>
+        {/* 文章锁 */}
+        {lock && <PostLock validPassword={validPassword} />}
+
+        {!lock && post && (
+          <div className='mx-auto md:w-full md:px-5'>
+            {/* 文章主体 */}
+            <article
+              id='article-wrapper'
+              itemScope
+              itemType='https://schema.org/Movie'>
+              {/* Notion文章主体 */}
+              <section
+                className='wow fadeInUp p-5 justify-center mx-auto'
+                data-wow-delay='.2s'>
+                <AISummary aiSummary={post.aiSummary}/>
+                <WWAds orientation='horizontal' className='w-full' />
+                {post && <NotionPage post={post} />}
+                <WWAds orientation='horizontal' className='w-full' />
+              </section>
+
+              {/* 上一篇\下一篇文章 */}
+              <PostAdjacent {...props} />
+
+              {/* 分享 */}
+              <ShareBar post={post} />
+              {post?.type === 'Post' && (
+                <div className='px-5'>
+                  {/* 版权 */}
+                  <PostCopyright {...props} />
+                  {/* 文章推荐 */}
+                  <PostRecommend {...props} />
+                </div>
+              )}
+            </article>
+
+            {/* 评论区 */}
+            {fullWidth ? null : (
+              <div className={`${commentEnable && post ? '' : 'hidden'}`}>
+                <hr className='my-4 border-dashed' />
+                {/* 评论区上方广告 */}
+                <div className='py-2'>
+                  <AdSlot />
+                </div>
+                {/* 评论互动 */}
+                <div className='duration-200 overflow-x-auto px-5'>
+                  <div className='text-2xl dark:text-white'>
+                    <i className='fas fa-comment mr-1' />
+                    {locale.COMMON.COMMENTS}
+                  </div>
+                  <Comment frontMatter={post} className='' />
+                </div>
+              </div>
+            )}
+          </div>
+        )}
+      </div>
+
+      <FloatTocButton {...props} />
+    </>
+  )
+}
+
+/**
+ * 404
+ * @param {*} props
+ * @returns
+ */
+const Layout404 = props => {
+  // const { meta, siteInfo } = props
+  const { onLoading, fullWidth } = useGlobal()
+  return (
+    <>
+      {/* 主区块 */}
+      <main
+        id='wrapper-outer'
+        className={`flex-grow ${fullWidth ? '' : 'max-w-4xl'} w-screen mx-auto px-5`}>
+        <div id='error-wrapper' className={'w-full mx-auto justify-center'}>
+          <Transition
+            show={!onLoading}
+            appear={true}
+            enter='transition ease-in-out duration-700 transform order-first'
+            enterFrom='opacity-0 translate-y-16'
+            enterTo='opacity-100'
+            leave='transition ease-in-out duration-300 transform'
+            leaveFrom='opacity-100 translate-y-0'
+            leaveTo='opacity-0 -translate-y-16'
+            unmount={false}>
+            {/* 404卡牌 */}
+            <div className='error-content flex flex-col md:flex-row w-full mt-12 h-[30rem] md:h-96 justify-center items-center bg-white dark:bg-[#1B1C20] border dark:border-gray-800 rounded-3xl'>
+              {/* 左侧动图 */}
+              <LazyImage
+                className='error-img h-60 md:h-full p-4'
+                src={
+                  'https://www.minecraft.net/content/dam/minecraft/creeper.png'
+                }></LazyImage>
+
+              {/* 右侧文字 */}
+              <div className='error-info flex-1 flex flex-col justify-center items-center space-y-4'>
+                <h1 className='error-title font-extrabold md:text-9xl text-7xl dark:text-white'>
+                  404
+                </h1>
+                <div className='dark:text-white'>请尝试站内搜索寻找文章</div>
+                <Link href='/'>
+                  <button className='bg-blue-500 py-2 px-4 text-white shadow rounded-lg hover:bg-blue-600 hover:shadow-md duration-200 transition-all'>
+                    回到主页
+                  </button>
+                </Link>
+              </div>
+            </div>
+
+            {/* 404页面底部显示最新文章 */}
+            <div className='mt-12'>
+              <LatestPostsGroup {...props} />
+            </div>
+          </Transition>
+        </div>
+      </main>
+    </>
+  )
+}
+
+/**
+ * 分类列表
+ * @param {*} props
+ * @returns
+ */
+const LayoutCategoryIndex = props => {
+  const { categoryOptions } = props
+  const { locale } = useGlobal()
+
+  return (
+    <div id='category-outer-wrapper' className='mt-8 px-5 md:px-0'>
+      <div className='text-4xl font-extrabold dark:text-gray-200 mb-5'>
+        {locale.COMMON.CATEGORY}
+      </div>
+      <div
+        id='category-list'
+        className='duration-200 flex flex-wrap m-10 justify-center'>
+        {categoryOptions?.map(category => {
+          return (
+            <Link
+              key={category.name}
+              href={`/category/${category.name}`}
+              passHref
+              legacyBehavior>
+              <div
+                className={
+                  'group mr-5 mb-5 flex flex-nowrap items-center border bg-white text-2xl rounded-xl dark:hover:text-white px-4 cursor-pointer py-3 hover:text-white hover:bg-indigo-600 transition-all hover:scale-110 duration-150'
+                }>
+                <HashTag className={'w-5 h-5 stroke-gray-500 stroke-2'} />
+                {category.name}
+                <div className='bg-[#f1f3f8] ml-1 px-2 rounded-lg group-hover:text-indigo-600 '>
+                  {category.count}
+                </div>
+              </div>
+            </Link>
+          )
+        })}
+      </div>
+    </div>
+  )
+}
+
+/**
+ * 标签列表
+ * @param {*} props
+ * @returns
+ */
+const LayoutTagIndex = props => {
+  const { tagOptions } = props
+  const { locale } = useGlobal()
+
+  return (
+    <div id='tag-outer-wrapper' className='px-5 mt-8 md:px-0'>
+      <div className='text-4xl font-extrabold dark:text-gray-200 mb-5'>
+        {locale.COMMON.TAGS}
+      </div>
+      <div
+        id='tag-list'
+        className='duration-200 flex flex-wrap space-x-5 space-y-5 m-10 justify-center'>
+        {tagOptions.map(tag => {
+          return (
+            <Link
+              key={tag.name}
+              href={`/tag/${tag.name}`}
+              passHref
+              legacyBehavior>
+              <div
+                className={
+                  'group flex flex-nowrap items-center border bg-white text-2xl rounded-xl dark:hover:text-white px-4 cursor-pointer py-3 hover:text-white hover:bg-indigo-600 transition-all hover:scale-110 duration-150'
+                }>
+                <HashTag className={'w-5 h-5 stroke-gray-500 stroke-2'} />
+                {tag.name}
+                <div className='bg-[#f1f3f8] ml-1 px-2 rounded-lg group-hover:text-indigo-600 '>
+                  {tag.count}
+                </div>
+              </div>
+            </Link>
+          )
+        })}
+      </div>
+    </div>
+  )
+}
+
+export {
+  Layout404,
+  LayoutArchive,
+  LayoutBase,
+  LayoutCategoryIndex,
+  LayoutIndex,
+  LayoutPostList,
+  LayoutSearch,
+  LayoutSlug,
+  LayoutTagIndex,
+  CONFIG as THEME_CONFIG
+}