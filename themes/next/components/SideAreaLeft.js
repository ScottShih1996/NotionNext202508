--- conflicted
+++ resolved
@@ -25,20 +25,6 @@
   const showToc = post && post.toc && post.toc.length > 1
   return <aside id='left' className={(BLOG.LAYOUT_SIDEBAR_REVERSE ? 'ml-4' : 'mr-4') + ' hidden lg:block flex-col w-60 z-10 relative'}>
 
-<<<<<<< HEAD
-    <section className='w-60'>
-      {/* 菜单 */}
-      <section className='shadow hidden lg:block mb-5 pb-4 bg-white dark:bg-hexo-black-gray hover:shadow-xl duration-200'>
-        <Logo {...props} className='h-32'/>
-        <div className='pt-2 px-2 font-serif'>
-        <MenuButtonGroup allowCollapse={true} {...props} />
-        </div>
-        {CONFIG_NEXT.MENU_SEARCH && <div className='px-2 pt-2 font-serif'>
-           <SearchInput {...props} />
-        </div>}
-      </section>
-    </section>
-=======
         <section
             data-aos="fade-down"
             data-aos-duration="600"
@@ -57,7 +43,6 @@
                 </div>}
 
             </section>
->>>>>>> 87e4b2cb
 
         </section>
 
