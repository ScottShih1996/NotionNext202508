--- conflicted
+++ resolved
@@ -25,13 +25,8 @@
   }
 
   return (
-<<<<<<< HEAD
-    <div className="shadow md:hover:shadow-2xl overflow-x-auto flex-grow mx-auto w-screen md:w-full  py-10 px-5 lg:pt-24 md:px-24 min-h-screen dark:border-gray-700 bg-white dark:bg-gray-800 duration-200">
-      <div className="w-full flex justify-center items-center h-96 font-serif">
-=======
     <div id='container' className="shadow md:hover:shadow-2xl overflow-x-auto flex-grow mx-auto w-screen md:w-full  py-10 px-5 lg:pt-24 md:px-24 min-h-screen dark:border-gray-700 bg-white dark:bg-gray-800 duration-200">
       <div className="w-full flex justify-center items-center h-96 font-sans">
->>>>>>> 2005769a
         <div className="text-center space-y-3">
           <div className='font-bold'>{locale.COMMON.ARTICLE_LOCK_TIPS}</div>
           <div className="flex">
