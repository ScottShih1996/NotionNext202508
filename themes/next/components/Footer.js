import React from 'react'
import BLOG from '@/blog.config'
import DarkModeButton from '@/components/DarkModeButton'

const Footer = ({ title }) => {
  const d = new Date()
  const currentYear = d.getFullYear()
  const copyrightDate = (function () {
    if (Number.isInteger(BLOG.SINCE) && BLOG.SINCE < currentYear) {
      return BLOG.SINCE + '-' + currentYear
    }
    return currentYear
  })()

  return (
        <footer
            className='relative z-10 dark:bg-gray-800 flex-shrink-0 justify-center text-center m-auto w-full leading-6 text-sm p-6 bg-white dark:text-gray-400'
        >

            <span>
                <DarkModeButton />

<<<<<<< HEAD
                <i className='fas fa-copyright' /> {`${copyrightDate}`} <span className='mx-1 animate-pulse'><i className='fas fa-heart' /></span> <a href={BLOG.LINK} className='underline font-bold '>{BLOG.AUTHOR}</a>.<br />

                {BLOG.BEI_AN && <><i className='fas fa-shield-alt' /> <a href='https://beian.miit.gov.cn/' className='mr-2'>{BLOG.BEI_AN}</a><br /></>}

                <span className='hidden busuanzi_container_site_pv'>
                    <i className='fas fa-eye' /><span className='px-1 busuanzi_value_site_pv'> </span> </span>
                <span className='pl-2 hidden busuanzi_container_site_uv'>
                    <i className='fas fa-users' /> <span className='px-1 busuanzi_value_site_uv'> </span> </span>
                <br />
                <h1>{title}</h1>
                <span className='text-xs font-serif  text-gray-500 dark:text-gray-300 '>Powered by  <a href='https://github.com/tangly1024/NotionNext' className='underline '>NotionNext {BLOG.VERSION}</a>.</span>
            </span>
        </footer>
=======
        <span className='hidden busuanzi_container_site_pv'>
          <i className='fas fa-eye' /><span className='px-1 busuanzi_value_site_pv'> </span> </span>
        <span className='pl-2 hidden busuanzi_container_site_uv'>
          <i className='fas fa-users' /> <span className='px-1 busuanzi_value_site_uv'> </span> </span>
        <br />
        <h1>{title}</h1>
        <a href="https://ipw.cn/ipv6webcheck/?site=66619.eu.org" title="本站支持IPv6访问" target='_blank'>本站支持IPv6访问</a>
        <br />
        <a href="https://icp.gov.moe/?keyword=20225199" target="_blank">萌ICP备20225199号</a>
        <br />
        <span className='text-xs font-serif  text-gray-500 dark:text-gray-300 '>Powered by  <a href='https://github.com/tangly1024/NotionNext' className='underline '>NotionNext {BLOG.VERSION}</a>.</span>
       </span>
    </footer>
>>>>>>> 72b72aa6
  )
}
export default Footer<|MERGE_RESOLUTION|>--- conflicted
+++ resolved
@@ -20,21 +20,6 @@
             <span>
                 <DarkModeButton />
 
-<<<<<<< HEAD
-                <i className='fas fa-copyright' /> {`${copyrightDate}`} <span className='mx-1 animate-pulse'><i className='fas fa-heart' /></span> <a href={BLOG.LINK} className='underline font-bold '>{BLOG.AUTHOR}</a>.<br />
-
-                {BLOG.BEI_AN && <><i className='fas fa-shield-alt' /> <a href='https://beian.miit.gov.cn/' className='mr-2'>{BLOG.BEI_AN}</a><br /></>}
-
-                <span className='hidden busuanzi_container_site_pv'>
-                    <i className='fas fa-eye' /><span className='px-1 busuanzi_value_site_pv'> </span> </span>
-                <span className='pl-2 hidden busuanzi_container_site_uv'>
-                    <i className='fas fa-users' /> <span className='px-1 busuanzi_value_site_uv'> </span> </span>
-                <br />
-                <h1>{title}</h1>
-                <span className='text-xs font-serif  text-gray-500 dark:text-gray-300 '>Powered by  <a href='https://github.com/tangly1024/NotionNext' className='underline '>NotionNext {BLOG.VERSION}</a>.</span>
-            </span>
-        </footer>
-=======
         <span className='hidden busuanzi_container_site_pv'>
           <i className='fas fa-eye' /><span className='px-1 busuanzi_value_site_pv'> </span> </span>
         <span className='pl-2 hidden busuanzi_container_site_uv'>
@@ -45,10 +30,9 @@
         <br />
         <a href="https://icp.gov.moe/?keyword=20225199" target="_blank">萌ICP备20225199号</a>
         <br />
-        <span className='text-xs font-serif  text-gray-500 dark:text-gray-300 '>Powered by  <a href='https://github.com/tangly1024/NotionNext' className='underline '>NotionNext {BLOG.VERSION}</a>.</span>
+        <span className='text-xs font-serif  text-gray-500 dark:text-gray-300 '>Proudly powered by  <a href='https://github.com/tangly1024/NotionNext' className='underline '>NotionNext {BLOG.VERSION}</a>.</span>
        </span>
     </footer>
->>>>>>> 72b72aa6
   )
 }
 export default Footer