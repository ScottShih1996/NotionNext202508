--- conflicted
+++ resolved
@@ -145,56 +145,6 @@
         data-aos-once="true"
         data-aos-anchor-placement="top-bottom"
         key={post.id}
-<<<<<<< HEAD
-        className="flex flex-col-reverse justify-between duration-300"
-      >
-        <div className="lg:p-8 p-4 flex flex-col w-full">
-          <Link
-            href={`${BLOG.SUB_PATH}/${post.slug}`}
-            passHref
-            className={`cursor-pointer hover:underline text-3xl ${showPreview ? 'text-center' : ''
-              } leading-tight text-gray-700 dark:text-gray-100 hover:text-blue-500 dark:hover:text-blue-400`}>
-
-            <NotionIcon icon={post.pageIcon} /> {post.title}
-
-          </Link>
-
-          <div
-            className={`flex mt-2 items-center ${showPreview ? 'justify-center' : 'justify-start'
-              } flex-wrap dark:text-gray-500 text-gray-400 hover:text-blue-500 dark:hover:text-blue-400 `}
-          >
-            <div>
-              {post.category && (
-                <>
-                  <Link
-                    href={`/category/${post.category}`}
-                    passHref
-                    className="cursor-pointer font-light text-sm hover:underline transform">
-
-                    <i className="mr-1 fas fa-folder" />
-                    {post.category}
-
-                  </Link>
-                  <span className="mx-2">|</span>
-                </>
-              )}
-              <Link
-                href={`/archive#${post?.date?.start_date?.substr(0, 7)}`}
-                passHref
-                className="font-light hover:underline cursor-pointer text-sm leading-4 mr-3">
-
-                {post.date?.start_date}
-
-              </Link>
-            </div>
-            <div className="md:flex-nowrap flex-wrap md:justify-start inline-block">
-              <div>
-                {' '}
-                {post.tagItems?.map(tag => (
-                  <TagItemMini key={tag.name} tag={tag} />
-                ))}
-              </div>
-=======
         className={`flex md:flex-row flex-col-reverse ${CONFIG_HEXO.POST_LIST_IMG_CROSSOVER ? 'even:md:flex-row-reverse' : ''}
         w-full justify-between overflow-hidden
         border dark:border-black rounded-xl bg-white dark:bg-hexo-black-gray`}>
@@ -227,7 +177,6 @@
                      fill/>
                     </div> */}
                 </Link>
->>>>>>> 24876233
             </div>
         )}
 
