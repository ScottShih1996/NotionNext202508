--- conflicted
+++ resolved
@@ -63,11 +63,7 @@
       <Progress />
     </div>
     <div className='overflow-y-auto max-h-96 overscroll-none' ref={tRef}>
-<<<<<<< HEAD
-      <nav className='h-full font-serif text-black'>
-=======
       <nav className='h-full font-sans text-black dark:text-gray-300'>
->>>>>>> f436267f
         {toc.map((tocItem) => {
           const id = uuidToId(tocItem.id)
           tocIds.push(id)
