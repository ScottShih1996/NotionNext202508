import CommonHead from '@/components/CommonHead'
import FloatDarkModeButton from './components/FloatDarkModeButton'
import Footer from './components/Footer'
import JumpToBottomButton from './components/JumpToBottomButton'
import JumpToTopButton from './components/JumpToTopButton'
import LoadingCover from './components/LoadingCover'
import SideAreaLeft from './components/SideAreaLeft'
import SideAreaRight from './components/SideAreaRight'
import TopNav from './components/TopNav'
import { useGlobal } from '@/lib/global'
import PropTypes from 'prop-types'
import React from 'react'
import smoothscroll from 'smoothscroll-polyfill'
import CONFIG_NEXT from './config_next'
import Live2D from '@/components/Live2D'

/**
 * 基础布局 采用左右两侧布局，移动端使用顶部导航栏
 * @returns {JSX.Element}
 * @constructor
 */
const LayoutBase = (props) => {
  const { children, headerSlot, meta, sideBarSlot, floatSlot, rightAreaSlot, siteInfo } = props
  const { onLoading } = useGlobal()
  const targetRef = React.useRef(null)
  const floatButtonGroup = React.useRef(null)
  const leftAreaSlot = <Live2D/>

  const [show, switchShow] = React.useState(false)
  const [percent, changePercent] = React.useState(0) // 页面阅读百分比
  const scrollListener = () => {
    const targetRef = document.getElementById('wrapper')
    const clientHeight = targetRef?.clientHeight
    const scrollY = window.pageYOffset
    const fullHeight = clientHeight - window.outerHeight
    let per = parseFloat(((scrollY / fullHeight * 100)).toFixed(0))
    if (per > 100) per = 100
    const shouldShow = scrollY > 100 && per > 0

    if (shouldShow !== show) {
      switchShow(shouldShow)
    }
    changePercent(per)
  }

  React.useEffect(() => {
    smoothscroll.polyfill()

    // facebook messenger 插件需要调整右下角悬浮按钮的高度
    const fb = document.getElementsByClassName('fb-customerchat')
    if (fb.length === 0) {
      floatButtonGroup?.current?.classList.replace('bottom-24', 'bottom-12')
    } else {
      floatButtonGroup?.current?.classList.replace('bottom-12', 'bottom-24')
    }

    document.addEventListener('scroll', scrollListener)
    return () => document.removeEventListener('scroll', scrollListener)
  }, [show])

  return (<>

      <CommonHead meta={meta} />

      <TopNav slot={sideBarSlot} {...props}/>

      <>{headerSlot}</>

      <div className='h-0.5 w-full bg-gray-700 dark:bg-gray-600 hidden lg:block'/>

      <main id='wrapper' className='flex justify-center flex-1 pb-12'>
          <SideAreaLeft slot={leftAreaSlot} targetRef={targetRef} {...props}/>
          <section id='center' className={`${CONFIG_NEXT.NAV_TYPE !== 'normal' ? 'mt-40' : ''} lg:max-w-3xl xl:max-w-4xl flex-grow md:mt-0 min-h-screen w-full`} ref={targetRef}>
            {onLoading ? <LoadingCover/> : <> {children}</> }
          </section>
          {/* 右侧栏样式 */}
          { CONFIG_NEXT.RIGHT_BAR && <SideAreaRight targetRef={targetRef} slot={rightAreaSlot} {...props}/> }
      </main>

      {/* 右下角悬浮 */}
<<<<<<< HEAD
      <div className='right-8 bottom-12 lg:right-2 fixed justify-end z-20 font-serif'>
=======
      <div ref={floatButtonGroup} className='right-8 bottom-12 bottom-24 lg:right-2 fixed justify-end z-20 font-sans'>
>>>>>>> 6e008cb8
        <div className={(show ? 'animate__animated ' : 'hidden') + ' animate__fadeInUp rounded-md glassmorphism justify-center duration-500  animate__faster flex space-x-2 items-center cursor-pointer '}>
          <JumpToTopButton percent={percent}/>
          <JumpToBottomButton />
          <FloatDarkModeButton/>
          {floatSlot}
        </div>
      </div>

      <Footer title={siteInfo?.title}/>
      </>
  )
}

LayoutBase.propTypes = {
  children: PropTypes.node
}

export default LayoutBase<|MERGE_RESOLUTION|>--- conflicted
+++ resolved
@@ -78,11 +78,7 @@
       </main>
 
       {/* 右下角悬浮 */}
-<<<<<<< HEAD
-      <div className='right-8 bottom-12 lg:right-2 fixed justify-end z-20 font-serif'>
-=======
       <div ref={floatButtonGroup} className='right-8 bottom-12 bottom-24 lg:right-2 fixed justify-end z-20 font-sans'>
->>>>>>> 6e008cb8
         <div className={(show ? 'animate__animated ' : 'hidden') + ' animate__fadeInUp rounded-md glassmorphism justify-center duration-500  animate__faster flex space-x-2 items-center cursor-pointer '}>
           <JumpToTopButton percent={percent}/>
           <JumpToBottomButton />
