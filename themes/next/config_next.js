--- conflicted
+++ resolved
@@ -23,10 +23,6 @@
   MENU_CATEGORY: true, // 显示分类
   MENU_TAG: true, // 显示标签
   MENU_ARCHIVE: true, // 显示归档
-<<<<<<< HEAD
-=======
-  MENU_ABOUT: true, // 显示关于
->>>>>>> 5fcd0bbc
   MENU_SEARCH: true, // 显示搜索
 
   WIDGET_TO_TOP: true, // 是否显示回顶
