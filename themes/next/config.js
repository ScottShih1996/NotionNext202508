const CONFIG = {

<<<<<<< HEAD
  HOME_BANNER: false, // 首页是否显示大图及标语 [true,false]
  HOME_BANNER_Strings: ['Hi, I am Spac', 'Welcome to my Blog 🎉'], // 首页大图标语文字
=======
  HOME_BANNER: true, // 首页是否显示大图及标语 [true,false]
  HOME_BANNER_Strings: ['Hi，我是一个程序员', 'Hi，我是一个打工人', 'Hi，我是一个干饭人', '欢迎来到我的博客🎉'], // 首页大图标语文字
>>>>>>> 62546f40

  NAV_TYPE: 'normal', // ['fixed','autoCollapse','normal'] 分别是固定屏幕顶部并始终显示、固定屏幕顶部且滚动时隐藏，不固定屏幕顶部

  POST_LIST_COVER: false, // 文章列表显示封面图
  POST_LIST_PREVIEW: false, // 显示文章预览
  POST_LIST_SUMMARY: true, // 显示用户自定义摘要，有预览时优先只展示预览

  POST_HEADER_IMAGE_VISIBLE: false, // 文章详情页是否显示封面图

  // 右侧组件
  RIGHT_BAR: true, // 是否显示右侧栏
  RIGHT_LATEST_POSTS: true, // 右侧栏最新文章
  RIGHT_CATEGORY_LIST: true, // 右侧边栏文章分类列表
  RIGHT_TAG_LIST: true, // 右侧边栏标签分类列表
  RIGHT_AD: false, // 右侧广告

  // 菜单
  MENU_HOME: true, // 显示首页
  MENU_CATEGORY: true, // 显示分类
  MENU_TAG: true, // 显示标签
  MENU_ARCHIVE: true, // 显示归档
  MENU_SEARCH: true, // 显示搜索

  WIDGET_TO_TOP: true, // 是否显示回顶
  WIDGET_TO_BOTTOM: true, // 显示回底
  WIDGET_DARK_MODE: true, // 显示日间/夜间模式切换
  WIDGET_TOC: true, // 移动端显示悬浮目录

  ARTICLE_RELATE_POSTS: true, // 相关文章推荐
  ARTICLE_COPYRIGHT: true, // 文章版权声明
  ARTICLE_INFO: true // 显示文章信息

}

export default CONFIG<|MERGE_RESOLUTION|>--- conflicted
+++ resolved
@@ -1,12 +1,7 @@
 const CONFIG = {
 
-<<<<<<< HEAD
-  HOME_BANNER: false, // 首页是否显示大图及标语 [true,false]
-  HOME_BANNER_Strings: ['Hi, I am Spac', 'Welcome to my Blog 🎉'], // 首页大图标语文字
-=======
   HOME_BANNER: true, // 首页是否显示大图及标语 [true,false]
   HOME_BANNER_Strings: ['Hi，我是一个程序员', 'Hi，我是一个打工人', 'Hi，我是一个干饭人', '欢迎来到我的博客🎉'], // 首页大图标语文字
->>>>>>> 62546f40
 
   NAV_TYPE: 'normal', // ['fixed','autoCollapse','normal'] 分别是固定屏幕顶部并始终显示、固定屏幕顶部且滚动时隐藏，不固定屏幕顶部
 
