import BLOG from 'blog.config'
import React from 'react'
import dynamic from 'next/dynamic'
import 'animate.css'
import '@/styles/globals.css'
// core styles shared by all of react-notion-x (required)
import 'react-notion-x/src/styles.css'
import '@/styles/notion.css' //  重写部分样式

<<<<<<< HEAD
// 代码样式  更多样式参考： https://github.com/PrismJS/prism-themes
import 'prism-themes/themes/prism-holi-theme.css'
// local webfont @see https://fontsource.org/
import '@fontsource/noto-sans-sc'
import '@fontsource/noto-serif-sc'
// local fontawesome 6.2.1 @see https://www.npmjs.com/package/@fortawesome/fontawesome-free
import '@fortawesome/fontawesome-free/css/all.min.css'
import '@/styles/prism-mac-style.css' // code 左上角显示mac的红黄绿图标
=======
>>>>>>> 2aefbfb5
import { GlobalContextProvider } from '@/lib/global'
import { DebugPanel } from '@/components/DebugPanel'
import { ThemeSwitch } from '@/components/ThemeSwitch'
import { Fireworks } from '@/components/Fireworks'
import { Nest } from '@/components/Nest'
import { FlutteringRibbon } from '@/components/FlutteringRibbon'
import { Ribbon } from '@/components/Ribbon'
import { Sakura } from '@/components/Sakura'
import { StarrySky } from '@/components/StarrySky'
import MusicPlayer from '@/components/MusicPlayer'
import ExternalScript from '@/components/ExternalScript'
import { isBrowser } from '@/lib/utils'

import AOS from 'aos'
import 'aos/dist/aos.css' // You can also use <link> for styles

const Ackee = dynamic(() => import('@/components/Ackee'), { ssr: false })
const Gtag = dynamic(() => import('@/components/Gtag'), { ssr: false })
const Busuanzi = dynamic(() => import('@/components/Busuanzi'), { ssr: false })
const GoogleAdsense = dynamic(() => import('@/components/GoogleAdsense'), {
  ssr: false
})
const Messenger = dynamic(() => import('@/components/FacebookMessenger'), {
  ssr: false
})
const MyApp = ({ Component, pageProps }) => {
  // 外部插件
  const externalPlugins = <>
        {JSON.parse(BLOG.THEME_SWITCH) && <ThemeSwitch />}
        {JSON.parse(BLOG.DEBUG) && <DebugPanel />}
        {BLOG.ANALYTICS_ACKEE_TRACKER && <Ackee />}
        {BLOG.ANALYTICS_GOOGLE_ID && <Gtag />}
        {JSON.parse(BLOG.ANALYTICS_BUSUANZI_ENABLE) && <Busuanzi />}
        {BLOG.ADSENSE_GOOGLE_ID && <GoogleAdsense />}
        {BLOG.FACEBOOK_APP_ID && BLOG.FACEBOOK_PAGE_ID && <Messenger />}
        {JSON.parse(BLOG.FIREWORKS) && <Fireworks />}
        {JSON.parse(BLOG.SAKURA) && <Sakura />}
        {JSON.parse(BLOG.STARRY_SKY) && <StarrySky />}
        {JSON.parse(BLOG.MUSIC_PLAYER) && <MusicPlayer />}
        {JSON.parse(BLOG.NEST) && <Nest />}
        {JSON.parse(BLOG.FLUTTERINGRIBBON) && <FlutteringRibbon />}
        {JSON.parse(BLOG.RIBBON) && <Ribbon />}
        <ExternalScript/>
    </>
<<<<<<< HEAD
  // 默认Webfont:  请在font.js文件中检查font-family 新版改从npm本地导入；
  const DEFAULT_FONTS_URL = [
    // 'https://fonts.font.im/css2?family=Noto+Sans+SC&display=optional',
    // 'https://fonts.font.im/css2?family=Noto+Serif+SC&display=optional'
  ]
  // 用户指定CUSTOM_FONT 则取CUSTOM_FONT_URL
  const FONTS_URL = BLOG.CUSTOM_FONT ? BLOG.CUSTOM_FONT_URL : DEFAULT_FONTS_URL
=======
>>>>>>> 2aefbfb5

  if (isBrowser()) {
    AOS.init()
  }
  return (
        <GlobalContextProvider>
            {externalPlugins}
            <Component {...pageProps} />
        </GlobalContextProvider>
  )
}
export default MyApp<|MERGE_RESOLUTION|>--- conflicted
+++ resolved
@@ -7,7 +7,7 @@
 import 'react-notion-x/src/styles.css'
 import '@/styles/notion.css' //  重写部分样式
 
-<<<<<<< HEAD
+
 // 代码样式  更多样式参考： https://github.com/PrismJS/prism-themes
 import 'prism-themes/themes/prism-holi-theme.css'
 // local webfont @see https://fontsource.org/
@@ -16,8 +16,6 @@
 // local fontawesome 6.2.1 @see https://www.npmjs.com/package/@fortawesome/fontawesome-free
 import '@fortawesome/fontawesome-free/css/all.min.css'
 import '@/styles/prism-mac-style.css' // code 左上角显示mac的红黄绿图标
-=======
->>>>>>> 2aefbfb5
 import { GlobalContextProvider } from '@/lib/global'
 import { DebugPanel } from '@/components/DebugPanel'
 import { ThemeSwitch } from '@/components/ThemeSwitch'
@@ -62,7 +60,7 @@
         {JSON.parse(BLOG.RIBBON) && <Ribbon />}
         <ExternalScript/>
     </>
-<<<<<<< HEAD
+
   // 默认Webfont:  请在font.js文件中检查font-family 新版改从npm本地导入；
   const DEFAULT_FONTS_URL = [
     // 'https://fonts.font.im/css2?family=Noto+Sans+SC&display=optional',
@@ -70,8 +68,6 @@
   ]
   // 用户指定CUSTOM_FONT 则取CUSTOM_FONT_URL
   const FONTS_URL = BLOG.CUSTOM_FONT ? BLOG.CUSTOM_FONT_URL : DEFAULT_FONTS_URL
-=======
->>>>>>> 2aefbfb5
 
   if (isBrowser()) {
     AOS.init()
