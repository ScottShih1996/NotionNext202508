--- conflicted
+++ resolved
@@ -30,30 +30,21 @@
             </>
           )}
         </Head>
+          {BLOG.FONT_URL?.map((fontUrl, index) => {
+            if (fontUrl.endsWith('.css')) {
+              return <link key={index} rel="stylesheet" href={fontUrl} />
+            } else {
+              return <link key={index} rel="preload" href={fontUrl} as="font" type="font/woff2" />
+            }
+          })}
+          <script async src="https://analytics.miaoosi.com/script.js" data-website-id="c0e95e0d-4731-4351-9dec-133805972532"></script>
+        </Head>
 
-<<<<<<< HEAD
-                  {BLOG.FONT_URL?.map((fontUrl, index) => {
-                    if (fontUrl.endsWith('.css')) {
-                      return <link key={index} rel="stylesheet" href={fontUrl} />
-                    } else {
-                      return <link key={index} rel="preload" href={fontUrl} as="font" type="font/woff2" />
-                    }
-                  })}
-                  <script async src="https://analytics.miaoosi.com/script.js" data-website-id="c0e95e0d-4731-4351-9dec-133805972532"></script>
-                </Head>
-
-                <body className={`${BLOG.FONT_STYLE} font-light scroll-smooth`}>
-                    <Main />
-                    <NextScript />
-                </body>
-            </Html>
-=======
-        <body>
-          <Main />
-          <NextScript />
+        <body className={`${BLOG.FONT_STYLE} font-light scroll-smooth`}>
+            <Main />
+            <NextScript />
         </body>
-      </Html>
->>>>>>> 8332e97b
+        </Html>
     )
   }
 }
