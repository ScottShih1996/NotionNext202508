--- conflicted
+++ resolved
@@ -13,12 +13,7 @@
     return (
       <Html lang={BLOG.LANG} className="test">
         <Head>
-<<<<<<< HEAD
-          <link rel="icon" href="/favicon.ico" />
-          <link rel="icon" href="/favicon.svg" type="image/svg+xml" />
-=======
           <link rel='icon' href='/favicon.ico' />
->>>>>>> 69d67b11
           <CommonScript />
           {console.log(this.renderCSS())}
           {this.renderCSS()}
