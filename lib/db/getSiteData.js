import BLOG from '@/blog.config'
import { getAllCategories } from '@/lib/notion/getAllCategories'
import getAllPageIds from '@/lib/notion/getAllPageIds'
import { getAllTags } from '@/lib/notion/getAllTags'
import { getConfigMapFromConfigPage } from '@/lib/notion/getNotionConfig'
import getPageProperties, {
  adjustPageProperties
} from '@/lib/notion/getPageProperties'
import { fetchInBatches, getPage } from '@/lib/notion/getPostBlocks'
import { compressImage, mapImgUrl } from '@/lib/notion/mapImage'
import { deepClone } from '@/lib/utils'
import { idToUuid } from 'notion-utils'
import { siteConfig } from '../config'
import { extractLangId, extractLangPrefix, getShortId } from '../utils/pageId'

export { getAllTags } from '../notion/getAllTags'
export { getPost } from '../notion/getNotionPost'
export { getPage as getPostBlocks } from '../notion/getPostBlocks'

/**
 * 获取博客数据; 基于Notion实现
 * @param {*} pageId
 * @param {*} from
 * @param {*} locale 语言  zh|en|jp 等等
 * @returns
 *
 */
export async function getGlobalData({
  pageId = BLOG.NOTION_PAGE_ID,
  from,
  locale
}) {
  // 获取站点数据 ， 如果pageId有逗号隔开则分次取数据
  const siteIds = pageId?.split(',') || []
  let data = EmptyData(pageId)

  if (BLOG.BUNDLE_ANALYZER) {
    return data
  }

  try {
    for (let index = 0; index < siteIds.length; index++) {
      const siteId = siteIds[index]
      const id = extractLangId(siteId)
      const prefix = extractLangPrefix(siteId)
      // 第一个id站点默认语言
      if (index === 0 || locale === prefix) {
        data = await getSiteDataByPageId({
          pageId: id,
          from
        })
      }
    }
  } catch (error) {
    console.error('异常', error)
  }
  return handleDataBeforeReturn(deepClone(data))
}

/**
 * 获取指定notion的collection数据
 * @param pageId
 * @param from 请求来源
 * @returns {Promise<JSX.Element|*|*[]>}
 */
export async function getSiteDataByPageId({ pageId, from }) {
  // 获取NOTION原始数据，此接支持mem缓存。
  const pageRecordMap = await getPage(pageId, from)
  // 将Notion数据按规则转成站点数据
  const data = await converNotionToSiteDate(
    pageId,
    from,
    deepClone(pageRecordMap)
  )
  return data
}

/**
 * 获取公告
 */
async function getNotice(post) {
  if (!post) {
    return null
  }

  post.blockMap = await getPage(post.id, 'data-notice')
  return post
}

/**
 * 空的默认数据
 * @param {*} pageId
 * @returns
 */
const EmptyData = pageId => {
  const empty = {
    notice: null,
    siteInfo: getSiteInfo({}),
    allPages: [
      {
        id: 1,
        title: `无法获取Notion数据，请检查Notion_ID： \n 当前 ${pageId}`,
        summary:
<<<<<<< HEAD
          '访问文档获取帮助→ https://dear7575.cn',
=======
          '访问文档获取帮助 → https://docs.tangly1024.com/article/vercel-deploy-notion-next',
>>>>>>> 84934144
        status: 'Published',
        type: 'Post',
        slug: 'oops',
        publishDay: '2024-11-13',
        pageCoverThumbnail: BLOG.HOME_BANNER_IMAGE,
        date: {
          start_date: '2023-04-24',
          lastEditedDay: '2023-04-24',
          tagItems: []
        }
      }
    ],
    allNavPages: [],
    collection: [],
    collectionQuery: {},
    collectionId: null,
    collectionView: {},
    viewIds: [],
    block: {},
    schema: {},
    tagOptions: [],
    categoryOptions: [],
    rawMetadata: {},
    customNav: [],
    customMenu: [],
    postCount: 1,
    pageIds: [],
    latestPosts: []
  }
  return empty
}

/**
 * 将Notion数据转站点数据
 * 这里统一对数据格式化
 * @returns {Promise<JSX.Element|null|*>}
 */
async function converNotionToSiteDate(pageId, from, pageRecordMap) {
  if (!pageRecordMap) {
    console.error('can`t get Notion Data ; Which id is: ', pageId)
    return {}
  }
  pageId = idToUuid(pageId)
  let block = pageRecordMap.block || {}
  const rawMetadata = block[pageId]?.value
  // Check Type Page-Database和Inline-Database
  if (
    rawMetadata?.type !== 'collection_view_page' &&
    rawMetadata?.type !== 'collection_view'
  ) {
    console.error(`pageId "${pageId}" is not a database`)
    return EmptyData(pageId)
  }
  const collection = Object.values(pageRecordMap.collection)[0]?.value || {}
  const collectionId = rawMetadata?.collection_id
  const collectionQuery = pageRecordMap.collection_query
  const collectionView = pageRecordMap.collection_view
  const schema = collection?.schema

  const viewIds = rawMetadata?.view_ids
  const collectionData = []

  const pageIds = getAllPageIds(
    collectionQuery,
    collectionId,
    collectionView,
    viewIds
  )

  if (pageIds?.length === 0) {
    console.error(
      '获取到的文章列表为空，请检查notion模板',
      collectionQuery,
      collection,
      collectionView,
      viewIds,
      pageRecordMap
    )
  } else {
    // console.log('有效Page数量', pageIds?.length)
  }

  // 抓取主数据库最多抓取1000个blocks，溢出的数block这里统一抓取一遍
  const blockIdsNeedFetch = []
  for (let i = 0; i < pageIds.length; i++) {
    const id = pageIds[i]
    const value = block[id]?.value
    if (!value) {
      blockIdsNeedFetch.push(id)
    }
  }
  const fetchedBlocks = await fetchInBatches(blockIdsNeedFetch)
  block = Object.assign({}, block, fetchedBlocks)

  // 获取每篇文章基础数据
  for (let i = 0; i < pageIds.length; i++) {
    const id = pageIds[i]
    const value = block[id]?.value || fetchedBlocks[id]?.value
    const properties =
      (await getPageProperties(
        id,
        value,
        schema,
        null,
        getTagOptions(schema)
      )) || null

    if (properties) {
      collectionData.push(properties)
    }
  }

  // 站点配置优先读取配置表格，否则读取blog.config.js 文件
  const NOTION_CONFIG = (await getConfigMapFromConfigPage(collectionData)) || {}

  // 处理每一条数据的字段
  collectionData.forEach(function (element) {
    adjustPageProperties(element, NOTION_CONFIG)
  })

  // 站点基础信息
  const siteInfo = getSiteInfo({ collection, block, pageId })

  // 文章计数
  let postCount = 0

  // 查找所有的Post和Page
  const allPages = collectionData.filter(post => {
    if (post?.type === 'Post' && post.status === 'Published') {
      postCount++
    }
    return (
      post &&
      post?.slug &&
      //   !post?.slug?.startsWith('http') &&
      (post?.status === 'Invisible' || post?.status === 'Published')
    )
  })

  // Sort by date
  if (siteConfig('POSTS_SORT_BY', '', NOTION_CONFIG) === 'date') {
    allPages.sort((a, b) => {
      return b?.publishDate - a?.publishDate
    })
  }

  const notice = await getNotice(
    collectionData.filter(post => {
      return (
        post &&
        post?.type &&
        post?.type === 'Notice' &&
        post.status === 'Published'
      )
    })?.[0]
  )
  // 所有分类
  const categoryOptions = getAllCategories({
    allPages,
    categoryOptions: getCategoryOptions(schema)
  })
  // 所有标签
  const tagOptions = getAllTags({
    allPages,
    tagOptions: getTagOptions(schema),
    NOTION_CONFIG
  })
  // 旧的菜单
  const customNav = getCustomNav({
    allPages: collectionData.filter(
      post => post?.type === 'Page' && post.status === 'Published'
    )
  })
  // 新的菜单
  const customMenu = await getCustomMenu({ collectionData, NOTION_CONFIG })
  const latestPosts = getLatestPosts({ allPages, from, latestPostCount: 6 })
  const allNavPages = getNavPages({ allPages })

  return {
    NOTION_CONFIG,
    notice,
    siteInfo,
    allPages,
    allNavPages,
    collection,
    collectionQuery,
    collectionId,
    collectionView,
    viewIds,
    block,
    schema,
    tagOptions,
    categoryOptions,
    rawMetadata,
    customNav,
    customMenu,
    postCount,
    pageIds,
    latestPosts
  }
}

/**
 * 返回给浏览器前端的数据处理
 * 适当脱敏
 * 减少体积
 * 其它处理
 * @param {*} db
 */
function handleDataBeforeReturn(db) {
  // 清理多余数据
  delete db.block
  delete db.schema
  delete db.rawMetadata
  delete db.pageIds
  delete db.viewIds
  delete db.collection
  delete db.collectionQuery
  delete db.collectionId
  delete db.collectionView

  // 清理多余的块
  if (db?.notice) {
    db.notice = cleanBlock(db?.notice)
    delete db.notice?.id
  }

  db.tagOptions = cleanIds(db?.tagOptions)
  db.categoryOptions = cleanIds(db?.categoryOptions)
  db.customMenu = cleanIds(db?.customMenu)

  //   db.latestPosts = shortenIds(db?.latestPosts)
  db.allNavPages = shortenIds(db?.allNavPages)
  //   db.allPages = cleanBlocks(db?.allPages)

  db.allNavPages = cleanPages(db?.allNavPages, db.tagOptions)
  db.allPages = cleanPages(db.allPages, db.tagOptions)
  db.latestPosts = cleanPages(db.latestPosts, db.tagOptions)
  return db
}

/**
 * 处理文章列表中的异常数据
 * @param {Array} allPages - 所有页面数据
 * @param {Array} tagOptions - 标签选项
 * @returns {Array} 处理后的 allPages
 */
function cleanPages(allPages, tagOptions) {
  // 校验参数是否为数组
  if (!Array.isArray(allPages) || !Array.isArray(tagOptions)) {
    console.warn('Invalid input: allPages and tagOptions should be arrays.')
    return allPages || [] // 返回空数组或原始值
  }

  // 提取 tagOptions 中所有合法的标签名
  const validTags = new Set(
    tagOptions
      .map(tag => (typeof tag.name === 'string' ? tag.name : null))
      .filter(Boolean) // 只保留合法的字符串
  )

  // 遍历所有的 pages
  allPages.forEach(page => {
    // 确保 tagItems 是数组
    if (Array.isArray(page.tagItems)) {
      // 对每个 page 的 tagItems 进行过滤
      page.tagItems = page.tagItems.filter(
        tagItem =>
          validTags.has(tagItem?.name) && typeof tagItem.name === 'string' // 校验 tagItem.name 是否是字符串
      )
    }
  })

  return allPages
}

/**
 * 清理一组数据的id
 * @param {*} items
 * @returns
 */
function shortenIds(items) {
  if (items && Array.isArray(items)) {
    return deepClone(
      items.map(item => {
        item.short_id = getShortId(item.id)
        delete item.id
        return item
      })
    )
  }
  return items
}

/**
 * 清理一组数据的id
 * @param {*} items
 * @returns
 */
function cleanIds(items) {
  if (items && Array.isArray(items)) {
    return deepClone(
      items.map(item => {
        delete item.id
        return item
      })
    )
  }
  return items
}

/**
 * 清理block数据
 */
function cleanBlock(item) {
  const post = deepClone(item)
  const pageBlock = post?.blockMap?.block
  //   delete post?.id
  //   delete post?.blockMap?.collection

  if (pageBlock) {
    for (const i in pageBlock) {
      pageBlock[i] = cleanBlock(pageBlock[i])
      delete pageBlock[i]?.role
      delete pageBlock[i]?.value?.version
      delete pageBlock[i]?.value?.created_by_table
      delete pageBlock[i]?.value?.created_by_id
      delete pageBlock[i]?.value?.last_edited_by_table
      delete pageBlock[i]?.value?.last_edited_by_id
      delete pageBlock[i]?.value?.space_id
      delete pageBlock[i]?.value?.version
      delete pageBlock[i]?.value?.format?.copied_from_pointer
      delete pageBlock[i]?.value?.format?.block_locked_by
      delete pageBlock[i]?.value?.parent_table
      delete pageBlock[i]?.value?.copied_from_pointer
      delete pageBlock[i]?.value?.copied_from
      delete pageBlock[i]?.value?.created_by_table
      delete pageBlock[i]?.value?.created_by_id
      delete pageBlock[i]?.value?.last_edited_by_table
      delete pageBlock[i]?.value?.last_edited_by_id
      delete pageBlock[i]?.value?.permissions
      delete pageBlock[i]?.value?.alive
    }
  }
  return post
}

/**
 * 获取最新文章 根据最后修改时间倒序排列
 * @param {*}} param0
 * @returns
 */
function getLatestPosts({ allPages, from, latestPostCount }) {
  const allPosts = allPages?.filter(
    page => page.type === 'Post' && page.status === 'Published'
  )

  const latestPosts = Object.create(allPosts).sort((a, b) => {
    const dateA = new Date(a?.lastEditedDate || a?.publishDate)
    const dateB = new Date(b?.lastEditedDate || b?.publishDate)
    return dateB - dateA
  })
  return latestPosts.slice(0, latestPostCount)
}

/**
 * 获取用户自定义单页菜单
 * 旧版本，不读取Menu菜单，而是读取type=Page生成菜单
 * @param notionPageData
 * @returns {Promise<[]|*[]>}
 */
function getCustomNav({ allPages }) {
  const customNav = []
  if (allPages && allPages.length > 0) {
    allPages.forEach(p => {
      p.to = p.slug
      customNav.push({
        icon: p.icon || null,
        name: p.title || p.name || '',
        href: p.href,
        target: p.target,
        show: true
      })
    })
  }
  return customNav
}

/**
 * 获取自定义菜单
 * @param {*} allPages
 * @returns
 */
function getCustomMenu({ collectionData, NOTION_CONFIG }) {
  const menuPages = collectionData.filter(
    post =>
      post.status === 'Published' &&
      (post?.type === 'Menu' || post?.type === 'SubMenu')
  )
  const menus = []
  if (menuPages && menuPages.length > 0) {
    menuPages.forEach(e => {
      e.show = true
      if (e.type === 'Menu') {
        menus.push(e)
      } else if (e.type === 'SubMenu') {
        const parentMenu = menus[menus.length - 1]
        if (parentMenu) {
          if (parentMenu.subMenus) {
            parentMenu.subMenus.push(e)
          } else {
            parentMenu.subMenus = [e]
          }
        }
      }
    })
  }
  return menus
}

/**
 * 获取标签选项
 * @param schema
 * @returns {undefined}
 */
function getTagOptions(schema) {
  if (!schema) return {}
  const tagSchema = Object.values(schema).find(
    e => e.name === BLOG.NOTION_PROPERTY_NAME.tags
  )
  return tagSchema?.options || []
}

/**
 * 获取分类选项
 * @param schema
 * @returns {{}|*|*[]}
 */
function getCategoryOptions(schema) {
  if (!schema) return {}
  const categorySchema = Object.values(schema).find(
    e => e.name === BLOG.NOTION_PROPERTY_NAME.category
  )
  return categorySchema?.options || []
}

/**
 * 站点信息
 * @param notionPageData
 * @param from
 * @returns {Promise<{title,description,pageCover,icon}>}
 */
function getSiteInfo({ collection, block, NOTION_CONFIG }) {
  const defaultTitle = NOTION_CONFIG?.TITLE || BLOG.TITLE
  const defaultDescription = NOTION_CONFIG?.DESCRIPTION || BLOG.DESCRIPTION
  const defaultPageCover =
    NOTION_CONFIG?.HOME_BANNER_IMAGE || BLOG.HOME_BANNER_IMAGE
  const defaultIcon = NOTION_CONFIG?.AVATAR || BLOG.AVATAR
  const defaultLink = NOTION_CONFIG?.LINK || BLOG.LINK
  if (!collection && !block) {
    return {
      title: defaultTitle,
      description: defaultDescription,
      pageCover: defaultPageCover,
      icon: defaultIcon,
      link: defaultLink
    }
  }

  const title = collection?.name?.[0][0] || defaultTitle
  const description = collection?.description
    ? Object.assign(collection).description[0][0]
    : defaultDescription

  const pageCover = collection?.cover
    ? mapImgUrl(collection?.cover, collection, 'collection')
    : defaultPageCover

  // 用户头像压缩一下
  let icon = compressImage(
    collection?.icon
      ? mapImgUrl(collection?.icon, collection, 'collection')
      : defaultIcon
  )
  // 站点网址
  const link = NOTION_CONFIG?.LINK || defaultLink

  // 站点图标不能是emoji
  const emojiPattern = /\uD83C[\uDF00-\uDFFF]|\uD83D[\uDC00-\uDE4F]/g
  if (!icon || emojiPattern.test(icon)) {
    icon = defaultIcon
  }
  return { title, description, pageCover, icon, link }
}

/**
 * 获取导航用的精减文章列表
 * gitbook主题用到，只保留文章的标题分类标签分类信息，精减掉摘要密码日期等数据
 * 导航页面的条件，必须是Posts
 * @param {*} param0
 */
export function getNavPages({ allPages }) {
  const allNavPages = allPages?.filter(post => {
    return (
      post &&
      post?.slug &&
      post?.type === 'Post' &&
      post?.status === 'Published'
    )
  })

  return allNavPages.map(item => ({
    id: item.id,
    title: item.title || '',
    pageCoverThumbnail: item.pageCoverThumbnail || '',
    category: item.category || null,
    tags: item.tags || null,
    summary: item.summary || null,
    slug: item.slug,
    href: item.href,
    pageIcon: item.pageIcon || '',
    lastEditedDate: item.lastEditedDate,
    publishDate: item.publishDate,
    ext: item.ext || {}
  }))
}<|MERGE_RESOLUTION|>--- conflicted
+++ resolved
@@ -101,11 +101,7 @@
         id: 1,
         title: `无法获取Notion数据，请检查Notion_ID： \n 当前 ${pageId}`,
         summary:
-<<<<<<< HEAD
-          '访问文档获取帮助→ https://dear7575.cn',
-=======
           '访问文档获取帮助 → https://docs.tangly1024.com/article/vercel-deploy-notion-next',
->>>>>>> 84934144
         status: 'Published',
         type: 'Post',
         slug: 'oops',
