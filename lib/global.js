--- conflicted
+++ resolved
@@ -5,12 +5,10 @@
   initDarkMode,
   saveDarkModeToLocalStorage
 } from '@/themes/theme'
-<<<<<<< HEAD
+
 import { APPEARANCE, LANG, // NOTION_PAGE_ID, 
   THEME } from 'blog.config'
-=======
 import { useUser } from '@clerk/nextjs'
->>>>>>> 65915e30
 import { useRouter } from 'next/router'
 import { createContext, useContext, useEffect, useState } from 'react'
 import {
