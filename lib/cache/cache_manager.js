import BLOG from '@/blog.config'
import FileCache from './local_file_cache'
import MemoryCache from './memory_cache'
import RedisCache from './redis_cache'

// 配置是否开启Vercel环境中的缓存，因为Vercel中现有两种缓存方式在无服务环境下基本都是无意义的，纯粹的浪费资源
const enableCacheInVercel =
  process.env.npm_lifecycle_event === 'build' ||
  process.env.npm_lifecycle_event === 'export' ||
  !BLOG['isProd']

/**
 * 尝试从缓存中获取数据，如果没有则尝试获取数据并写入缓存，最终返回所需数据
 * @param key
 * @param getDataFunction
 * @param getDataArgs
 * @returns {Promise<*|null>}
 */
export async function getOrSetDataWithCache(key, getDataFunction, ...getDataArgs) {
  return getOrSetDataWithCustomCache(key, null, getDataFunction, ...getDataArgs)
}


/**
 * 尝试从缓存中获取数据，如果没有则尝试获取数据并自定义写入缓存，最终返回所需数据
 * @param key
 * @param customCacheTime
 * @param getDataFunction
 * @param getDataArgs
 * @returns {Promise<*|null>}
 */
export async function getOrSetDataWithCustomCache(key, customCacheTime, getDataFunction, ...getDataArgs) {
  const dataFromCache = await getDataFromCache(key)
  if (dataFromCache) {
    console.log('[缓存-->>API]:', key)
    return dataFromCache
  }
  const data = await getDataFunction(...getDataArgs)
  if (data) {
    console.log('[API-->>缓存]:', key)
    await setDataToCache(key, data, customCacheTime)
  }
  return data || null
}

/**
 * 为减少频繁接口请求，notion数据将被缓存
 * @param {*} key
 * @returns
 */
export async function getDataFromCache(key, force) {
  if (enableCacheInVercel || BLOG.ENABLE_CACHE || force) {
    const dataFromCache = await cacheApi.getCache(key)
    if (!dataFromCache || JSON.stringify(dataFromCache) === '[]') {
      return null
    }
    // console.trace('[API-->>缓存]:', key, dataFromCache)
    return dataFromCache
  } else {
    return null
  }
}

export async function setDataToCache(key, data, customCacheTime) {
  if (!enableCacheInVercel || !data) {
    return
  }
  //   console.trace('[API-->>缓存写入]:', key)
  await cacheApi.setCache(key, data, customCacheTime)
}

export async function delCacheData(key) {
  if (!JSON.parse(BLOG.ENABLE_CACHE)) {
    return
  }
  await cacheApi.delCache(key)
}

<<<<<<< HEAD
// 缓存实现类
const cacheApi = process.env.ENABLE_FILE_CACHE ? FileCache : MemoryCache
=======
/**
 * 缓存实现类
 * @returns
 */
function getApi() {
  if (BLOG.REDIS_URL) {
    return RedisCache
  } else if (process.env.ENABLE_FILE_CACHE) {
    return FileCache
  } else {
    return MemoryCache
  }
}
>>>>>>> ff565a12
<|MERGE_RESOLUTION|>--- conflicted
+++ resolved
@@ -2,46 +2,6 @@
 import FileCache from './local_file_cache'
 import MemoryCache from './memory_cache'
 import RedisCache from './redis_cache'
-
-// 配置是否开启Vercel环境中的缓存，因为Vercel中现有两种缓存方式在无服务环境下基本都是无意义的，纯粹的浪费资源
-const enableCacheInVercel =
-  process.env.npm_lifecycle_event === 'build' ||
-  process.env.npm_lifecycle_event === 'export' ||
-  !BLOG['isProd']
-
-/**
- * 尝试从缓存中获取数据，如果没有则尝试获取数据并写入缓存，最终返回所需数据
- * @param key
- * @param getDataFunction
- * @param getDataArgs
- * @returns {Promise<*|null>}
- */
-export async function getOrSetDataWithCache(key, getDataFunction, ...getDataArgs) {
-  return getOrSetDataWithCustomCache(key, null, getDataFunction, ...getDataArgs)
-}
-
-
-/**
- * 尝试从缓存中获取数据，如果没有则尝试获取数据并自定义写入缓存，最终返回所需数据
- * @param key
- * @param customCacheTime
- * @param getDataFunction
- * @param getDataArgs
- * @returns {Promise<*|null>}
- */
-export async function getOrSetDataWithCustomCache(key, customCacheTime, getDataFunction, ...getDataArgs) {
-  const dataFromCache = await getDataFromCache(key)
-  if (dataFromCache) {
-    console.log('[缓存-->>API]:', key)
-    return dataFromCache
-  }
-  const data = await getDataFunction(...getDataArgs)
-  if (data) {
-    console.log('[API-->>缓存]:', key)
-    await setDataToCache(key, data, customCacheTime)
-  }
-  return data || null
-}
 
 /**
  * 为减少频繁接口请求，notion数据将被缓存
@@ -50,7 +10,7 @@
  */
 export async function getDataFromCache(key, force) {
   if (enableCacheInVercel || BLOG.ENABLE_CACHE || force) {
-    const dataFromCache = await cacheApi.getCache(key)
+    const dataFromCache = await getApi().getCache(key)
     if (!dataFromCache || JSON.stringify(dataFromCache) === '[]') {
       return null
     }
@@ -66,20 +26,16 @@
     return
   }
   //   console.trace('[API-->>缓存写入]:', key)
-  await cacheApi.setCache(key, data, customCacheTime)
+  await getApi().setCache(key, data, customCacheTime)
 }
 
 export async function delCacheData(key) {
   if (!JSON.parse(BLOG.ENABLE_CACHE)) {
     return
   }
-  await cacheApi.delCache(key)
+  await getApi().delCache(key)
 }
 
-<<<<<<< HEAD
-// 缓存实现类
-const cacheApi = process.env.ENABLE_FILE_CACHE ? FileCache : MemoryCache
-=======
 /**
  * 缓存实现类
  * @returns
@@ -92,5 +48,4 @@
   } else {
     return MemoryCache
   }
-}
->>>>>>> ff565a12
+}