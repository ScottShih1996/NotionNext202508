import { loadLangFromLocalStorage } from '@/lib/lang'
import { idToUuid } from 'notion-utils'
import { checkStrIsNotionId, getLastPartOfUrl, isBrowser } from '../utils'
<<<<<<< HEAD
import { getCurrentLang } from '@/lib/lang'
import BLOG from '@/blog.config'
=======
>>>>>>> 24aed948

/**
 * 处理页面内连接跳转:
 * 1.若是本站域名，则在当前窗口打开、不开新窗口
 * 2.url是notion-id，转成站内文章链接
 */
export const convertInnerUrl = ({allPages,lang}) => {
  if (!isBrowser) {
    return
  }
  const allAnchorTags = document
    ?.getElementById('notion-article')
    ?.querySelectorAll('a.notion-link, a.notion-collection-card')

  if (!allAnchorTags) {
    return
  }
<<<<<<< HEAD
=======

>>>>>>> 24aed948
  const { origin, pathname } = window.location
  const currentURL = origin + pathname
  const currentPathLang = pathname.split('/').filter(Boolean)[0]
  const langPrefix = lang === currentPathLang ? '/' + lang : ''
  for (const anchorTag of allAnchorTags) {
    // url替换成slug
    if (anchorTag?.href) {
      // 如果url是一个Notion_id，尝试匹配成博客的文章内链
      const slug = getLastPartOfUrl(anchorTag.href)
      if (checkStrIsNotionId(slug)) {
        const slugPage = allPages?.find(page => {
          return idToUuid(slug).indexOf(page.short_id) === 14
        })
        if (slugPage) {
          anchorTag.href = langPrefix + slugPage?.href
        }
      }
    }
    // 链接在当前页面打开
    if (anchorTag?.target === '_blank') {
      const hrefWithoutQueryHash = anchorTag.href.split('?')[0].split('#')[0]
      const hrefWithRelativeHash =
        currentURL.split('#')[0] || '' + anchorTag.href.split('#')[1] || ''
      if (
        currentURL === hrefWithoutQueryHash ||
        currentURL === hrefWithRelativeHash
      ) {
        anchorTag.target = '_self'
      }
    }

    // 如果链接以#号结尾，则强制在新窗口打开
    if (anchorTag.href.endsWith('#')) {
      anchorTag.target = '_blank'
    }
  }
  for (const anchorTag of allAnchorTags) {
    const slug = getLastPartOfUrl(anchorTag.href)
    const slugPage = allPages?.find(page => {
      return page.slug.indexOf(slug) >= 0
    })
    if (slugPage) {
    }
  }
}<|MERGE_RESOLUTION|>--- conflicted
+++ resolved
@@ -1,18 +1,12 @@
-import { loadLangFromLocalStorage } from '@/lib/lang'
 import { idToUuid } from 'notion-utils'
 import { checkStrIsNotionId, getLastPartOfUrl, isBrowser } from '../utils'
-<<<<<<< HEAD
-import { getCurrentLang } from '@/lib/lang'
-import BLOG from '@/blog.config'
-=======
->>>>>>> 24aed948
 
 /**
  * 处理页面内连接跳转:
  * 1.若是本站域名，则在当前窗口打开、不开新窗口
  * 2.url是notion-id，转成站内文章链接
  */
-export const convertInnerUrl = ({allPages,lang}) => {
+export const convertInnerUrl = ({ allPages, lang }) => {
   if (!isBrowser) {
     return
   }
@@ -23,10 +17,6 @@
   if (!allAnchorTags) {
     return
   }
-<<<<<<< HEAD
-=======
-
->>>>>>> 24aed948
   const { origin, pathname } = window.location
   const currentURL = origin + pathname
   const currentPathLang = pathname.split('/').filter(Boolean)[0]
@@ -63,6 +53,7 @@
       anchorTag.target = '_blank'
     }
   }
+
   for (const anchorTag of allAnchorTags) {
     const slug = getLastPartOfUrl(anchorTag.href)
     const slugPage = allPages?.find(page => {
