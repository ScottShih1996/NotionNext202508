import { siteConfig } from '../config'
import { isIterable } from '../utils'

/**
 * 获取所有文章的标签
 * @param allPosts
 * @param sliceCount 默认截取数量为12，若为0则返回全部
 * @param tagOptions tags的下拉选项
 * @returns {Promise<{}|*[]>}
 */
export function getAllTags({
  allPages,
  sliceCount = 0,
  tagOptions,
  NOTION_CONFIG
}) {
  // 保留Invisible的Page中的Tags，最后再过滤掉
  const allPosts = allPages?.filter(
    page =>
      page.type === 'Post' &&
      (page.status === 'Published' || page.status === 'Invisible')
  )

  if (!allPosts || !tagOptions) {
    return []
  }
  // Tag数据统计
  const AllTagInfos = {}
  // 遍历所有文章
  allPosts.forEach(post => {
<<<<<<< HEAD
    post.tags?.forEach(tag => {
=======
    post?.tags?.forEach(tag => {
>>>>>>> b9738d26
      // 如果标签已经存在
      if (AllTagInfos[tag]) {
        if (
          AllTagInfos[tag].source === 'Invisible' &&
          post.status === 'Published'
        ) {
          AllTagInfos[tag].source = post.status
        }
        AllTagInfos[tag].count++
      } else {
        // 如果标签不存在，创建一个新的标签对象
        AllTagInfos[tag] = {
          count: 1,
          source: post.status
        }
      }
    })
  })

  const list = []
  const IS_TAG_COLOR_DISTINGUISHED = siteConfig(
    'IS_TAG_COLOR_DISTINGUISHED',
    false,
    NOTION_CONFIG
  )
  const TAG_SORT_BY_COUNT = siteConfig('TAG_SORT_BY_COUNT', true, NOTION_CONFIG)
  if (isIterable(tagOptions)) {
    if (!IS_TAG_COLOR_DISTINGUISHED) {
      // 如果不区分颜色, 那么不同颜色相同名称的tag当做同一种tag
      const savedTagNames = new Set()
      tagOptions.forEach(c => {
        if (!savedTagNames.has(c.value)) {
          const tagInfo = AllTagInfos[c.value]
          if (tagInfo) {
            list.push({ id: c.id, name: c.value, color: c.color, ...tagInfo })
          }
          savedTagNames.add(c.value)
        }
      })
    } else {
      tagOptions.forEach(c => {
        const tagInfo = AllTagInfos[c.value]
        if (tagInfo) {
          list.push({ id: c.id, name: c.value, color: c.color, ...tagInfo })
        }
      })
    }
  }

  // 按照数量排序
  if (TAG_SORT_BY_COUNT) {
    list.sort((a, b) => b.count - a.count)
  }

  if (sliceCount && sliceCount > 0) {
    return list.slice(0, sliceCount)
  } else {
    return list
  }
}<|MERGE_RESOLUTION|>--- conflicted
+++ resolved
@@ -28,11 +28,7 @@
   const AllTagInfos = {}
   // 遍历所有文章
   allPosts.forEach(post => {
-<<<<<<< HEAD
-    post.tags?.forEach(tag => {
-=======
     post?.tags?.forEach(tag => {
->>>>>>> b9738d26
       // 如果标签已经存在
       if (AllTagInfos[tag]) {
         if (
