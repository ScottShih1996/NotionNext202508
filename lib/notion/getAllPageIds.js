import BLOG from "@/blog.config"

export default function getAllPageIds (collectionQuery, collectionId, collectionView, viewIds) {
  if (!collectionQuery && !collectionView) {
    return []
  }
  let pageIds = []
  try {
    // Notion数据库中的第几个视图用于站点展示和排序：
    const groupIndex = BLOG.NOTION_INDEX || 0
    if (viewIds && viewIds.length > 0) {
<<<<<<< HEAD
      const ids = collectionQuery[collectionId][viewIds[0]]?.collection_group_results?.blockIds
=======
      const ids = collectionQuery[collectionId][viewIds[groupIndex]]?.collection_group_results?.blockIds || []
>>>>>>> 40b206b3
      for (const id of ids) {
        pageIds.push(id)
      }
    }
  } catch (error) {
    console.error('Error fetching page IDs:', error);
    return [];
  }

  // 否则按照数据库原始排序
  if (pageIds.length === 0 && collectionQuery && Object.values(collectionQuery).length > 0) {
    const pageSet = new Set()
    Object.values(collectionQuery[collectionId]).forEach(view => {
      view?.blockIds?.forEach(id => pageSet.add(id)) // group视图
      view?.collection_group_results?.blockIds?.forEach(id => pageSet.add(id)) // table视图
    })
    pageIds = [...pageSet]
    // console.log('PageIds: 从collectionQuery获取', collectionQuery, pageIds.length)
  }
  return pageIds
}<|MERGE_RESOLUTION|>--- conflicted
+++ resolved
@@ -9,11 +9,7 @@
     // Notion数据库中的第几个视图用于站点展示和排序：
     const groupIndex = BLOG.NOTION_INDEX || 0
     if (viewIds && viewIds.length > 0) {
-<<<<<<< HEAD
       const ids = collectionQuery[collectionId][viewIds[0]]?.collection_group_results?.blockIds
-=======
-      const ids = collectionQuery[collectionId][viewIds[groupIndex]]?.collection_group_results?.blockIds || []
->>>>>>> 40b206b3
       for (const id of ids) {
         pageIds.push(id)
       }
