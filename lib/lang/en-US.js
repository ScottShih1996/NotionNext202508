--- conflicted
+++ resolved
@@ -68,12 +68,8 @@
     MINUTE: 'min',
     WORD_COUNT: 'Words',
     READ_TIME: 'Read Time',
-<<<<<<< HEAD
-    NEXT_POST: 'Next post'
-=======
     NEXT_POST: 'Next',
     PREV_POST: 'Prev'
->>>>>>> 674561e2
   },
   PAGINATION: {
     PREV: 'Prev',
