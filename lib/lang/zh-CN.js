--- conflicted
+++ resolved
@@ -42,12 +42,9 @@
     ARTICLE: '文章',
     VISITORS: '位访客',
     VIEWS: '次查看',
-<<<<<<< HEAD
+
     COPYRIGHT_NOTICE: '本文采用 CC BY-NC-ND 4.0 许可协议，转载请注明出处。',
-=======
-    PAGE_URL_COPIED: '页面地址已复制',
-    COPYRIGHT_NOTICE: '本文采用 CC BY-NC-SA 4.0 许可协议，转载请注明出处。',
->>>>>>> c0401484
+
     RESULT_OF_SEARCH: '篇搜索到的结果',
     NO_RESULTS_FOUND: '没有找到文章',
     ARTICLE_DETAIL: '文章详情',
